/*---------------------------------------------------------------------------------------------
 *  Copyright (c) Microsoft Corporation. All rights reserved.
 *  Licensed under the MIT License. See License.txt in the project root for license information.
 *--------------------------------------------------------------------------------------------*/

'use strict';

import { app, dialog } from 'electron';
import { assign } from 'vs/base/common/objects';
import * as platform from 'vs/base/common/platform';
import product from 'vs/platform/node/product';
import { parseMainProcessArgv } from 'vs/platform/environment/node/argv';
import { mkdirp } from 'vs/base/node/pfs';
import { validatePaths } from 'vs/code/node/paths';
import { LifecycleService, ILifecycleService } from 'vs/platform/lifecycle/electron-main/lifecycleMain';
import { Server, serve, connect } from 'vs/base/parts/ipc/node/ipc.net';
import { TPromise } from 'vs/base/common/winjs.base';
import { ILaunchChannel, LaunchChannelClient } from './launch';
import { ServicesAccessor, IInstantiationService } from 'vs/platform/instantiation/common/instantiation';
import { InstantiationService } from 'vs/platform/instantiation/common/instantiationService';
import { ServiceCollection } from 'vs/platform/instantiation/common/serviceCollection';
import { SyncDescriptor } from 'vs/platform/instantiation/common/descriptors';
import { ILogService, LegacyLogMainService } from 'vs/platform/log/common/log';
import { StateService } from 'vs/platform/state/node/stateService';
import { IStateService } from 'vs/platform/state/common/state';
import { IBackupMainService } from 'vs/platform/backup/common/backup';
import { BackupMainService } from 'vs/platform/backup/electron-main/backupMainService';
import { IEnvironmentService, ParsedArgs } from 'vs/platform/environment/common/environment';
import { EnvironmentService } from 'vs/platform/environment/node/environmentService';
import { IConfigurationService } from 'vs/platform/configuration/common/configuration';
import { ConfigurationService } from 'vs/platform/configuration/node/configurationService';
import { IRequestService } from 'vs/platform/request/node/request';
import { RequestService } from 'vs/platform/request/electron-main/requestService';
import { IURLService } from 'vs/platform/url/common/url';
import { URLService } from 'vs/platform/url/electron-main/urlService';
import * as fs from 'original-fs';
import { CodeApplication } from 'vs/code/electron-main/app';
import { HistoryMainService } from 'vs/platform/history/electron-main/historyMainService';
import { IHistoryMainService } from 'vs/platform/history/common/history';
import { WorkspacesMainService } from 'vs/platform/workspaces/electron-main/workspacesMainService';
import { IWorkspacesMainService } from 'vs/platform/workspaces/common/workspaces';
import { localize } from 'vs/nls';
import { mnemonicButtonLabel } from 'vs/base/common/labels';
import { listProcesses, ProcessItem } from 'vs/base/node/ps';
import { repeat } from 'vs/base/common/strings';

function createServices(args: ParsedArgs): IInstantiationService {
	const services = new ServiceCollection();

	services.set(IEnvironmentService, new SyncDescriptor(EnvironmentService, args, process.execPath));
	services.set(ILogService, new SyncDescriptor(LegacyLogMainService, 'main'));
	services.set(IWorkspacesMainService, new SyncDescriptor(WorkspacesMainService));
	services.set(IHistoryMainService, new SyncDescriptor(HistoryMainService));
	services.set(ILifecycleService, new SyncDescriptor(LifecycleService));
	services.set(IStateService, new SyncDescriptor(StateService));
	services.set(IConfigurationService, new SyncDescriptor(ConfigurationService));
	services.set(IRequestService, new SyncDescriptor(RequestService));
	services.set(IURLService, new SyncDescriptor(URLService, args['open-url']));
	services.set(IBackupMainService, new SyncDescriptor(BackupMainService));

	return new InstantiationService(services, true);
}

function createPaths(environmentService: IEnvironmentService): TPromise<any> {
	const paths = [
		environmentService.appSettingsHome,
		environmentService.extensionsPath,
		environmentService.nodeCachedDataDir
	];
	return TPromise.join(paths.map(p => p && mkdirp(p))) as TPromise<any>;
}

class ExpectedError extends Error {
	public readonly isExpected = true;
}

function setupIPC(accessor: ServicesAccessor): TPromise<Server> {
	const logService = accessor.get(ILogService);
	const environmentService = accessor.get(IEnvironmentService);

	function allowSetForegroundWindow(service: LaunchChannelClient): TPromise<void> {
		let promise = TPromise.wrap<void>(void 0);
		if (platform.isWindows) {
			promise = service.getMainProcessId()
				.then(processId => {
					logService.info('Sending some foreground love to the running instance:', processId);

					try {
						const { allowSetForegroundWindow } = <any>require.__$__nodeRequire('windows-foreground-love');
						allowSetForegroundWindow(processId);
					} catch (e) {
						// noop
					}
				});
		}

		return promise;
	}

	function setup(retry: boolean): TPromise<Server> {
		return serve(environmentService.mainIPCHandle).then(server => {
			if (platform.isMacintosh) {
				app.dock.show(); // dock might be hidden at this case due to a retry
			}

			// Print --ps usage info
			if (environmentService.args.ps) {
				console.log('Warning: The --ps argument can only be used if Code is already running. Please run it again after Code has started.');
			}

			return server;
		}, err => {
			if (err.code !== 'EADDRINUSE') {
				return TPromise.wrapError<Server>(err);
			}

			// Since we are the second instance, we do not want to show the dock
			if (platform.isMacintosh) {
				app.dock.hide();
			}

			// there's a running instance, let's connect to it
			return connect(environmentService.mainIPCHandle, 'main').then(
				client => {

					// Tests from CLI require to be the only instance currently
					if (environmentService.extensionTestsPath && !environmentService.debugExtensionHost.break) {
						const msg = 'Running extension tests from the command line is currently only supported if no other instance of Code is running.';
						logService.error(msg);
						client.dispose();

						return TPromise.wrapError<Server>(new Error(msg));
					}

<<<<<<< HEAD
=======
					logService.info('Sending env to running instance...');

>>>>>>> 90b94baa
					// Show a warning dialog after some timeout if it takes long to talk to the other instance
					// Skip this if we are running with --wait where it is expected that we wait for a while
					let startupWarningDialogHandle: number;
					if (!environmentService.wait) {
						startupWarningDialogHandle = setTimeout(() => {
							showStartupWarningDialog(
								localize('secondInstanceNoResponse', "Another instance of {0} is running but not responding", product.nameShort),
								localize('secondInstanceNoResponseDetail', "Please close all other instances and try again.")
							);
						}, 10000);
					}

					const channel = client.getChannel<ILaunchChannel>('launch');
					const service = new LaunchChannelClient(channel);

					// Process Info
					if (environmentService.args.ps) {
						return service.getMainProcessId().then(mainProcessPid => {
							return listProcesses(mainProcessPid).then(rootProcess => {
								const output: string[] = [];
								formatProcess(output, rootProcess, 0);
								console.log(output.join('\n'));

								return TPromise.wrapError(new ExpectedError());
							});
						});
					}

					logService.log('Sending env to running instance...');

					return allowSetForegroundWindow(service)
						.then(() => service.start(environmentService.args, process.env))
						.then(() => client.dispose())
						.then(() => {

							// Now that we started, make sure the warning dialog is prevented
							if (startupWarningDialogHandle) {
								clearTimeout(startupWarningDialogHandle);
							}

							return TPromise.wrapError(new ExpectedError('Sent env to running instance. Terminating...'));
						});
				},
				err => {
					if (!retry || platform.isWindows || err.code !== 'ECONNREFUSED') {
						if (err.code === 'EPERM') {
							showStartupWarningDialog(
								localize('secondInstanceAdmin', "A second instance of {0} is already running as administrator.", product.nameShort),
								localize('secondInstanceAdminDetail', "Please close the other instance and try again.")
							);
						}

						return TPromise.wrapError<Server>(err);
					}

					// it happens on Linux and OS X that the pipe is left behind
					// let's delete it, since we can't connect to it
					// and then retry the whole thing
					try {
						fs.unlinkSync(environmentService.mainIPCHandle);
					} catch (e) {
						logService.info('Fatal error deleting obsolete instance handle', e);
						return TPromise.wrapError<Server>(e);
					}

					return setup(false);
				}
			);
		});
	}

	return setup(true);
}

function formatProcess(output: string[], item: ProcessItem, indent: number): void {

	// Format name with indent
	let name: string;
	if (indent === 0) {
		name = `${product.applicationName} main`;
	} else {
		name = `${repeat('  ', indent)} ${item.name}`;
	}
	output.push(name);

	// Recurse into children if any
	if (Array.isArray(item.children)) {
		item.children.forEach(child => formatProcess(output, child, indent + 1));
	}
}

function showStartupWarningDialog(message: string, detail: string): void {
	dialog.showMessageBox(null, {
		title: product.nameLong,
		type: 'warning',
		buttons: [mnemonicButtonLabel(localize({ key: 'close', comment: ['&& denotes a mnemonic'] }, "&&Close"))],
		message,
		detail,
		noLink: true
	});
}

function quit(accessor: ServicesAccessor, reason?: ExpectedError | Error): void {
	const logService = accessor.get(ILogService);
	const lifecycleService = accessor.get(ILifecycleService);

	let exitCode = 0;

	if (reason) {
		if ((reason as ExpectedError).isExpected) {
			logService.info(reason.message);
		} else {
			exitCode = 1; // signal error to the outside

			if (reason.stack) {
				console.error(reason.stack);
			} else {
				console.error(`Startup error: ${reason.toString()}`);
			}
		}
	}

	lifecycleService.kill(exitCode);
}

function main() {
	let args: ParsedArgs;

	try {
		args = parseMainProcessArgv(process.argv);
		args = validatePaths(args);
	} catch (err) {
		console.error(err.message);
		app.exit(1);

		return;
	}

	const instantiationService = createServices(args);

	return instantiationService.invokeFunction(accessor => {

		// Patch `process.env` with the instance's environment
		const environmentService = accessor.get(IEnvironmentService);
		const instanceEnv: typeof process.env = {
			VSCODE_PID: String(process.pid),
			VSCODE_IPC_HOOK: environmentService.mainIPCHandle,
			VSCODE_NLS_CONFIG: process.env['VSCODE_NLS_CONFIG']
		};
		assign(process.env, instanceEnv);

		// Startup
		return instantiationService.invokeFunction(a => createPaths(a.get(IEnvironmentService)))
			.then(() => instantiationService.invokeFunction(setupIPC))
			.then(mainIpcServer => instantiationService.createInstance(CodeApplication, mainIpcServer, instanceEnv).startup());
	}).done(null, err => instantiationService.invokeFunction(quit, err));
}

main();<|MERGE_RESOLUTION|>--- conflicted
+++ resolved
@@ -132,11 +132,6 @@
 						return TPromise.wrapError<Server>(new Error(msg));
 					}
 
-<<<<<<< HEAD
-=======
-					logService.info('Sending env to running instance...');
-
->>>>>>> 90b94baa
 					// Show a warning dialog after some timeout if it takes long to talk to the other instance
 					// Skip this if we are running with --wait where it is expected that we wait for a while
 					let startupWarningDialogHandle: number;
@@ -165,7 +160,7 @@
 						});
 					}
 
-					logService.log('Sending env to running instance...');
+					logService.info('Sending env to running instance...');
 
 					return allowSetForegroundWindow(service)
 						.then(() => service.start(environmentService.args, process.env))
