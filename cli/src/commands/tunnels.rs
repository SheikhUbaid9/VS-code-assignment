/*---------------------------------------------------------------------------------------------
 *  Copyright (c) Microsoft Corporation. All rights reserved.
 *  Licensed under the MIT License. See License.txt in the project root for license information.
 *--------------------------------------------------------------------------------------------*/

use async_trait::async_trait;
use sha2::{Digest, Sha256};
use std::{str::FromStr, time::Duration};
use sysinfo::Pid;

use super::{
	args::{
		AuthProvider, CliCore, ExistingTunnelArgs, TunnelRenameArgs, TunnelServeArgs,
		TunnelServiceSubCommands, TunnelUserSubCommands,
	},
	CommandContext,
};

use crate::{
	auth::Auth,
	constants::{APPLICATION_NAME, TUNNEL_CLI_LOCK_NAME, TUNNEL_SERVICE_LOCK_NAME},
	log,
	state::LauncherPaths,
	tunnels::{
		code_server::CodeServerArgs,
		create_service_manager, dev_tunnels, legal,
		paths::get_all_servers,
		protocol,
		shutdown_signal::ShutdownRequest,
		singleton_client::do_single_rpc_call,
		singleton_server::{
			make_singleton_server, start_singleton_server, BroadcastLogSink, SingletonServerArgs,
		},
		Next, ServiceContainer, ServiceManager,
	},
	util::{
		app_lock::AppMutex,
		errors::{wrap, AnyError},
		prereqs::PreReqChecker,
	},
};
use crate::{
	singleton::{acquire_singleton, SingletonConnection},
	tunnels::{
		dev_tunnels::ActiveTunnel,
		singleton_client::{start_singleton_client, SingletonClientArgs},
		SleepInhibitor,
	},
};

impl From<AuthProvider> for crate::auth::AuthProvider {
	fn from(auth_provider: AuthProvider) -> Self {
		match auth_provider {
			AuthProvider::Github => crate::auth::AuthProvider::Github,
			AuthProvider::Microsoft => crate::auth::AuthProvider::Microsoft,
		}
	}
}

impl From<ExistingTunnelArgs> for Option<dev_tunnels::ExistingTunnel> {
	fn from(d: ExistingTunnelArgs) -> Option<dev_tunnels::ExistingTunnel> {
		if let (Some(tunnel_id), Some(tunnel_name), Some(cluster), Some(host_token)) =
			(d.tunnel_id, d.tunnel_name, d.cluster, d.host_token)
		{
			Some(dev_tunnels::ExistingTunnel {
				tunnel_id,
				tunnel_name,
				host_token,
				cluster,
			})
		} else {
			None
		}
	}
}

struct TunnelServiceContainer {
	args: CliCore,
}

impl TunnelServiceContainer {
	fn new(args: CliCore) -> Self {
		Self { args }
	}
}

#[async_trait]
impl ServiceContainer for TunnelServiceContainer {
	async fn run_service(
		&mut self,
		log: log::Logger,
		launcher_paths: LauncherPaths,
	) -> Result<(), AnyError> {
		let csa = (&self.args).into();
		serve_with_csa(
			launcher_paths,
			log,
			TunnelServeArgs {
				random_name: true, // avoid prompting
				..Default::default()
			},
			csa,
			TUNNEL_SERVICE_LOCK_NAME,
		)
		.await?;
		Ok(())
	}
}

pub async fn service(
	ctx: CommandContext,
	service_args: TunnelServiceSubCommands,
) -> Result<i32, AnyError> {
	let manager = create_service_manager(ctx.log.clone(), &ctx.paths);
	match service_args {
		TunnelServiceSubCommands::Install(args) => {
			// ensure logged in, otherwise subsequent serving will fail
			Auth::new(&ctx.paths, ctx.log.clone())
				.get_credential()
				.await?;

			// likewise for license consent
			legal::require_consent(&ctx.paths, args.accept_server_license_terms)?;

			let current_exe =
				std::env::current_exe().map_err(|e| wrap(e, "could not get current exe"))?;

			manager
				.register(
					current_exe,
					&[
						"--verbose",
						"--cli-data-dir",
						ctx.paths.root().as_os_str().to_string_lossy().as_ref(),
						"tunnel",
						"service",
						"internal-run",
					],
				)
				.await?;
			ctx.log.result(format!("Service successfully installed! You can use `{} tunnel service log` to monitor it, and `{} tunnel service uninstall` to remove it.", APPLICATION_NAME, APPLICATION_NAME));
		}
		TunnelServiceSubCommands::Uninstall => {
			manager.unregister().await?;
		}
		TunnelServiceSubCommands::Log => {
			manager.show_logs().await?;
		}
		TunnelServiceSubCommands::InternalRun => {
<<<<<<< HEAD
			let _lock = AppMutex::new(TUNNEL_SERVICE_LOCK_NAME);
=======
>>>>>>> 6ec9831b
			manager
				.run(ctx.paths.clone(), TunnelServiceContainer::new(ctx.args))
				.await?;
		}
	}

	Ok(0)
}

pub async fn user(ctx: CommandContext, user_args: TunnelUserSubCommands) -> Result<i32, AnyError> {
	let auth = Auth::new(&ctx.paths, ctx.log.clone());
	match user_args {
		TunnelUserSubCommands::Login(login_args) => {
			auth.login(
				login_args.provider.map(|p| p.into()),
				login_args.access_token.to_owned(),
			)
			.await?;
		}
		TunnelUserSubCommands::Logout => {
			auth.clear_credentials()?;
		}
		TunnelUserSubCommands::Show => {
			if let Ok(Some(_)) = auth.get_current_credential() {
				ctx.log.result("logged in");
			} else {
				ctx.log.result("not logged in");
				return Ok(1);
			}
		}
	}

	Ok(0)
}

/// Remove the tunnel used by this gateway, if any.
pub async fn rename(ctx: CommandContext, rename_args: TunnelRenameArgs) -> Result<i32, AnyError> {
	let auth = Auth::new(&ctx.paths, ctx.log.clone());
	let mut dt = dev_tunnels::DevTunnels::new(&ctx.log, auth, &ctx.paths);
	dt.rename_tunnel(&rename_args.name).await?;
	ctx.log.result(format!(
		"Successfully renamed this gateway to {}",
		&rename_args.name
	));

	Ok(0)
}

/// Remove the tunnel used by this gateway, if any.
pub async fn unregister(ctx: CommandContext) -> Result<i32, AnyError> {
	let auth = Auth::new(&ctx.paths, ctx.log.clone());
	let mut dt = dev_tunnels::DevTunnels::new(&ctx.log, auth, &ctx.paths);
	dt.remove_tunnel().await?;
	Ok(0)
}

pub async fn restart(ctx: CommandContext) -> Result<i32, AnyError> {
	do_single_rpc_call::<_, ()>(
		&ctx.paths.tunnel_lockfile(),
		ctx.log,
		protocol::singleton::METHOD_RESTART,
		protocol::EmptyObject {},
	)
	.await
	.map(|_| 0)
	.map_err(|e| e.into())
}

pub async fn kill(ctx: CommandContext) -> Result<i32, AnyError> {
	do_single_rpc_call::<_, ()>(
		&ctx.paths.tunnel_lockfile(),
		ctx.log,
		protocol::singleton::METHOD_SHUTDOWN,
		protocol::EmptyObject {},
	)
	.await
	.map(|_| 0)
	.map_err(|e| e.into())
}

pub async fn status(ctx: CommandContext) -> Result<i32, AnyError> {
	let status: protocol::singleton::Status = do_single_rpc_call(
		&ctx.paths.tunnel_lockfile(),
		ctx.log.clone(),
		protocol::singleton::METHOD_STATUS,
		protocol::EmptyObject {},
	)
	.await?;

	ctx.log.result(serde_json::to_string(&status).unwrap());

	Ok(0)
}

/// Removes unused servers.
pub async fn prune(ctx: CommandContext) -> Result<i32, AnyError> {
	get_all_servers(&ctx.paths)
		.into_iter()
		.map(|s| s.server_paths(&ctx.paths))
		.filter(|s| s.get_running_pid().is_none())
		.try_for_each(|s| {
			ctx.log
				.result(format!("Deleted {}", s.server_dir.display()));
			s.delete()
		})
		.map_err(AnyError::from)?;

	ctx.log.result("Successfully removed all unused servers");

	Ok(0)
}

/// Starts the gateway server.
pub async fn serve(ctx: CommandContext, gateway_args: TunnelServeArgs) -> Result<i32, AnyError> {
	let CommandContext {
		log, paths, args, ..
	} = ctx;

	let no_sleep = match gateway_args.no_sleep.then(SleepInhibitor::new) {
		Some(i) => match i.await {
			Ok(i) => Some(i),
			Err(e) => {
				warning!(log, "Could not inhibit sleep: {}", e);
				None
			}
		},
		None => None,
	};

	legal::require_consent(&paths, gateway_args.accept_server_license_terms)?;

	let csa = (&args).into();
	let result = serve_with_csa(paths, log, gateway_args, csa, TUNNEL_CLI_LOCK_NAME).await;
	drop(no_sleep);

	result
}

fn get_connection_token(tunnel: &ActiveTunnel) -> String {
	let mut hash = Sha256::new();
	hash.update(tunnel.id.as_bytes());
	let result = hash.finalize();
	base64::encode_config(result, base64::URL_SAFE_NO_PAD)
}

async fn serve_with_csa(
	paths: LauncherPaths,
	mut log: log::Logger,
	gateway_args: TunnelServeArgs,
	mut csa: CodeServerArgs,
	app_mutex_name: Option<&'static str>,
) -> Result<i32, AnyError> {
	let log_broadcast = BroadcastLogSink::new();
	log = log.tee(log_broadcast.clone());
	log::install_global_logger(log.clone()); // re-install so that library logs are captured

	// Intentionally read before starting the server. If the server updated and
	// respawn is requested, the old binary will get renamed, and then
	// current_exe will point to the wrong path.
	let current_exe = std::env::current_exe().unwrap();

	let mut vec = vec![
		ShutdownRequest::CtrlC,
		ShutdownRequest::ExeUninstalled(current_exe.to_owned()),
	];
	if let Some(p) = gateway_args
		.parent_process_id
		.and_then(|p| Pid::from_str(&p).ok())
	{
		vec.push(ShutdownRequest::ParentProcessKilled(p));
	}
	let shutdown = ShutdownRequest::create_rx(vec);

	let server = loop {
		if shutdown.is_open() {
			return Ok(0);
		}

		match acquire_singleton(paths.tunnel_lockfile()).await {
			Ok(SingletonConnection::Client(stream)) => {
				debug!(log, "starting as client to singleton");
				let should_exit = start_singleton_client(SingletonClientArgs {
					log: log.clone(),
					shutdown: shutdown.clone(),
					stream,
				})
				.await;
				if should_exit {
					return Ok(0);
				}
			}
			Ok(SingletonConnection::Singleton(server)) => break server,
			Err(e) => {
				warning!(log, "error access singleton, retrying: {}", e);
				tokio::time::sleep(Duration::from_secs(2)).await
			}
		}
	};

	debug!(log, "starting as new singleton");

	let mut server =
		make_singleton_server(log_broadcast.clone(), log.clone(), server, shutdown.clone());
	let platform = spanf!(log, log.span("prereq"), PreReqChecker::new().verify())?;
<<<<<<< HEAD
	let _lock = AppMutex::new(TUNNEL_CLI_LOCK_NAME);
=======
	let _lock = app_mutex_name.map(AppMutex::new);
>>>>>>> 6ec9831b

	let auth = Auth::new(&paths, log.clone());
	let mut dt = dev_tunnels::DevTunnels::new(&log, auth, &paths);
	loop {
		let tunnel = if let Some(d) = gateway_args.tunnel.clone().into() {
			dt.start_existing_tunnel(d).await
		} else {
			dt.start_new_launcher_tunnel(gateway_args.name.as_deref(), gateway_args.random_name)
				.await
		}?;

		csa.connection_token = Some(get_connection_token(&tunnel));

		let mut r = start_singleton_server(SingletonServerArgs {
			log: log.clone(),
			tunnel,
			paths: &paths,
			code_server_args: &csa,
			platform,
			log_broadcast: &log_broadcast,
			shutdown: shutdown.clone(),
			server: &mut server,
		})
		.await?;
		r.tunnel.close().await.ok();

		match r.next {
			Next::Respawn => {
				warning!(log, "respawn requested, starting new server");
				// reuse current args, but specify no-forward since tunnels will
				// already be running in this process, and we cannot do a login
				let args = std::env::args().skip(1).collect::<Vec<String>>();
				let exit = std::process::Command::new(current_exe)
					.args(args)
					.spawn()
					.map_err(|e| wrap(e, "error respawning after update"))?
					.wait()
					.map_err(|e| wrap(e, "error waiting for child"))?;

				return Ok(exit.code().unwrap_or(1));
			}
			Next::Exit => return Ok(0),
			Next::Restart => continue,
		}
	}
}<|MERGE_RESOLUTION|>--- conflicted
+++ resolved
@@ -147,10 +147,6 @@
 			manager.show_logs().await?;
 		}
 		TunnelServiceSubCommands::InternalRun => {
-<<<<<<< HEAD
-			let _lock = AppMutex::new(TUNNEL_SERVICE_LOCK_NAME);
-=======
->>>>>>> 6ec9831b
 			manager
 				.run(ctx.paths.clone(), TunnelServiceContainer::new(ctx.args))
 				.await?;
@@ -355,11 +351,7 @@
 	let mut server =
 		make_singleton_server(log_broadcast.clone(), log.clone(), server, shutdown.clone());
 	let platform = spanf!(log, log.span("prereq"), PreReqChecker::new().verify())?;
-<<<<<<< HEAD
-	let _lock = AppMutex::new(TUNNEL_CLI_LOCK_NAME);
-=======
-	let _lock = app_mutex_name.map(AppMutex::new);
->>>>>>> 6ec9831b
+	let _lock = TUNNEL_CLI_LOCK_NAME.map(AppMutex::new);
 
 	let auth = Auth::new(&paths, log.clone());
 	let mut dt = dev_tunnels::DevTunnels::new(&log, auth, &paths);
