--- conflicted
+++ resolved
@@ -17,15 +17,11 @@
 import { ITreeNode } from 'vs/base/browser/ui/tree/tree';
 import { CommandsRegistry } from 'vs/platform/commands/common/commands';
 import { Table } from 'vs/base/browser/ui/table/tableWidget';
-<<<<<<< HEAD
 import { AbstractTree, TreeFindMatchType, TreeFindMode } from 'vs/base/browser/ui/tree/abstractTree';
 import { Action2, registerAction2 } from 'vs/platform/actions/common/actions';
 import { localize } from 'vs/nls';
 import { ITelemetryData } from 'vs/platform/telemetry/common/telemetry';
-=======
-import { AbstractTree, TreeFindMode } from 'vs/base/browser/ui/tree/abstractTree';
 import { isActiveElement } from 'vs/base/browser/dom';
->>>>>>> d9c9c881
 
 function ensureDOMFocus(widget: ListWidget | undefined): void {
 	// it can happen that one of the commands is executed while
