--- conflicted
+++ resolved
@@ -5,7 +5,7 @@
 
 (function () {
 
-<<<<<<< HEAD
+	const MonacoEnvironment = (<any>globalThis).MonacoEnvironment;
 	// ESM-comment-begin
 	const isESM = false;
 	// ESM-comment-end
@@ -20,10 +20,6 @@
 		(<any>globalThis)._VSCODE_NODE_MODULES = new Proxy(Object.create(null), { get: (_target, mod) => nodeRequire(String(mod)) });
 	}
 
-	const MonacoEnvironment = (<any>self).MonacoEnvironment;
-=======
-	const MonacoEnvironment = (<any>globalThis).MonacoEnvironment;
->>>>>>> b80faf9e
 	const monacoBaseUrl = MonacoEnvironment && MonacoEnvironment.baseUrl ? MonacoEnvironment.baseUrl : '../../../';
 
 	const trustedTypesPolicy = (
@@ -104,7 +100,6 @@
 		});
 	}
 
-<<<<<<< HEAD
 	function loadCode(moduleId: string): Promise<SimpleWorkerModule> {
 		if (isESM) {
 			// TODO: this won't work when bundling
@@ -116,23 +111,6 @@
 				return new Promise<SimpleWorkerModule>((resolve, reject) => {
 					require([moduleId], resolve, reject);
 				});
-=======
-	function loadCode(moduleId: string) {
-		loadAMDLoader().then(() => {
-			configureAMDLoader();
-			require([moduleId], function (ws) {
-				setTimeout(function () {
-					const messageHandler = ws.create((msg: any, transfer?: Transferable[]) => {
-						(<any>globalThis).postMessage(msg, transfer);
-					}, null);
-
-					globalThis.onmessage = (e: MessageEvent) => messageHandler.onmessage(e.data, e.ports);
-					while (beforeReadyMessages.length > 0) {
-						const e = beforeReadyMessages.shift()!;
-						messageHandler.onmessage(e.data, e.ports);
-					}
-				}, 0);
->>>>>>> b80faf9e
 			});
 		}
 	}
@@ -149,7 +127,7 @@
 	function setupWorkerServer(ws: SimpleWorkerModule) {
 		setTimeout(function () {
 			const messageHandler = ws.create((msg: any, transfer?: Transferable[]) => {
-				(<any>self).postMessage(msg, transfer);
+				(<any>globalThis).postMessage(msg, transfer);
 			});
 
 			self.onmessage = (e: MessageEvent) => messageHandler.onmessage(e.data, e.ports);
