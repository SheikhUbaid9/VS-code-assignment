--- conflicted
+++ resolved
@@ -214,9 +214,6 @@
 	WrongCase = 'WrongCase',
 	CantLockRef = 'CantLockRef',
 	CantRebaseMultipleBranches = 'CantRebaseMultipleBranches',
-<<<<<<< HEAD
 	LocalChangesExist = 'LocalChangesExist',
-=======
 	PatchDoesNotApply = 'PatchDoesNotApply'
->>>>>>> 5488e85f
 }