--- conflicted
+++ resolved
@@ -165,21 +165,6 @@
 		container.style.borderLeftColor = !isPositionLeft ? borderColor : null;
 	}
 
-	// Viewlet service
-
-	getActiveViewlet(): IViewlet {
-		return <IViewlet>this.getActiveComposite();
-	}
-
-	getLastActiveViewletId(): string {
-		return this.getLastActiveCompositetId();
-	}
-
-	hideActiveViewlet(): void {
-		this.hideActiveComposite();
-	}
-
-<<<<<<< HEAD
 	layout(dimension: Dimension): Dimension[];
 	layout(width: number, height: number): void;
 	layout(dim1: Dimension | number, dim2?: number): Dimension[] | void {
@@ -198,16 +183,20 @@
 		super.layout(dim1, dim2!);
 	}
 
-	setViewletEnablement(id: string, enabled: boolean): void {
-		const descriptor = this.getAllViewlets().filter(desc => desc.id === id).pop();
-		if (descriptor && descriptor.enabled !== enabled) {
-			descriptor.enabled = enabled;
-			this._onDidViewletEnable.fire({ id, enabled });
-		}
-	}
-
-=======
->>>>>>> 508f4316
+	// Viewlet service
+
+	getActiveViewlet(): IViewlet {
+		return <IViewlet>this.getActiveComposite();
+	}
+
+	getLastActiveViewletId(): string {
+		return this.getLastActiveCompositetId();
+	}
+
+	hideActiveViewlet(): void {
+		this.hideActiveComposite();
+	}
+
 	openViewlet(id: string, focus?: boolean): Promise<IViewlet | null> {
 		if (this.getViewlet(id)) {
 			return Promise.resolve(this.doOpenViewlet(id, focus));
