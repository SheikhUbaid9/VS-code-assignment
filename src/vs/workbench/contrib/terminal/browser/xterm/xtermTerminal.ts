--- conflicted
+++ resolved
@@ -30,12 +30,7 @@
 import { Color } from 'vs/base/common/color';
 import { ShellIntegrationAddon } from 'vs/workbench/contrib/terminal/browser/xterm/shellIntegrationAddon';
 import { IInstantiationService } from 'vs/platform/instantiation/common/instantiation';
-<<<<<<< HEAD
-=======
-import { IDetectedLinks, TerminalLinkManager } from 'vs/workbench/contrib/terminal/browser/links/terminalLinkManager';
-import { EventType } from 'vs/base/browser/dom';
 import { ITerminalCapabilityStore } from 'vs/workbench/contrib/terminal/common/capabilities/capabilities';
->>>>>>> eb416b4f
 
 // How long in milliseconds should an average frame take to render for a notification to appear
 // which suggests the fallback DOM-based renderer
@@ -155,65 +150,6 @@
 		this.raw.loadAddon(this._commandTrackerAddon);
 		this._shellIntegrationAddon = this._instantiationService.createInstance(ShellIntegrationAddon);
 		this.raw.loadAddon(this._shellIntegrationAddon);
-<<<<<<< HEAD
-
-		// Hook up co-dependent addon events
-		this._shellIntegrationAddon.capabilities.onDidAddCapability(e => {
-			if (e === TerminalCapability.CommandDetection) {
-				this.upgradeCommandTracker();
-			}
-		});
-		this._shellIntegrationAddon.onIntegratedShellChange(e => {
-			if (e.type === ShellIntegrationInteraction.CommandFinished) {
-				// TODO: This should move into the new command tracker
-				if (this.raw.buffer.active.cursorX >= 2) {
-					this.raw.registerMarker(0);
-					this.commandTracker.clearMarker();
-				}
-			}
-			this._commandTrackerAddon.handleIntegratedShellChange(e);
-		});
-=======
-	}
-
-	async getLinks(linkManager: TerminalLinkManager): Promise<IDetectedLinks> {
-		const wordResults: ILink[] = [];
-		const webResults: ILink[] = [];
-		const fileResults: ILink[] = [];
-
-		for (let i = this.raw.buffer.active.length - 1; i >= this.raw.buffer.active.viewportY; i--) {
-			const links = await linkManager.getLinks(i);
-			if (links) {
-				const { wordLinks, webLinks, fileLinks } = links;
-				if (wordLinks && wordLinks.length) {
-					wordResults.push(...wordLinks.reverse());
-				}
-				if (webLinks && webLinks.length) {
-					webResults.push(...webLinks.reverse());
-				}
-				if (fileLinks && fileLinks.length) {
-					fileResults.push(...fileLinks.reverse());
-				}
-			}
-		}
-		return { webLinks: webResults, fileLinks: fileResults, wordLinks: wordResults };
-	}
-
-	async openRecentLink(linkManager: TerminalLinkManager, type: 'file' | 'web'): Promise<ILink | undefined> {
-		let links;
-		let i = this.raw.buffer.active.length;
-		while ((!links || links.length === 0) && i >= this.raw.buffer.active.viewportY) {
-			links = await linkManager.getLinksForType(i, type);
-			i--;
-		}
-
-		if (!links || links.length < 1) {
-			return undefined;
-		}
-		const event = new TerminalLinkQuickPickEvent(EventType.CLICK);
-		links[0].activate(event, links[0].text);
-		return links[0];
->>>>>>> eb416b4f
 	}
 
 	attachToElement(container: HTMLElement) {
