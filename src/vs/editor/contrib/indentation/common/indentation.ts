/*---------------------------------------------------------------------------------------------
 *  Copyright (c) Microsoft Corporation. All rights reserved.
 *  Licensed under the MIT License. See License.txt in the project root for license information.
 *--------------------------------------------------------------------------------------------*/

import * as strings from 'vs/base/common/strings';
import { ShiftCommand } from 'vs/editor/common/commands/shiftCommand';
import { EditOperation, ISingleEditOperation } from 'vs/editor/common/core/editOperation';
import { normalizeIndentation } from 'vs/editor/common/core/indentation';
import { Selection } from 'vs/editor/common/core/selection';
import { StandardTokenType } from 'vs/editor/common/encodedTokenAttributes';
import { ILanguageConfigurationService } from 'vs/editor/common/languages/languageConfigurationRegistry';
import { ProcessedIndentRulesSupport } from 'vs/editor/common/languages/supports/indentationLineProcessor';
import { ITextModel } from 'vs/editor/common/model';

export function getReindentEditOperations(model: ITextModel, languageConfigurationService: ILanguageConfigurationService, startLineNumber: number, endLineNumber: number): ISingleEditOperation[] {
	if (model.getLineCount() === 1 && model.getLineMaxColumn(1) === 1) {
		// Model is empty
		return [];
	}

	const indentationRulesSupport = languageConfigurationService.getLanguageConfiguration(model.getLanguageId()).indentRulesSupport;
	if (!indentationRulesSupport) {
		return [];
	}

	const processedIndentRulesSupport = new ProcessedIndentRulesSupport(model, indentationRulesSupport, languageConfigurationService);
	endLineNumber = Math.min(endLineNumber, model.getLineCount());

	// Skip `unIndentedLinePattern` lines
	while (startLineNumber <= endLineNumber) {
		if (!processedIndentRulesSupport.shouldIgnore(startLineNumber)) {
			break;
		}

		startLineNumber++;
	}

	if (startLineNumber > endLineNumber - 1) {
		return [];
	}

	const { tabSize, indentSize, insertSpaces } = model.getOptions();
	const shiftIndent = (indentation: string, count?: number) => {
		count = count || 1;
		return ShiftCommand.shiftIndent(indentation, indentation.length + count, tabSize, indentSize, insertSpaces);
	};
	const unshiftIndent = (indentation: string, count?: number) => {
		count = count || 1;
		return ShiftCommand.unshiftIndent(indentation, indentation.length + count, tabSize, indentSize, insertSpaces);
	};
	const indentEdits: ISingleEditOperation[] = [];

	// indentation being passed to lines below

	// Calculate indentation for the first line
	// If there is no passed-in indentation, we use the indentation of the first line as base.
	const currentLineText = model.getLineContent(startLineNumber);
<<<<<<< HEAD
	let adjustedLineContent = currentLineText;
	const lineStartsWithString = doesLineStartWithString(model, startLineNumber);
	if (!lineStartsWithString && inheritedIndent !== undefined && inheritedIndent !== null) {
		globalIndent = inheritedIndent;
		const oldIndentation = strings.getLeadingWhitespace(currentLineText);

		adjustedLineContent = globalIndent + currentLineText.substring(oldIndentation.length);
		if (indentationRules.decreaseIndentPattern && indentationRules.decreaseIndentPattern.test(adjustedLineContent)) {
			globalIndent = unshiftIndent(globalIndent);
			adjustedLineContent = globalIndent + currentLineText.substring(oldIndentation.length);

		}
		if (currentLineText !== adjustedLineContent) {
			indentEdits.push(EditOperation.replaceMove(new Selection(startLineNumber, 1, startLineNumber, oldIndentation.length + 1), normalizeIndentation(globalIndent, indentSize, insertSpaces)));
		}
	} else {
		globalIndent = strings.getLeadingWhitespace(currentLineText);
	}

=======
	let globalIndent = strings.getLeadingWhitespace(currentLineText);
>>>>>>> 07fd543c
	// idealIndentForNextLine doesn't equal globalIndent when there is a line matching `indentNextLinePattern`.
	let idealIndentForNextLine: string = globalIndent;

	if (processedIndentRulesSupport.shouldIncrease(startLineNumber)) {
		idealIndentForNextLine = shiftIndent(idealIndentForNextLine);
		globalIndent = shiftIndent(globalIndent);
	}
	else if (processedIndentRulesSupport.shouldIndentNextLine(startLineNumber)) {
		idealIndentForNextLine = shiftIndent(idealIndentForNextLine);
	}

	startLineNumber++;

	// Calculate indentation adjustment for all following lines
	for (let lineNumber = startLineNumber; lineNumber <= endLineNumber; lineNumber++) {
		if (doesLineStartWithString(model, lineNumber)) {
			continue;
		}
		const text = model.getLineContent(lineNumber);
		const oldIndentation = strings.getLeadingWhitespace(text);
		const currentIdealIndent = idealIndentForNextLine;

		if (processedIndentRulesSupport.shouldDecrease(lineNumber, currentIdealIndent)) {
			idealIndentForNextLine = unshiftIndent(idealIndentForNextLine);
			globalIndent = unshiftIndent(globalIndent);
		}

		if (oldIndentation !== idealIndentForNextLine) {
			indentEdits.push(EditOperation.replaceMove(new Selection(lineNumber, 1, lineNumber, oldIndentation.length + 1), normalizeIndentation(idealIndentForNextLine, indentSize, insertSpaces)));
		}

		// calculate idealIndentForNextLine
		if (processedIndentRulesSupport.shouldIgnore(lineNumber)) {
			// In reindent phase, if the line matches `unIndentedLinePattern` we inherit indentation from above lines
			// but don't change globalIndent and idealIndentForNextLine.
			continue;
		} else if (processedIndentRulesSupport.shouldIncrease(lineNumber, currentIdealIndent)) {
			globalIndent = shiftIndent(globalIndent);
			idealIndentForNextLine = globalIndent;
		} else if (processedIndentRulesSupport.shouldIndentNextLine(lineNumber, currentIdealIndent)) {
			idealIndentForNextLine = shiftIndent(idealIndentForNextLine);
		} else {
			idealIndentForNextLine = globalIndent;
		}
	}

	return indentEdits;
}

function doesLineStartWithString(model: ITextModel, lineNumber: number): boolean {
	const lineTokens = model.tokenization.getLineTokens(lineNumber);
	return lineTokens.getStandardTokenType(0) === StandardTokenType.String;
}<|MERGE_RESOLUTION|>--- conflicted
+++ resolved
@@ -56,29 +56,7 @@
 	// Calculate indentation for the first line
 	// If there is no passed-in indentation, we use the indentation of the first line as base.
 	const currentLineText = model.getLineContent(startLineNumber);
-<<<<<<< HEAD
-	let adjustedLineContent = currentLineText;
-	const lineStartsWithString = doesLineStartWithString(model, startLineNumber);
-	if (!lineStartsWithString && inheritedIndent !== undefined && inheritedIndent !== null) {
-		globalIndent = inheritedIndent;
-		const oldIndentation = strings.getLeadingWhitespace(currentLineText);
-
-		adjustedLineContent = globalIndent + currentLineText.substring(oldIndentation.length);
-		if (indentationRules.decreaseIndentPattern && indentationRules.decreaseIndentPattern.test(adjustedLineContent)) {
-			globalIndent = unshiftIndent(globalIndent);
-			adjustedLineContent = globalIndent + currentLineText.substring(oldIndentation.length);
-
-		}
-		if (currentLineText !== adjustedLineContent) {
-			indentEdits.push(EditOperation.replaceMove(new Selection(startLineNumber, 1, startLineNumber, oldIndentation.length + 1), normalizeIndentation(globalIndent, indentSize, insertSpaces)));
-		}
-	} else {
-		globalIndent = strings.getLeadingWhitespace(currentLineText);
-	}
-
-=======
 	let globalIndent = strings.getLeadingWhitespace(currentLineText);
->>>>>>> 07fd543c
 	// idealIndentForNextLine doesn't equal globalIndent when there is a line matching `indentNextLinePattern`.
 	let idealIndentForNextLine: string = globalIndent;
 
