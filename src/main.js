/*---------------------------------------------------------------------------------------------
 *  Copyright (c) Microsoft Corporation. All rights reserved.
 *  Licensed under the MIT License. See License.txt in the project root for license information.
 *--------------------------------------------------------------------------------------------*/

//@ts-check
'use strict';

/**
 * @typedef {import('./vs/base/common/product').IProductConfiguration} IProductConfiguration
 * @typedef {import('./vs/base/node/languagePacks').NLSConfiguration} NLSConfiguration
 * @typedef {import('./vs/platform/environment/common/argv').NativeParsedArgs} NativeParsedArgs
 */

const perf = require('./vs/base/common/performance');
perf.mark('code/didStartMain');

const path = require('path');
const fs = require('fs');
const os = require('os');
const bootstrap = require('./bootstrap');
const bootstrapNode = require('./bootstrap-node');
const { getUserDataPath } = require('./vs/platform/environment/node/userDataPath');
/** @type {Partial<IProductConfiguration>} */
const product = require('../product.json');
const { app, protocol, crashReporter } = require('electron');

// Disable render process reuse, we still have
// non-context aware native modules in the renderer.
app.allowRendererProcessReuse = false;

// Enable portable support
const portable = bootstrapNode.configurePortable(product);

// Enable ASAR support
bootstrap.enableASARSupport(undefined);

// Set userData path before app 'ready' event
const args = parseCLIArgs();
const userDataPath = getUserDataPath(args);
app.setPath('userData', userDataPath);

// Configure static command line arguments
const argvConfig = configureCommandlineSwitchesSync(args);

// Configure crash reporter
perf.mark('code/willStartCrashReporter');
configureCrashReporter();
perf.mark('code/didStartCrashReporter');

// Set logs path before app 'ready' event if running portable
// to ensure that no 'logs' folder is created on disk at a
// location outside of the portable directory
// (https://github.com/microsoft/vscode/issues/56651)
if (portable && portable.isPortable) {
	app.setAppLogsPath(path.join(userDataPath, 'logs'));
}

// Register custom schemes with privileges
protocol.registerSchemesAsPrivileged([
	{
		scheme: 'vscode-webview',
		privileges: { standard: true, secure: true, supportFetchAPI: true, corsEnabled: true, allowServiceWorkers: true, }
	},
	{
		scheme: 'vscode-file',
		privileges: { secure: true, standard: true, supportFetchAPI: true, corsEnabled: true }
	}
]);

// Global app listeners
registerListeners();

// Cached data
const nodeCachedDataDir = getNodeCachedDir();

/**
 * Support user defined locale: load it early before app('ready')
 * to have more things running in parallel.
 *
 * @type {Promise<NLSConfiguration> | undefined}
 */
let nlsConfigurationPromise = undefined;

const metaDataFile = path.join(__dirname, 'nls.metadata.json');
const locale = getUserDefinedLocale(argvConfig);
if (locale) {
	const { getNLSConfiguration } = require('./vs/base/node/languagePacks');
	nlsConfigurationPromise = getNLSConfiguration(product.commit, userDataPath, metaDataFile, locale);
}

// Load our code once ready
app.once('ready', function () {
	if (args['trace']) {
		const contentTracing = require('electron').contentTracing;

		const traceOptions = {
			categoryFilter: args['trace-category-filter'] || '*',
			traceOptions: args['trace-options'] || 'record-until-full,enable-sampling'
		};

		contentTracing.startRecording(traceOptions).finally(() => onReady());
	} else {
		onReady();
	}
});

/**
 * Main startup routine
 *
 * @param {string | undefined} cachedDataDir
 * @param {NLSConfiguration} nlsConfig
 */
function startup(cachedDataDir, nlsConfig) {
	nlsConfig._languagePackSupport = true;

	process.env['VSCODE_NLS_CONFIG'] = JSON.stringify(nlsConfig);
	process.env['VSCODE_NODE_CACHED_DATA_DIR'] = cachedDataDir || '';

	// Load main in AMD
	perf.mark('code/willLoadMainBundle');
	require('./bootstrap-amd').load('vs/code/electron-main/main', () => {
		perf.mark('code/didLoadMainBundle');
	});
}

async function onReady() {
	perf.mark('code/mainAppReady');

	try {
		const [cachedDataDir, nlsConfig] = await Promise.all([nodeCachedDataDir.ensureExists(), resolveNlsConfiguration()]);

		startup(cachedDataDir, nlsConfig);
	} catch (error) {
		console.error(error);
	}
}

/**
 * @param {NativeParsedArgs} cliArgs
 */
function configureCommandlineSwitchesSync(cliArgs) {
	const SUPPORTED_ELECTRON_SWITCHES = [

		// alias from us for --disable-gpu
		'disable-hardware-acceleration',

		// provided by Electron
		'disable-color-correct-rendering',

		// override for the color profile to use
		'force-color-profile'
	];

	if (process.platform === 'linux') {

		// Force enable screen readers on Linux via this flag
		SUPPORTED_ELECTRON_SWITCHES.push('force-renderer-accessibility');
	}

	const SUPPORTED_MAIN_PROCESS_SWITCHES = [

		// Persistently enable proposed api via argv.json: https://github.com/microsoft/vscode/issues/99775
		'enable-proposed-api',

		// Log level to use. Default is 'info'. Allowed values are 'critical', 'error', 'warn', 'info', 'debug', 'trace', 'off'.
		'log-level'
	];

	// Read argv config
	const argvConfig = readArgvConfigSync();

<<<<<<< HEAD
=======
	let browserCodeLoadingStrategy = undefined;

>>>>>>> b9147d80
	Object.keys(argvConfig).forEach(argvKey => {
		const argvValue = argvConfig[argvKey];

		// Append Electron flags to Electron
		if (SUPPORTED_ELECTRON_SWITCHES.indexOf(argvKey) !== -1) {

			// Color profile
			if (argvKey === 'force-color-profile') {
				if (argvValue) {
					app.commandLine.appendSwitch(argvKey, argvValue);
				}
			}

			// Others
			else if (argvValue === true || argvValue === 'true') {
				if (argvKey === 'disable-hardware-acceleration') {
					app.disableHardwareAcceleration(); // needs to be called explicitly
				} else {
					app.commandLine.appendSwitch(argvKey);
				}
			}
		}

		// Append main process flags to process.argv
		else if (SUPPORTED_MAIN_PROCESS_SWITCHES.indexOf(argvKey) !== -1) {
			switch (argvKey) {
				case 'enable-proposed-api':
					if (Array.isArray(argvValue)) {
						argvValue.forEach(id => id && typeof id === 'string' && process.argv.push('--enable-proposed-api', id));
					} else {
						console.error(`Unexpected value for \`enable-proposed-api\` in argv.json. Expected array of extension ids.`);
					}
					break;

				case 'log-level':
					if (typeof argvValue === 'string') {
						process.argv.push('--log', argvValue);
					}
					break;
			}
		}
	});

	// Support JS Flags
	const jsFlags = getJSFlags(cliArgs);
	if (jsFlags) {
		app.commandLine.appendSwitch('js-flags', jsFlags);
	}

	return argvConfig;
}

function readArgvConfigSync() {

	// Read or create the argv.json config file sync before app('ready')
	const argvConfigPath = getArgvConfigPath();
	let argvConfig;
	try {
		argvConfig = JSON.parse(stripComments(fs.readFileSync(argvConfigPath).toString()));
	} catch (error) {
		if (error && error.code === 'ENOENT') {
			createDefaultArgvConfigSync(argvConfigPath);
		} else {
			console.warn(`Unable to read argv.json configuration file in ${argvConfigPath}, falling back to defaults (${error})`);
		}
	}

	// Fallback to default
	if (!argvConfig) {
		argvConfig = {
			'disable-color-correct-rendering': true // Force pre-Chrome-60 color profile handling (for https://github.com/microsoft/vscode/issues/51791)
		};
	}

	return argvConfig;
}

/**
 * @param {string} argvConfigPath
 */
function createDefaultArgvConfigSync(argvConfigPath) {
	try {

		// Ensure argv config parent exists
		const argvConfigPathDirname = path.dirname(argvConfigPath);
		if (!fs.existsSync(argvConfigPathDirname)) {
			fs.mkdirSync(argvConfigPathDirname);
		}

		// Default argv content
		const defaultArgvConfigContent = [
			'// This configuration file allows you to pass permanent command line arguments to VS Code.',
			'// Only a subset of arguments is currently supported to reduce the likelihood of breaking',
			'// the installation.',
			'//',
			'// PLEASE DO NOT CHANGE WITHOUT UNDERSTANDING THE IMPACT',
			'//',
			'// NOTE: Changing this file requires a restart of VS Code.',
			'{',
			'	// Use software rendering instead of hardware accelerated rendering.',
			'	// This can help in cases where you see rendering issues in VS Code.',
			'	// "disable-hardware-acceleration": true,',
			'',
			'	// Enabled by default by VS Code to resolve color issues in the renderer',
			'	// See https://github.com/microsoft/vscode/issues/51791 for details',
			'	"disable-color-correct-rendering": true',
			'}'
		];

		// Create initial argv.json with default content
		fs.writeFileSync(argvConfigPath, defaultArgvConfigContent.join('\n'));
	} catch (error) {
		console.error(`Unable to create argv.json configuration file in ${argvConfigPath}, falling back to defaults (${error})`);
	}
}

function getArgvConfigPath() {
	const vscodePortable = process.env['VSCODE_PORTABLE'];
	if (vscodePortable) {
		return path.join(vscodePortable, 'argv.json');
	}

	let dataFolderName = product.dataFolderName;
	if (process.env['VSCODE_DEV']) {
		dataFolderName = `${dataFolderName}-dev`;
	}

	return path.join(os.homedir(), dataFolderName, 'argv.json');
}

function configureCrashReporter() {

	// If a crash-reporter-directory is specified we store the crash reports
	// in the specified directory and don't upload them to the crash server.
	let crashReporterDirectory = args['crash-reporter-directory'];
	let submitURL = '';
	if (crashReporterDirectory) {
		crashReporterDirectory = path.normalize(crashReporterDirectory);

		if (!path.isAbsolute(crashReporterDirectory)) {
			console.error(`The path '${crashReporterDirectory}' specified for --crash-reporter-directory must be absolute.`);
			app.exit(1);
		}

		if (!fs.existsSync(crashReporterDirectory)) {
			try {
				fs.mkdirSync(crashReporterDirectory);
			} catch (error) {
				console.error(`The path '${crashReporterDirectory}' specified for --crash-reporter-directory does not seem to exist or cannot be created.`);
				app.exit(1);
			}
		}

		// Crashes are stored in the crashDumps directory by default, so we
		// need to change that directory to the provided one
		console.log(`Found --crash-reporter-directory argument. Setting crashDumps directory to be '${crashReporterDirectory}'`);
		app.setPath('crashDumps', crashReporterDirectory);
	}

	// Otherwise we configure the crash reporter from product.json
	else {
		const appCenter = product.appCenter;
		// Disable Appcenter crash reporting if
		// * --crash-reporter-directory is specified
		// * enable-crash-reporter runtime argument is set to 'false'
		// * --disable-crash-reporter command line parameter is set
		if (appCenter && argvConfig['enable-crash-reporter'] && !args['disable-crash-reporter']) {
			const isWindows = (process.platform === 'win32');
			const isLinux = (process.platform === 'linux');
			const isDarwin = (process.platform === 'darwin');
			const crashReporterId = argvConfig['crash-reporter-id'];
			const uuidPattern = /^[0-9a-f]{8}-[0-9a-f]{4}-[0-9a-f]{4}-[0-9a-f]{4}-[0-9a-f]{12}$/i;
			if (uuidPattern.test(crashReporterId)) {
				if (isWindows) {
					switch (process.arch) {
						case 'ia32':
							submitURL = appCenter['win32-ia32'];
							break;
						case 'x64':
							submitURL = appCenter['win32-x64'];
							break;
						case 'arm64':
							submitURL = appCenter['win32-arm64'];
							break;
					}
				} else if (isDarwin) {
					if (product.darwinUniversalAssetId) {
						submitURL = appCenter['darwin-universal'];
					} else {
						switch (process.arch) {
							case 'x64':
								submitURL = appCenter['darwin'];
								break;
							case 'arm64':
								submitURL = appCenter['darwin-arm64'];
								break;
						}
					}
				} else if (isLinux) {
					submitURL = appCenter['linux-x64'];
				}
				submitURL = submitURL.concat('&uid=', crashReporterId, '&iid=', crashReporterId, '&sid=', crashReporterId);
				// Send the id for child node process that are explicitly starting crash reporter.
				// For vscode this is ExtensionHost process currently.
				const argv = process.argv;
				const endOfArgsMarkerIndex = argv.indexOf('--');
				if (endOfArgsMarkerIndex === -1) {
					argv.push('--crash-reporter-id', crashReporterId);
				} else {
					// if the we have an argument "--" (end of argument marker)
					// we cannot add arguments at the end. rather, we add
					// arguments before the "--" marker.
					argv.splice(endOfArgsMarkerIndex, 0, '--crash-reporter-id', crashReporterId);
				}
			}
		}
	}

	// Start crash reporter for all processes
	const productName = (product.crashReporter ? product.crashReporter.productName : undefined) || product.nameShort;
	const companyName = (product.crashReporter ? product.crashReporter.companyName : undefined) || 'Microsoft';
	crashReporter.start({
		companyName: companyName,
		productName: process.env['VSCODE_DEV'] ? `${productName} Dev` : productName,
		submitURL,
		uploadToServer: !crashReporterDirectory,
		compress: true
	});
}

/**
 * @param {NativeParsedArgs} cliArgs
 * @returns {string | null}
 */
function getJSFlags(cliArgs) {
	const jsFlags = [];

	// Add any existing JS flags we already got from the command line
	if (cliArgs['js-flags']) {
		jsFlags.push(cliArgs['js-flags']);
	}

	// Support max-memory flag
	if (cliArgs['max-memory'] && !/max_old_space_size=(\d+)/g.exec(cliArgs['js-flags'])) {
		jsFlags.push(`--max_old_space_size=${cliArgs['max-memory']}`);
	}

	return jsFlags.length > 0 ? jsFlags.join(' ') : null;
}

/**
 * @returns {NativeParsedArgs}
 */
function parseCLIArgs() {
	const minimist = require('minimist');

	return minimist(process.argv, {
		string: [
			'user-data-dir',
			'locale',
			'js-flags',
			'max-memory',
			'crash-reporter-directory'
		]
	});
}

function registerListeners() {

	/**
	 * macOS: when someone drops a file to the not-yet running VSCode, the open-file event fires even before
	 * the app-ready event. We listen very early for open-file and remember this upon startup as path to open.
	 *
	 * @type {string[]}
	 */
	const macOpenFiles = [];
	global['macOpenFiles'] = macOpenFiles;
	app.on('open-file', function (event, path) {
		macOpenFiles.push(path);
	});

	/**
	 * macOS: react to open-url requests.
	 *
	 * @type {string[]}
	 */
	const openUrls = [];
	const onOpenUrl =
		/**
		 * @param {{ preventDefault: () => void; }} event
		 * @param {string} url
		 */
		function (event, url) {
			event.preventDefault();

			openUrls.push(url);
		};

	app.on('will-finish-launching', function () {
		app.on('open-url', onOpenUrl);
	});

	global['getOpenUrls'] = function () {
		app.removeListener('open-url', onOpenUrl);

		return openUrls;
	};
}

/**
 * @returns {{ ensureExists: () => Promise<string | undefined> }}
 */
function getNodeCachedDir() {
	return new class {

		constructor() {
			this.value = this.compute();
		}

		async ensureExists() {
			if (typeof this.value === 'string') {
				try {
					await mkdirp(this.value);

					return this.value;
				} catch (error) {
					// ignore
				}
			}
		}

		compute() {
			if (process.argv.indexOf('--no-cached-data') > 0) {
				return undefined;
			}

			// IEnvironmentService.isBuilt
			if (process.env['VSCODE_DEV']) {
				return undefined;
			}

			// find commit id
			const commit = product.commit;
			if (!commit) {
				return undefined;
			}

			return path.join(userDataPath, 'CachedData', commit);
		}
	};
}

/**
 * @param {string} dir
 * @returns {Promise<string>}
 */
function mkdirp(dir) {
	const fs = require('fs');

	return new Promise((resolve, reject) => {
		fs.mkdir(dir, { recursive: true }, err => (err && err.code !== 'EEXIST') ? reject(err) : resolve(dir));
	});
}

//#region NLS Support

/**
 * Resolve the NLS configuration
 *
 * @return {Promise<NLSConfiguration>}
 */
async function resolveNlsConfiguration() {

	// First, we need to test a user defined locale. If it fails we try the app locale.
	// If that fails we fall back to English.
	let nlsConfiguration = nlsConfigurationPromise ? await nlsConfigurationPromise : undefined;
	if (!nlsConfiguration) {

		// Try to use the app locale. Please note that the app locale is only
		// valid after we have received the app ready event. This is why the
		// code is here.
		let appLocale = app.getLocale();
		if (!appLocale) {
			nlsConfiguration = { locale: 'en', availableLanguages: {} };
		} else {

			// See above the comment about the loader and case sensitiviness
			appLocale = appLocale.toLowerCase();

			const { getNLSConfiguration } = require('./vs/base/node/languagePacks');
			nlsConfiguration = await getNLSConfiguration(product.commit, userDataPath, metaDataFile, appLocale);
			if (!nlsConfiguration) {
				nlsConfiguration = { locale: appLocale, availableLanguages: {} };
			}
		}
	} else {
		// We received a valid nlsConfig from a user defined locale
	}

	return nlsConfiguration;
}

/**
 * @param {string} content
 * @returns {string}
 */
function stripComments(content) {
	const regexp = /("(?:[^\\"]*(?:\\.)?)*")|('(?:[^\\']*(?:\\.)?)*')|(\/\*(?:\r?\n|.)*?\*\/)|(\/{2,}.*?(?:(?:\r?\n)|$))/g;

	return content.replace(regexp, function (match, m1, m2, m3, m4) {
		// Only one of m1, m2, m3, m4 matches
		if (m3) {
			// A block comment. Replace with nothing
			return '';
		} else if (m4) {
			// A line comment. If it ends in \r?\n then keep it.
			const length_1 = m4.length;
			if (length_1 > 2 && m4[length_1 - 1] === '\n') {
				return m4[length_1 - 2] === '\r' ? '\r\n' : '\n';
			}
			else {
				return '';
			}
		} else {
			// We match a string
			return match;
		}
	});
}

/**
 * Language tags are case insensitive however an amd loader is case sensitive
 * To make this work on case preserving & insensitive FS we do the following:
 * the language bundles have lower case language tags and we always lower case
 * the locale we receive from the user or OS.
 *
 * @param {{ locale: string | undefined; }} argvConfig
 * @returns {string | undefined}
 */
function getUserDefinedLocale(argvConfig) {
	const locale = args['locale'];
	if (locale) {
		return locale.toLowerCase(); // a directly provided --locale always wins
	}

	return argvConfig.locale && typeof argvConfig.locale === 'string' ? argvConfig.locale.toLowerCase() : undefined;
}

//#endregion<|MERGE_RESOLUTION|>--- conflicted
+++ resolved
@@ -170,11 +170,6 @@
 	// Read argv config
 	const argvConfig = readArgvConfigSync();
 
-<<<<<<< HEAD
-=======
-	let browserCodeLoadingStrategy = undefined;
-
->>>>>>> b9147d80
 	Object.keys(argvConfig).forEach(argvKey => {
 		const argvValue = argvConfig[argvKey];
 
