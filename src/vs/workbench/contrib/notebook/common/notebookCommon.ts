/*---------------------------------------------------------------------------------------------
 *  Copyright (c) Microsoft Corporation. All rights reserved.
 *  Licensed under the MIT License. See License.txt in the project root for license information.
 *--------------------------------------------------------------------------------------------*/

import { Event } from 'vs/base/common/event';
import * as glob from 'vs/base/common/glob';
import { IDisposable } from 'vs/base/common/lifecycle';
import { isWindows } from 'vs/base/common/platform';
import { ISplice } from 'vs/base/common/sequence';
import { URI, UriComponents } from 'vs/base/common/uri';
import * as editorCommon from 'vs/editor/common/editorCommon';
import { ExtensionIdentifier } from 'vs/platform/extensions/common/extensions';
import { RawContextKey } from 'vs/platform/contextkey/common/contextkey';
import { IEditorModel } from 'vs/platform/editor/common/editor';
import { NotebookTextModel } from 'vs/workbench/contrib/notebook/common/model/notebookTextModel';
import { GlobPattern } from 'vs/workbench/api/common/extHost.protocol';
import { CancellationToken } from 'vs/base/common/cancellation';
import { Schemas } from 'vs/base/common/network';

export enum CellKind {
	Markdown = 1,
	Code = 2
}

export enum CellOutputKind {
	Text = 1,
	Error = 2,
	Rich = 3
}

export const NOTEBOOK_DISPLAY_ORDER = [
	'application/json',
	'application/javascript',
	'text/html',
	'image/svg+xml',
	'text/markdown',
	'image/png',
	'image/jpeg',
	'text/plain'
];

export const ACCESSIBLE_NOTEBOOK_DISPLAY_ORDER = [
	'text/markdown',
	'application/json',
	'text/plain',
	'text/html',
	'image/svg+xml',
	'image/png',
	'image/jpeg',
];

export const BUILTIN_RENDERER_ID = '_builtin';

export const notebookDocumentMetadataDefaults: Required<NotebookDocumentMetadata> = {
	editable: true,
	runnable: true,
	cellEditable: true,
	cellRunnable: true,
	cellHasExecutionOrder: true,
	displayOrder: NOTEBOOK_DISPLAY_ORDER,
	custom: {}
};

export interface NotebookDocumentMetadata {
	editable: boolean;
	runnable: boolean;
	cellEditable: boolean;
	cellRunnable: boolean;
	cellHasExecutionOrder: boolean;
	displayOrder?: GlobPattern[];
	custom?: { [key: string]: any };
}

export enum NotebookCellRunState {
	Running = 1,
	Idle = 2,
	Success = 3,
	Error = 4
}

export interface NotebookCellMetadata {
	editable?: boolean;
	runnable?: boolean;
	breakpointMargin?: boolean;
	hasExecutionOrder?: boolean;
	executionOrder?: number;
	statusMessage?: string;
	runState?: NotebookCellRunState;
	runStartTime?: number;
	lastRunDuration?: number;
	custom?: { [key: string]: any };
}

export interface INotebookDisplayOrder {
	defaultOrder: string[];
	userOrder?: string[];
}

export interface INotebookMimeTypeSelector {
	type: string;
	subTypes?: string[];
}

export interface INotebookRendererInfo {
<<<<<<< HEAD
	id: ExtensionIdentifier;
	rendererType: string;
=======
	id: string;
	extensionId: ExtensionIdentifier;
>>>>>>> af500250
	extensionLocation: URI,
	preloads: URI[],
	render(uri: URI, request: IOutputRenderRequest<UriComponents>): Promise<IOutputRenderResponse<UriComponents> | undefined>;
	render2<T>(uri: URI, request: IOutputRenderRequest<T>): Promise<IOutputRenderResponse<T> | undefined>;
}

export interface INotebookKernelInfo {
	id: string;
	label: string,
	selectors: (string | glob.IRelativePattern)[],
	extension: ExtensionIdentifier;
	extensionLocation: URI,
	preloads: URI[];
	executeNotebook(viewType: string, uri: URI, handle: number | undefined, token: CancellationToken): Promise<void>;
}

export interface INotebookKernelInfoDto {
	id: string;
	label: string,
	extensionLocation: URI;
	preloads?: UriComponents[];
}

export interface INotebookSelectors {
	readonly filenamePattern?: string;
}

export interface IStreamOutput {
	outputKind: CellOutputKind.Text;
	text: string;
}

export interface IErrorOutput {
	outputKind: CellOutputKind.Error;
	/**
	 * Exception Name
	 */
	ename?: string;
	/**
	 * Exception Value
	 */
	evalue?: string;
	/**
	 * Exception call stacks
	 */
	traceback?: string[];
}

export interface IDisplayOutput {
	outputKind: CellOutputKind.Rich;
	/**
	 * { mime_type: value }
	 */
	data: { [key: string]: any; }
}

export enum MimeTypeRendererResolver {
	Core,
	Active,
	Lazy
}

export interface IOrderedMimeType {
	mimeType: string;
	isResolved: boolean;
	rendererId?: string;
	output?: string;
}

export interface ITransformedDisplayOutputDto {
	outputKind: CellOutputKind.Rich;
	data: { [key: string]: any; }

	orderedMimeTypes?: IOrderedMimeType[];
	pickedMimeTypeIndex?: number;
}

export interface IGenericOutput {
	outputKind: CellOutputKind;
	pickedMimeType?: string;
	pickedRenderer?: number;
	transformedOutput?: { [key: string]: IDisplayOutput };
}

export type IProcessedOutput = ITransformedDisplayOutputDto | IStreamOutput | IErrorOutput;

export type IRawOutput = IDisplayOutput | IStreamOutput | IErrorOutput;

export interface IOutputRenderRequestOutputInfo {
	index: number;
	handlerId: string;
	mimeType: string;
	output?: IRawOutput;
}

export interface IOutputRenderRequestCellInfo<T> {
	key: T;
	outputs: IOutputRenderRequestOutputInfo[];
}

export interface IOutputRenderRequest<T> {
	items: IOutputRenderRequestCellInfo<T>[];
}

export interface IOutputRenderResponseOutputInfo {
	index: number;
	mimeType: string;
	handlerId: string;
	transformedOutput: string;
}

export interface IOutputRenderResponseCellInfo<T> {
	key: T;
	outputs: IOutputRenderResponseOutputInfo[];
}


export interface IOutputRenderResponse<T> {
	items: IOutputRenderResponseCellInfo<T>[];
}


export interface ICell {
	readonly uri: URI;
	handle: number;
	language: string;
	cellKind: CellKind;
	outputs: IProcessedOutput[];
	metadata?: NotebookCellMetadata;
	onDidChangeOutputs?: Event<NotebookCellOutputsSplice[]>;
	onDidChangeLanguage: Event<string>;
	onDidChangeMetadata: Event<void>;
}

export interface LanguageInfo {
	file_extension: string;
}

export interface IMetadata {
	language_info: LanguageInfo;
}

export interface INotebookTextModel {
	handle: number;
	viewType: string;
	// metadata: IMetadata;
	readonly uri: URI;
	readonly versionId: number;
	languages: string[];
	cells: ICell[];
	renderers: Set<string>;
	onDidChangeCells?: Event<NotebookCellTextModelSplice[]>;
	onDidChangeContent: Event<void>;
	onDidChangeUnknown: Event<void>;
	onWillDispose(listener: () => void): IDisposable;
}

export interface IRenderOutput {
	shadowContent?: string;
	hasDynamicHeight: boolean;
}

export type NotebookCellTextModelSplice = [
	number /* start */,
	number,
	ICell[]
];

export type NotebookCellOutputsSplice = [
	number /* start */,
	number /* delete count */,
	IProcessedOutput[]
];

export interface IMainCellDto {
	handle: number;
	uri: UriComponents,
	source: string[];
	language: string;
	cellKind: CellKind;
	outputs: IProcessedOutput[];
	metadata?: NotebookCellMetadata;
}

export type NotebookCellsSplice2 = [
	number /* start */,
	number /* delete count */,
	IMainCellDto[]
];

export enum NotebookCellsChangeType {
	ModelChange = 1,
	Move = 2,
	CellClearOutput = 3,
	CellsClearOutput = 4,
	ChangeLanguage = 5
}

export interface NotebookCellsModelChangedEvent {
	readonly kind: NotebookCellsChangeType.ModelChange;
	readonly changes: NotebookCellsSplice2[];
	readonly versionId: number;
}

export interface NotebookCellsModelMoveEvent {
	readonly kind: NotebookCellsChangeType.Move;
	readonly index: number;
	readonly newIdx: number;
	readonly versionId: number;
}

export interface NotebookCellClearOutputEvent {
	readonly kind: NotebookCellsChangeType.CellClearOutput;
	readonly index: number;
	readonly versionId: number;
}

export interface NotebookCellsClearOutputEvent {
	readonly kind: NotebookCellsChangeType.CellsClearOutput;
	readonly versionId: number;
}

export interface NotebookCellsChangeLanguageEvent {
	readonly kind: NotebookCellsChangeType.ChangeLanguage;
	readonly versionId: number;
	readonly index: number;
	readonly language: string;
}

export type NotebookCellsChangedEvent = NotebookCellsModelChangedEvent | NotebookCellsModelMoveEvent | NotebookCellClearOutputEvent | NotebookCellsClearOutputEvent | NotebookCellsChangeLanguageEvent;
export enum CellEditType {
	Insert = 1,
	Delete = 2
}

export interface ICellDto2 {
	source: string | string[];
	language: string;
	cellKind: CellKind;
	outputs: IProcessedOutput[];
	metadata?: NotebookCellMetadata;
}

export interface ICellInsertEdit {
	editType: CellEditType.Insert;
	index: number;
	cells: ICellDto2[];
}

export interface ICellDeleteEdit {
	editType: CellEditType.Delete;
	index: number;
	count: number;
}

export type ICellEditOperation = ICellInsertEdit | ICellDeleteEdit;

export interface INotebookEditData {
	documentVersionId: number;
	edits: ICellEditOperation[];
	renderers: number[];
}

export interface NotebookDataDto {
	readonly cells: ICellDto2[];
	readonly languages: string[];
	readonly metadata: NotebookDocumentMetadata;
}


export namespace CellUri {

	export const scheme = 'vscode-notebook-cell';

	export function generate(notebook: URI, handle: number): URI {
		return notebook.with({
			scheme,
			fragment: `${handle}${notebook.scheme !== Schemas.file ? notebook.scheme : ''}`
		});
	}

	export function parse(cell: URI): { notebook: URI, handle: number } | undefined {
		if (cell.scheme !== scheme) {
			return undefined;
		}
		const handle = parseInt(cell.fragment);
		if (isNaN(handle)) {
			return undefined;
		}
		return {
			handle,
			notebook: cell.with({
				scheme: cell.fragment.substr(handle.toString().length) || Schemas.file,
				fragment: null
			})
		};
	}
}

export function mimeTypeSupportedByCore(mimeType: string) {
	if ([
		'application/json',
		'application/javascript',
		'text/html',
		'image/svg+xml',
		'text/markdown',
		'image/png',
		'image/jpeg',
		'text/plain',
		'text/x-javascript'
	].indexOf(mimeType) > -1) {
		return true;
	}

	return false;
}

// if (isWindows) {
// 	value = value.replace(/\//g, '\\');
// }

function matchGlobUniversal(pattern: string, path: string) {
	if (isWindows) {
		pattern = pattern.replace(/\//g, '\\');
		path = path.replace(/\//g, '\\');
	}

	return glob.match(pattern, path);
}


function getMimeTypeOrder(mimeType: string, userDisplayOrder: string[], documentDisplayOrder: string[], defaultOrder: string[]) {
	let order = 0;
	for (let i = 0; i < userDisplayOrder.length; i++) {
		if (matchGlobUniversal(userDisplayOrder[i], mimeType)) {
			return order;
		}
		order++;
	}

	for (let i = 0; i < documentDisplayOrder.length; i++) {
		if (matchGlobUniversal(documentDisplayOrder[i], mimeType)) {
			return order;
		}

		order++;
	}

	for (let i = 0; i < defaultOrder.length; i++) {
		if (matchGlobUniversal(defaultOrder[i], mimeType)) {
			return order;
		}

		order++;
	}

	return order;
}

export function sortMimeTypes(mimeTypes: string[], userDisplayOrder: string[], documentDisplayOrder: string[], defaultOrder: string[]) {
	const sorted = mimeTypes.sort((a, b) => {
		return getMimeTypeOrder(a, userDisplayOrder, documentDisplayOrder, defaultOrder) - getMimeTypeOrder(b, userDisplayOrder, documentDisplayOrder, defaultOrder);
	});

	return sorted;
}

interface IMutableSplice<T> extends ISplice<T> {
	deleteCount: number;
}

export function diff<T>(before: T[], after: T[], contains: (a: T) => boolean): ISplice<T>[] {
	const result: IMutableSplice<T>[] = [];

	function pushSplice(start: number, deleteCount: number, toInsert: T[]): void {
		if (deleteCount === 0 && toInsert.length === 0) {
			return;
		}

		const latest = result[result.length - 1];

		if (latest && latest.start + latest.deleteCount === start) {
			latest.deleteCount += deleteCount;
			latest.toInsert.push(...toInsert);
		} else {
			result.push({ start, deleteCount, toInsert });
		}
	}

	let beforeIdx = 0;
	let afterIdx = 0;

	while (true) {
		if (beforeIdx === before.length) {
			pushSplice(beforeIdx, 0, after.slice(afterIdx));
			break;
		}

		if (afterIdx === after.length) {
			pushSplice(beforeIdx, before.length - beforeIdx, []);
			break;
		}

		const beforeElement = before[beforeIdx];
		const afterElement = after[afterIdx];

		if (beforeElement === afterElement) {
			// equal
			beforeIdx += 1;
			afterIdx += 1;
			continue;
		}

		if (contains(afterElement)) {
			// `afterElement` exists before, which means some elements before `afterElement` are deleted
			pushSplice(beforeIdx, 1, []);
			beforeIdx += 1;
		} else {
			// `afterElement` added
			pushSplice(beforeIdx, 0, [afterElement]);
			afterIdx += 1;
		}
	}

	return result;
}

export interface ICellEditorViewState {
	selections: editorCommon.ICursorState[];
}

export const NOTEBOOK_EDITOR_CURSOR_BOUNDARY = new RawContextKey<'none' | 'top' | 'bottom' | 'both'>('notebookEditorCursorAtBoundary', 'none');


export interface INotebookEditorModel extends IEditorModel {
	notebook: NotebookTextModel;
	isDirty(): boolean;
	save(): Promise<boolean>;
}

export interface INotebookTextModelBackup {
	metadata: NotebookDocumentMetadata;
	languages: string[];
	cells: ICellDto2[]
}

export interface IEditor extends editorCommon.ICompositeCodeEditor {
	readonly onDidChangeModel: Event<NotebookTextModel | undefined>;
	readonly onDidFocusEditorWidget: Event<void>;
	isNotebookEditor: boolean;
	uri?: URI;
	textModel?: NotebookTextModel;
	getId(): string;
	hasFocus(): boolean;
	hasModel(): boolean;
}<|MERGE_RESOLUTION|>--- conflicted
+++ resolved
@@ -103,13 +103,8 @@
 }
 
 export interface INotebookRendererInfo {
-<<<<<<< HEAD
-	id: ExtensionIdentifier;
-	rendererType: string;
-=======
 	id: string;
 	extensionId: ExtensionIdentifier;
->>>>>>> af500250
 	extensionLocation: URI,
 	preloads: URI[],
 	render(uri: URI, request: IOutputRenderRequest<UriComponents>): Promise<IOutputRenderResponse<UriComponents> | undefined>;
