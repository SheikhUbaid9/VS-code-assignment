{
  "name": "code-oss-dev",
  "version": "1.90.0",
<<<<<<< HEAD
  "distro": "1663de277c2e5b98146804760a0b3798bd8d2662",
=======
  "distro": "600b5db066f5f4807121e5a3da0fa4bb7ed0eb1f",
>>>>>>> 57f061ed
  "author": {
    "name": "Microsoft Corporation"
  },
  "license": "MIT",
  "main": "./out/main",
  "private": true,
  "scripts": {
    "test": "echo Please run any of the test scripts from the scripts folder.",
    "test-browser": "npx playwright install && node test/unit/browser/index.js",
    "test-browser-no-install": "node test/unit/browser/index.js",
    "test-node": "mocha test/unit/node/index.js --delay --ui=tdd --timeout=5000 --exit",
    "test-extension": "vscode-test",
    "preinstall": "node build/npm/preinstall.js",
    "postinstall": "node build/npm/postinstall.js",
    "compile": "node --max-old-space-size=4095 ./node_modules/gulp/bin/gulp.js compile",
    "watch": "npm-run-all -lp watch-client watch-extensions",
    "watchd": "deemon yarn watch",
    "watch-webd": "deemon yarn watch-web",
    "kill-watchd": "deemon --kill yarn watch",
    "kill-watch-webd": "deemon --kill yarn watch-web",
    "restart-watchd": "deemon --restart yarn watch",
    "restart-watch-webd": "deemon --restart yarn watch-web",
    "watch-client": "node --max-old-space-size=4095 ./node_modules/gulp/bin/gulp.js watch-client",
    "watch-clientd": "deemon yarn watch-client",
    "kill-watch-clientd": "deemon --kill yarn watch-client",
    "watch-extensions": "node --max-old-space-size=4095 ./node_modules/gulp/bin/gulp.js watch-extensions watch-extension-media",
    "watch-extensionsd": "deemon yarn watch-extensions",
    "kill-watch-extensionsd": "deemon --kill yarn watch-extensions",
    "precommit": "node build/hygiene.js",
    "gulp": "node --max-old-space-size=8192 ./node_modules/gulp/bin/gulp.js",
    "electron": "node build/lib/electron",
    "7z": "7z",
    "update-grammars": "node build/npm/update-all-grammars.mjs",
    "update-localization-extension": "node build/npm/update-localization-extension.js",
    "smoketest": "node build/lib/preLaunch.js && cd test/smoke && yarn compile && node test/index.js",
    "smoketest-no-compile": "cd test/smoke && node test/index.js",
    "download-builtin-extensions": "node build/lib/builtInExtensions.js",
    "download-builtin-extensions-cg": "node build/lib/builtInExtensionsCG.js",
    "monaco-compile-check": "tsc -p src/tsconfig.monaco.json --noEmit",
    "tsec-compile-check": "node node_modules/tsec/bin/tsec -p src/tsconfig.tsec.json",
    "vscode-dts-compile-check": "tsc -p src/tsconfig.vscode-dts.json && tsc -p src/tsconfig.vscode-proposed-dts.json",
    "valid-layers-check": "node build/lib/layersChecker.js",
    "update-distro": "node build/npm/update-distro.mjs",
    "web": "echo 'yarn web' is replaced by './scripts/code-server' or './scripts/code-web'",
    "compile-cli": "gulp compile-cli",
    "compile-web": "node --max-old-space-size=4095 ./node_modules/gulp/bin/gulp.js compile-web",
    "watch-web": "node --max-old-space-size=4095 ./node_modules/gulp/bin/gulp.js watch-web",
    "watch-cli": "node --max-old-space-size=4095 ./node_modules/gulp/bin/gulp.js watch-cli",
    "eslint": "node build/eslint",
    "stylelint": "node build/stylelint",
    "playwright-install": "node build/azure-pipelines/common/installPlaywright.js",
    "compile-build": "node --max-old-space-size=4095 ./node_modules/gulp/bin/gulp.js compile-build",
    "compile-extensions-build": "node --max-old-space-size=4095 ./node_modules/gulp/bin/gulp.js compile-extensions-build",
    "minify-vscode": "node --max-old-space-size=4095 ./node_modules/gulp/bin/gulp.js minify-vscode",
    "minify-vscode-reh": "node --max-old-space-size=4095 ./node_modules/gulp/bin/gulp.js minify-vscode-reh",
    "minify-vscode-reh-web": "node --max-old-space-size=4095 ./node_modules/gulp/bin/gulp.js minify-vscode-reh-web",
    "hygiene": "node --max-old-space-size=4095 ./node_modules/gulp/bin/gulp.js hygiene",
    "core-ci": "node --max-old-space-size=8095 ./node_modules/gulp/bin/gulp.js core-ci",
    "core-ci-pr": "node --max-old-space-size=4095 ./node_modules/gulp/bin/gulp.js core-ci-pr",
    "extensions-ci": "node --max-old-space-size=8095 ./node_modules/gulp/bin/gulp.js extensions-ci",
    "extensions-ci-pr": "node --max-old-space-size=4095 ./node_modules/gulp/bin/gulp.js extensions-ci-pr",
    "perf": "node scripts/code-perf.js",
    "update-build-ts-version": "yarn add typescript@next && tsc -p ./build/tsconfig.build.json",
    "generate-tree-sitter-wasm": "npx tree-sitter build-wasm node_modules/tree-sitter-typescript/typescript"
  },
  "dependencies": {
    "@microsoft/1ds-core-js": "^3.2.13",
    "@microsoft/1ds-post-js": "^3.2.13",
    "@parcel/watcher": "2.1.0",
    "@vscode/iconv-lite-umd": "0.7.0",
    "@vscode/policy-watcher": "^1.1.4",
    "@vscode/proxy-agent": "^0.19.0",
    "@vscode/ripgrep": "^1.15.9",
    "@vscode/spdlog": "^0.15.0",
    "@vscode/sqlite3": "5.1.6-vscode",
    "@vscode/sudo-prompt": "9.3.1",
    "@vscode/vscode-languagedetection": "1.0.21",
    "@vscode/windows-mutex": "^0.5.0",
    "@vscode/windows-process-tree": "^0.6.0",
    "@vscode/windows-registry": "^1.1.0",
    "@xterm/addon-image": "0.9.0-beta.17",
    "@xterm/addon-search": "0.16.0-beta.17",
    "@xterm/addon-serialize": "0.14.0-beta.17",
    "@xterm/addon-unicode11": "0.9.0-beta.17",
    "@xterm/addon-webgl": "0.19.0-beta.17",
    "@xterm/headless": "5.6.0-beta.17",
    "@xterm/xterm": "5.6.0-beta.17",
    "graceful-fs": "4.2.11",
    "http-proxy-agent": "^7.0.0",
    "https-proxy-agent": "^7.0.2",
    "jschardet": "3.0.0",
    "kerberos": "^2.0.1",
    "minimist": "^1.2.6",
    "native-is-elevated": "0.7.0",
    "native-keymap": "^3.3.5",
    "native-watchdog": "^1.4.1",
    "node-pty": "1.1.0-beta11",
    "tas-client-umd": "0.2.0",
    "v8-inspect-profiler": "^0.1.1",
    "vscode-oniguruma": "1.7.0",
    "vscode-regexpp": "^3.1.0",
    "vscode-textmate": "9.0.0",
    "yauzl": "^3.0.0",
    "yazl": "^2.4.3"
  },
  "devDependencies": {
    "@playwright/test": "^1.40.1",
    "@swc/core": "1.3.62",
    "@types/cookie": "^0.3.3",
    "@types/debug": "^4.1.5",
    "@types/graceful-fs": "4.1.2",
    "@types/gulp-svgmin": "^1.2.1",
    "@types/http-proxy-agent": "^2.0.1",
    "@types/kerberos": "^1.1.2",
    "@types/minimist": "^1.2.1",
    "@types/mocha": "^9.1.1",
    "@types/node": "20.x",
    "@types/sinon": "^10.0.2",
    "@types/sinon-test": "^2.4.2",
    "@types/trusted-types": "^1.0.6",
    "@types/vscode-notebook-renderer": "^1.72.0",
    "@types/webpack": "^5.28.5",
    "@types/wicg-file-system-access": "^2020.9.6",
    "@types/windows-foreground-love": "^0.3.0",
    "@types/winreg": "^1.2.30",
    "@types/yauzl": "^2.10.0",
    "@types/yazl": "^2.4.2",
    "@typescript-eslint/eslint-plugin": "^6.21.0",
    "@typescript-eslint/experimental-utils": "^5.57.0",
    "@typescript-eslint/parser": "^6.21.0",
    "@vscode/gulp-electron": "^1.36.0",
    "@vscode/l10n-dev": "0.0.35",
    "@vscode/telemetry-extractor": "^1.10.2",
    "@vscode/test-cli": "^0.0.6",
    "@vscode/test-electron": "^2.3.8",
    "@vscode/test-web": "^0.0.50",
    "@vscode/v8-heap-parser": "^0.1.0",
    "@vscode/vscode-perf": "^0.0.14",
    "ansi-colors": "^3.2.3",
    "asar": "^3.0.3",
    "chromium-pickle-js": "^0.2.0",
    "cookie": "^0.4.0",
    "copy-webpack-plugin": "^11.0.0",
    "css-loader": "^6.9.1",
    "cssnano": "^6.0.3",
    "debounce": "^1.0.0",
    "deemon": "^1.8.0",
    "electron": "29.3.1",
    "eslint": "8.36.0",
    "eslint-plugin-header": "3.1.1",
    "eslint-plugin-jsdoc": "^46.5.0",
    "eslint-plugin-local": "^1.0.0",
    "event-stream": "3.3.4",
    "fancy-log": "^1.3.3",
    "file-loader": "^6.2.0",
    "glob": "^5.0.13",
    "gulp": "^4.0.0",
    "gulp-azure-storage": "^0.12.1",
    "gulp-bom": "^3.0.0",
    "gulp-buffer": "0.0.2",
    "gulp-concat": "^2.6.1",
    "gulp-eslint": "^5.0.0",
    "gulp-filter": "^5.1.0",
    "gulp-flatmap": "^1.0.2",
    "gulp-gunzip": "^1.0.0",
    "gulp-gzip": "^1.4.2",
    "gulp-json-editor": "^2.5.0",
    "gulp-plumber": "^1.2.0",
    "gulp-rename": "^1.2.0",
    "gulp-replace": "^0.5.4",
    "gulp-sourcemaps": "^3.0.0",
    "gulp-svgmin": "^4.1.0",
    "gulp-untar": "^0.0.7",
    "husky": "^0.13.1",
    "innosetup": "6.0.5",
    "istanbul-lib-coverage": "^3.2.0",
    "istanbul-lib-instrument": "^6.0.1",
    "istanbul-lib-report": "^3.0.0",
    "istanbul-lib-source-maps": "^4.0.1",
    "istanbul-reports": "^3.1.5",
    "lazy.js": "^0.4.2",
    "merge-options": "^1.0.1",
    "mime": "^1.4.1",
    "minimatch": "^3.0.4",
    "minimist": "^1.2.6",
    "mkdirp": "^1.0.4",
    "mocha": "^10.2.0",
    "mocha-junit-reporter": "^2.2.1",
    "mocha-multi-reporters": "^1.5.1",
    "npm-run-all": "^4.1.5",
    "opn": "^6.0.0",
    "p-all": "^1.0.0",
    "path-browserify": "^1.0.1",
    "postcss": "^8.4.33",
    "postcss-nesting": "^12.0.2",
    "pump": "^1.0.1",
    "rcedit": "^1.1.0",
    "rimraf": "^2.2.8",
    "sinon": "^12.0.1",
    "sinon-test": "^3.1.3",
    "source-map": "0.6.1",
    "source-map-support": "^0.3.2",
    "style-loader": "^3.3.2",
    "tree-sitter-cli": "^0.20.6",
    "tree-sitter-typescript": "^0.20.1",
    "ts-loader": "^9.4.2",
    "ts-node": "^10.9.1",
    "tsec": "0.2.7",
    "typescript": "^5.5.0-dev.20240506",
    "util": "^0.12.4",
    "vscode-nls-dev": "^3.3.1",
    "webpack": "^5.91.0",
    "webpack-cli": "^5.1.4",
    "webpack-stream": "^7.0.0",
    "xml2js": "^0.5.0",
    "yaserver": "^0.4.0"
  },
  "repository": {
    "type": "git",
    "url": "https://github.com/microsoft/vscode.git"
  },
  "bugs": {
    "url": "https://github.com/microsoft/vscode/issues"
  },
  "optionalDependencies": {
    "windows-foreground-love": "0.5.0"
  }
}<|MERGE_RESOLUTION|>--- conflicted
+++ resolved
@@ -1,11 +1,7 @@
 {
   "name": "code-oss-dev",
   "version": "1.90.0",
-<<<<<<< HEAD
-  "distro": "1663de277c2e5b98146804760a0b3798bd8d2662",
-=======
   "distro": "600b5db066f5f4807121e5a3da0fa4bb7ed0eb1f",
->>>>>>> 57f061ed
   "author": {
     "name": "Microsoft Corporation"
   },
