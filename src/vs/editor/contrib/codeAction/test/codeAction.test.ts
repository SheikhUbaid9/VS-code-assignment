/*---------------------------------------------------------------------------------------------
 *  Copyright (c) Microsoft Corporation. All rights reserved.
 *  Licensed under the MIT License. See License.txt in the project root for license information.
 *--------------------------------------------------------------------------------------------*/
import * as assert from 'assert';
import { dispose, IDisposable } from 'vs/base/common/lifecycle';
import { URI } from 'vs/base/common/uri';
import { Range } from 'vs/editor/common/core/range';
import { TextModel } from 'vs/editor/common/model/textModel';
import { CodeAction, CodeActionContext, CodeActionProvider, CodeActionProviderRegistry, Command, LanguageIdentifier, ResourceTextEdit, WorkspaceEdit } from 'vs/editor/common/modes';
import { getCodeActions } from 'vs/editor/contrib/codeAction/codeAction';
import { CodeActionKind } from 'vs/editor/contrib/codeAction/codeActionTrigger';
import { IMarkerData, MarkerSeverity } from 'vs/platform/markers/common/markers';

suite('CodeAction', () => {

	let langId = new LanguageIdentifier('fooLang', 17);
	let uri = URI.parse('untitled:path');
	let model: TextModel;
	let disposables: IDisposable[] = [];
	let testData = {
		diagnostics: {
			abc: {
				title: 'bTitle',
				diagnostics: [{
					startLineNumber: 1,
					startColumn: 1,
					endLineNumber: 2,
					endColumn: 1,
					severity: MarkerSeverity.Error,
					message: 'abc'
				}]
			},
			bcd: {
				title: 'aTitle',
				diagnostics: [{
					startLineNumber: 1,
					startColumn: 1,
					endLineNumber: 2,
					endColumn: 1,
					severity: MarkerSeverity.Error,
					message: 'bcd'
				}]
			}
		},
		command: {
			abc: {
				command: new class implements Command {
					id: '1';
					title: 'abc';
				},
				title: 'Extract to inner function in function "test"'
			}
		},
		spelling: {
			bcd: {
				diagnostics: <IMarkerData[]>[],
				edit: new class implements WorkspaceEdit {
					edits: ResourceTextEdit[];
				},
				title: 'abc'
			}
		},
		tsLint: {
			abc: {
				$ident: 57,
				arguments: <IMarkerData[]>[],
				id: '_internal_command_delegation',
				title: 'abc'
			},
			bcd: {
				$ident: 47,
				arguments: <IMarkerData[]>[],
				id: '_internal_command_delegation',
				title: 'bcd'
			}
		}
	};

	setup(function () {
		model = TextModel.createFromString('test1\ntest2\ntest3', undefined, langId, uri);
		disposables = [model];
	});

	teardown(function () {
		dispose(disposables);
	});

	test('CodeActions are sorted by type, #38623', async function () {

		const provider = new class implements CodeActionProvider {
			provideCodeActions() {
				return [
					testData.command.abc,
					testData.diagnostics.bcd,
					testData.spelling.bcd,
					testData.tsLint.bcd,
					testData.tsLint.abc,
					testData.diagnostics.abc
				];
			}
		};

		disposables.push(CodeActionProviderRegistry.register('fooLang', provider));

		const expected = [
			// CodeActions with a diagnostics array are shown first ordered by diagnostics.message
			testData.diagnostics.abc,
			testData.diagnostics.bcd,

			// CodeActions without diagnostics are shown in the given order without any further sorting
			testData.command.abc,
			testData.spelling.bcd, // empty diagnostics array
			testData.tsLint.bcd,
			testData.tsLint.abc
		];

		const actions = await getCodeActions(model, new Range(1, 1, 2, 1));
		assert.equal(actions.length, 6);
		assert.deepEqual(actions, expected);
	});

	test('getCodeActions should filter by scope', async function () {
		const provider = new class implements CodeActionProvider {
			provideCodeActions(): CodeAction[] {
				return [
					{ title: 'a', kind: 'a' },
					{ title: 'b', kind: 'b' },
					{ title: 'a.b', kind: 'a.b' }
				];
			}
		};

		disposables.push(CodeActionProviderRegistry.register('fooLang', provider));

		{
			const actions = await getCodeActions(model, new Range(1, 1, 2, 1), { type: 'auto', filter: { kind: new CodeActionKind('a') } });
			assert.equal(actions.length, 2);
			assert.strictEqual(actions[0].title, 'a');
			assert.strictEqual(actions[1].title, 'a.b');
		}

		{
			const actions = await getCodeActions(model, new Range(1, 1, 2, 1), { type: 'auto', filter: { kind: new CodeActionKind('a.b') } });
			assert.equal(actions.length, 1);
			assert.strictEqual(actions[0].title, 'a.b');
		}

		{
			const actions = await getCodeActions(model, new Range(1, 1, 2, 1), { type: 'auto', filter: { kind: new CodeActionKind('a.b.c') } });
			assert.equal(actions.length, 0);
		}
	});

	test('getCodeActions should forward requested scope to providers', async function () {
		const provider = new class implements CodeActionProvider {
			provideCodeActions(_model: any, _range: Range, context: CodeActionContext, _token: any): CodeAction[] {
				return [
<<<<<<< HEAD
					{ title: context.only!, kind: context.only }
=======
					{ title: context.only || '', kind: context.only }
>>>>>>> 8244f53c
				];
			}
		};

		disposables.push(CodeActionProviderRegistry.register('fooLang', provider));

		const actions = await getCodeActions(model, new Range(1, 1, 2, 1), { type: 'auto', filter: { kind: new CodeActionKind('a') } });
		assert.equal(actions.length, 1);
		assert.strictEqual(actions[0].title, 'a');
	});

	test('getCodeActions should not return source code action by default', async function () {
		const provider = new class implements CodeActionProvider {
			provideCodeActions(): CodeAction[] {
				return [
					{ title: 'a', kind: CodeActionKind.Source.value },
					{ title: 'b', kind: 'b' }
				];
			}
		};

		disposables.push(CodeActionProviderRegistry.register('fooLang', provider));

		{
			const actions = await getCodeActions(model, new Range(1, 1, 2, 1), { type: 'auto' });
			assert.equal(actions.length, 1);
			assert.strictEqual(actions[0].title, 'b');
		}

		{
			const actions = await getCodeActions(model, new Range(1, 1, 2, 1), { type: 'auto', filter: { kind: CodeActionKind.Source, includeSourceActions: true } });
			assert.equal(actions.length, 1);
			assert.strictEqual(actions[0].title, 'a');
		}
	});

	test('getCodeActions should not invoke code action providers filtered out by providedCodeActionKinds', async function () {
		let wasInvoked = false;
		const provider = new class implements CodeActionProvider {
			provideCodeActions() {
				wasInvoked = true;
				return [];
			}

			providedCodeActionKinds = [CodeActionKind.Refactor.value];
		};

		disposables.push(CodeActionProviderRegistry.register('fooLang', provider));

		const actions = await getCodeActions(model, new Range(1, 1, 2, 1), {
			type: 'auto',
			filter: {
				kind: CodeActionKind.QuickFix
			}
		});
		assert.strictEqual(actions.length, 0);
		assert.strictEqual(wasInvoked, false);
	});
});<|MERGE_RESOLUTION|>--- conflicted
+++ resolved
@@ -156,11 +156,7 @@
 		const provider = new class implements CodeActionProvider {
 			provideCodeActions(_model: any, _range: Range, context: CodeActionContext, _token: any): CodeAction[] {
 				return [
-<<<<<<< HEAD
-					{ title: context.only!, kind: context.only }
-=======
 					{ title: context.only || '', kind: context.only }
->>>>>>> 8244f53c
 				];
 			}
 		};
