{
  "name": "typescript-language-features",
  "description": "%description%",
  "displayName": "%displayName%",
  "version": "1.0.0",
  "author": "vscode",
  "publisher": "vscode",
  "license": "MIT",
  "aiKey": "AIF-d9b70cd4-b9f9-4d70-929b-a071c400b217",
  "enabledApiProposals": [
    "inlayHints",
    "languageStatus",
    "quickPickSeparators",
    "resolvers",
    "workspaceTrust"
  ],
  "capabilities": {
    "virtualWorkspaces": {
      "supported": "limited",
      "description": "%virtualWorkspaces%"
    },
    "untrustedWorkspaces": {
      "supported": "limited",
      "description": "%workspaceTrust%",
      "restrictedConfigurations": [
        "typescript.tsdk",
        "typescript.tsserver.pluginPaths",
        "typescript.npm"
      ]
    }
  },
  "engines": {
    "vscode": "^1.30.0"
  },
  "icon": "media/icon.png",
  "categories": [
    "Programming Languages"
  ],
  "dependencies": {
    "jsonc-parser": "^2.2.1",
    "semver": "5.5.1",
    "vscode-extension-telemetry": "0.4.3",
    "vscode-nls": "^5.0.0"
  },
  "devDependencies": {
    "@types/node": "14.x",
    "@types/semver": "^5.5.0"
  },
  "scripts": {
    "vscode:prepublish": "node ../../node_modules/gulp/bin/gulp.js --gulpfile ../../build/gulpfile.extensions.js compile-extension:typescript-language-features",
    "compile-web": "npx webpack-cli --config extension-browser.webpack.config --mode none",
    "watch-web": "npx webpack-cli --config extension-browser.webpack.config --mode none --watch --info-verbosity verbose"
  },
  "activationEvents": [
    "onLanguage:javascript",
    "onLanguage:javascriptreact",
    "onLanguage:typescript",
    "onLanguage:typescriptreact",
    "onLanguage:jsx-tags",
    "onCommand:typescript.reloadProjects",
    "onCommand:javascript.reloadProjects",
    "onCommand:typescript.selectTypeScriptVersion",
    "onCommand:javascript.goToProjectConfig",
    "onCommand:typescript.goToProjectConfig",
    "onCommand:typescript.openTsServerLog",
<<<<<<< HEAD
    "onCommand:typescript.tsserverRequest",
    "onCommand:workbench.action.tasks.runTask",
=======
    "onTaskType:typescript",
>>>>>>> 21e0035b
    "onCommand:_typescript.configurePlugin",
    "onCommand:_typescript.learnMoreAboutRefactorings",
    "onCommand:typescript.fileReferences",
    "onLanguage:jsonc"
  ],
  "main": "./out/extension",
  "browser": "./dist/browser/extension",
  "contributes": {
    "jsonValidation": [
      {
        "fileMatch": "package.json",
        "url": "./schemas/package.schema.json"
      },
      {
        "fileMatch": "tsconfig.json",
        "url": "https://json.schemastore.org/tsconfig"
      },
      {
        "fileMatch": "tsconfig.json",
        "url": "./schemas/tsconfig.schema.json"
      },
      {
        "fileMatch": "tsconfig.*.json",
        "url": "https://json.schemastore.org/tsconfig"
      },
      {
        "fileMatch": "tsconfig-*.json",
        "url": "./schemas/tsconfig.schema.json"
      },
      {
        "fileMatch": "tsconfig-*.json",
        "url": "https://json.schemastore.org/tsconfig"
      },
      {
        "fileMatch": "tsconfig.*.json",
        "url": "./schemas/tsconfig.schema.json"
      },
      {
        "fileMatch": "typings.json",
        "url": "https://json.schemastore.org/typings"
      },
      {
        "fileMatch": ".bowerrc",
        "url": "https://json.schemastore.org/bowerrc"
      },
      {
        "fileMatch": ".babelrc",
        "url": "https://json.schemastore.org/babelrc"
      },
      {
        "fileMatch": ".babelrc.json",
        "url": "https://json.schemastore.org/babelrc"
      },
      {
        "fileMatch": "babel.config.json",
        "url": "https://json.schemastore.org/babelrc"
      },
      {
        "fileMatch": "jsconfig.json",
        "url": "https://json.schemastore.org/jsconfig"
      },
      {
        "fileMatch": "jsconfig.json",
        "url": "./schemas/jsconfig.schema.json"
      },
      {
        "fileMatch": "jsconfig.*.json",
        "url": "https://json.schemastore.org/jsconfig"
      },
      {
        "fileMatch": "jsconfig.*.json",
        "url": "./schemas/jsconfig.schema.json"
      }
    ],
    "configuration": {
      "type": "object",
      "title": "%configuration.typescript%",
      "order": 20,
      "properties": {
        "typescript.tsdk": {
          "type": "string",
          "markdownDescription": "%typescript.tsdk.desc%",
          "scope": "window"
        },
        "typescript.disableAutomaticTypeAcquisition": {
          "type": "boolean",
          "default": false,
          "markdownDescription": "%typescript.disableAutomaticTypeAcquisition%",
          "scope": "window",
          "tags": [
            "usesOnlineServices"
          ]
        },
        "typescript.enablePromptUseWorkspaceTsdk": {
          "type": "boolean",
          "default": false,
          "description": "%typescript.enablePromptUseWorkspaceTsdk%",
          "scope": "window"
        },
        "typescript.npm": {
          "type": "string",
          "markdownDescription": "%typescript.npm%",
          "scope": "machine"
        },
        "typescript.check.npmIsInstalled": {
          "type": "boolean",
          "default": true,
          "markdownDescription": "%typescript.check.npmIsInstalled%",
          "scope": "window"
        },
        "javascript.referencesCodeLens.enabled": {
          "type": "boolean",
          "default": false,
          "description": "%javascript.referencesCodeLens.enabled%",
          "scope": "window"
        },
        "javascript.referencesCodeLens.showOnAllFunctions": {
          "type": "boolean",
          "default": false,
          "description": "%javascript.referencesCodeLens.showOnAllFunctions%",
          "scope": "window"
        },
        "typescript.referencesCodeLens.enabled": {
          "type": "boolean",
          "default": false,
          "description": "%typescript.referencesCodeLens.enabled%",
          "scope": "window"
        },
        "typescript.referencesCodeLens.showOnAllFunctions": {
          "type": "boolean",
          "default": false,
          "description": "%typescript.referencesCodeLens.showOnAllFunctions%",
          "scope": "window"
        },
        "typescript.implementationsCodeLens.enabled": {
          "type": "boolean",
          "default": false,
          "description": "%typescript.implementationsCodeLens.enabled%",
          "scope": "window"
        },
        "typescript.tsserver.enableTracing": {
          "type": "boolean",
          "default": false,
          "description": "%typescript.tsserver.enableTracing%",
          "scope": "window"
        },
        "typescript.tsserver.log": {
          "type": "string",
          "enum": [
            "off",
            "terse",
            "normal",
            "verbose"
          ],
          "default": "off",
          "description": "%typescript.tsserver.log%",
          "scope": "window"
        },
        "typescript.tsserver.pluginPaths": {
          "type": "array",
          "items": {
            "type": "string",
            "description": "%typescript.tsserver.pluginPaths.item%"
          },
          "default": [],
          "description": "%typescript.tsserver.pluginPaths%",
          "scope": "machine"
        },
        "typescript.tsserver.trace": {
          "type": "string",
          "enum": [
            "off",
            "messages",
            "verbose"
          ],
          "default": "off",
          "description": "%typescript.tsserver.trace%",
          "scope": "window"
        },
        "javascript.suggest.completeFunctionCalls": {
          "type": "boolean",
          "default": false,
          "description": "%configuration.suggest.completeFunctionCalls%",
          "scope": "resource"
        },
        "typescript.suggest.completeFunctionCalls": {
          "type": "boolean",
          "default": false,
          "description": "%configuration.suggest.completeFunctionCalls%",
          "scope": "resource"
        },
        "javascript.suggest.includeAutomaticOptionalChainCompletions": {
          "type": "boolean",
          "default": true,
          "description": "%configuration.suggest.includeAutomaticOptionalChainCompletions%",
          "scope": "resource"
        },
        "typescript.suggest.includeAutomaticOptionalChainCompletions": {
          "type": "boolean",
          "default": true,
          "description": "%configuration.suggest.includeAutomaticOptionalChainCompletions%",
          "scope": "resource"
        },
        "typescript.inlayHints.parameterNames.enabled": {
          "type": "string",
          "enum": [
            "none",
            "literals",
            "all"
          ],
          "enumDescriptions": [
            "%inlayHints.parameterNames.none%",
            "%inlayHints.parameterNames.literals%",
            "%inlayHints.parameterNames.all%"
          ],
          "default": "none",
          "markdownDescription": "%configuration.inlayHints.parameterNames.enabled%",
          "scope": "resource"
        },
        "typescript.inlayHints.parameterNames.suppressWhenArgumentMatchesName": {
          "type": "boolean",
          "default": true,
          "markdownDescription": "%configuration.inlayHints.parameterNames.suppressWhenArgumentMatchesName%",
          "scope": "resource"
        },
        "typescript.inlayHints.parameterTypes.enabled": {
          "type": "boolean",
          "default": false,
          "markdownDescription": "%configuration.inlayHints.parameterTypes.enabled%",
          "scope": "resource"
        },
        "typescript.inlayHints.variableTypes.enabled": {
          "type": "boolean",
          "default": false,
          "markdownDescription": "%configuration.inlayHints.variableTypes.enabled%",
          "scope": "resource"
        },
        "typescript.inlayHints.propertyDeclarationTypes.enabled": {
          "type": "boolean",
          "default": false,
          "markdownDescription": "%configuration.inlayHints.propertyDeclarationTypes.enabled%",
          "scope": "resource"
        },
        "typescript.inlayHints.functionLikeReturnTypes.enabled": {
          "type": "boolean",
          "default": false,
          "markdownDescription": "%configuration.inlayHints.functionLikeReturnTypes.enabled%",
          "scope": "resource"
        },
        "typescript.inlayHints.enumMemberValues.enabled": {
          "type": "boolean",
          "default": false,
          "markdownDescription": "%configuration.inlayHints.enumMemberValues.enabled%",
          "scope": "resource"
        },
        "javascript.inlayHints.parameterNames.enabled": {
          "type": "string",
          "enum": [
            "none",
            "literals",
            "all"
          ],
          "enumDescriptions": [
            "%inlayHints.parameterNames.none%",
            "%inlayHints.parameterNames.literals%",
            "%inlayHints.parameterNames.all%"
          ],
          "default": "none",
          "markdownDescription": "%configuration.inlayHints.parameterNames.enabled%",
          "scope": "resource"
        },
        "javascript.inlayHints.parameterNames.suppressWhenArgumentMatchesName": {
          "type": "boolean",
          "default": true,
          "markdownDescription": "%configuration.inlayHints.parameterNames.suppressWhenArgumentMatchesName%",
          "scope": "resource"
        },
        "javascript.inlayHints.parameterTypes.enabled": {
          "type": "boolean",
          "default": false,
          "markdownDescription": "%configuration.inlayHints.parameterTypes.enabled%",
          "scope": "resource"
        },
        "javascript.inlayHints.variableTypes.enabled": {
          "type": "boolean",
          "default": false,
          "markdownDescription": "%configuration.inlayHints.variableTypes.enabled%",
          "scope": "resource"
        },
        "javascript.inlayHints.propertyDeclarationTypes.enabled": {
          "type": "boolean",
          "default": false,
          "markdownDescription": "%configuration.inlayHints.propertyDeclarationTypes.enabled%",
          "scope": "resource"
        },
        "javascript.inlayHints.functionLikeReturnTypes.enabled": {
          "type": "boolean",
          "default": false,
          "markdownDescription": "%configuration.inlayHints.functionLikeReturnTypes.enabled%",
          "scope": "resource"
        },
        "javascript.inlayHints.enumMemberValues.enabled": {
          "type": "boolean",
          "default": false,
          "markdownDescription": "%configuration.inlayHints.enumMemberValues.enabled%",
          "scope": "resource"
        },
        "javascript.suggest.includeCompletionsForImportStatements": {
          "type": "boolean",
          "default": true,
          "description": "%configuration.suggest.includeCompletionsForImportStatements%",
          "scope": "resource"
        },
        "typescript.suggest.includeCompletionsForImportStatements": {
          "type": "boolean",
          "default": true,
          "description": "%configuration.suggest.includeCompletionsForImportStatements%",
          "scope": "resource"
        },
        "typescript.suggest.includeCompletionsWithSnippetText": {
          "type": "boolean",
          "default": true,
          "description": "%configuration.suggest.includeCompletionsWithSnippetText%",
          "scope": "resource"
        },
        "typescript.reportStyleChecksAsWarnings": {
          "type": "boolean",
          "default": true,
          "description": "%typescript.reportStyleChecksAsWarnings%",
          "scope": "window"
        },
        "typescript.validate.enable": {
          "type": "boolean",
          "default": true,
          "description": "%typescript.validate.enable%",
          "scope": "window"
        },
        "typescript.format.enable": {
          "type": "boolean",
          "default": true,
          "description": "%typescript.format.enable%",
          "scope": "window"
        },
        "typescript.format.insertSpaceAfterCommaDelimiter": {
          "type": "boolean",
          "default": true,
          "description": "%format.insertSpaceAfterCommaDelimiter%",
          "scope": "resource"
        },
        "typescript.format.insertSpaceAfterConstructor": {
          "type": "boolean",
          "default": false,
          "description": "%format.insertSpaceAfterConstructor%",
          "scope": "resource"
        },
        "typescript.format.insertSpaceAfterSemicolonInForStatements": {
          "type": "boolean",
          "default": true,
          "description": "%format.insertSpaceAfterSemicolonInForStatements%",
          "scope": "resource"
        },
        "typescript.format.insertSpaceBeforeAndAfterBinaryOperators": {
          "type": "boolean",
          "default": true,
          "description": "%format.insertSpaceBeforeAndAfterBinaryOperators%",
          "scope": "resource"
        },
        "typescript.format.insertSpaceAfterKeywordsInControlFlowStatements": {
          "type": "boolean",
          "default": true,
          "description": "%format.insertSpaceAfterKeywordsInControlFlowStatements%",
          "scope": "resource"
        },
        "typescript.format.insertSpaceAfterFunctionKeywordForAnonymousFunctions": {
          "type": "boolean",
          "default": true,
          "description": "%format.insertSpaceAfterFunctionKeywordForAnonymousFunctions%",
          "scope": "resource"
        },
        "typescript.format.insertSpaceBeforeFunctionParenthesis": {
          "type": "boolean",
          "default": false,
          "description": "%format.insertSpaceBeforeFunctionParenthesis%",
          "scope": "resource"
        },
        "typescript.format.insertSpaceAfterOpeningAndBeforeClosingNonemptyParenthesis": {
          "type": "boolean",
          "default": false,
          "description": "%format.insertSpaceAfterOpeningAndBeforeClosingNonemptyParenthesis%",
          "scope": "resource"
        },
        "typescript.format.insertSpaceAfterOpeningAndBeforeClosingNonemptyBrackets": {
          "type": "boolean",
          "default": false,
          "description": "%format.insertSpaceAfterOpeningAndBeforeClosingNonemptyBrackets%",
          "scope": "resource"
        },
        "typescript.format.insertSpaceAfterOpeningAndBeforeClosingNonemptyBraces": {
          "type": "boolean",
          "default": true,
          "description": "%format.insertSpaceAfterOpeningAndBeforeClosingNonemptyBraces%",
          "scope": "resource"
        },
        "typescript.format.insertSpaceAfterOpeningAndBeforeClosingEmptyBraces": {
          "type": "boolean",
          "default": true,
          "description": "%format.insertSpaceAfterOpeningAndBeforeClosingEmptyBraces%",
          "scope": "resource"
        },
        "typescript.format.insertSpaceAfterOpeningAndBeforeClosingTemplateStringBraces": {
          "type": "boolean",
          "default": false,
          "description": "%format.insertSpaceAfterOpeningAndBeforeClosingTemplateStringBraces%",
          "scope": "resource"
        },
        "typescript.format.insertSpaceAfterOpeningAndBeforeClosingJsxExpressionBraces": {
          "type": "boolean",
          "default": false,
          "description": "%format.insertSpaceAfterOpeningAndBeforeClosingJsxExpressionBraces%",
          "scope": "resource"
        },
        "typescript.format.insertSpaceAfterTypeAssertion": {
          "type": "boolean",
          "default": false,
          "description": "%format.insertSpaceAfterTypeAssertion%",
          "scope": "resource"
        },
        "typescript.format.placeOpenBraceOnNewLineForFunctions": {
          "type": "boolean",
          "default": false,
          "description": "%format.placeOpenBraceOnNewLineForFunctions%",
          "scope": "resource"
        },
        "typescript.format.placeOpenBraceOnNewLineForControlBlocks": {
          "type": "boolean",
          "default": false,
          "description": "%format.placeOpenBraceOnNewLineForControlBlocks%",
          "scope": "resource"
        },
        "typescript.format.semicolons": {
          "type": "string",
          "default": "ignore",
          "description": "%format.semicolons%",
          "scope": "resource",
          "enum": [
            "ignore",
            "insert",
            "remove"
          ],
          "enumDescriptions": [
            "%format.semicolons.ignore%",
            "%format.semicolons.insert%",
            "%format.semicolons.remove%"
          ]
        },
        "javascript.validate.enable": {
          "type": "boolean",
          "default": true,
          "description": "%javascript.validate.enable%",
          "scope": "window"
        },
        "javascript.format.enable": {
          "type": "boolean",
          "default": true,
          "description": "%javascript.format.enable%",
          "scope": "window"
        },
        "javascript.format.insertSpaceAfterCommaDelimiter": {
          "type": "boolean",
          "default": true,
          "description": "%format.insertSpaceAfterCommaDelimiter%",
          "scope": "resource"
        },
        "javascript.format.insertSpaceAfterConstructor": {
          "type": "boolean",
          "default": false,
          "description": "%format.insertSpaceAfterConstructor%",
          "scope": "resource"
        },
        "javascript.format.insertSpaceAfterSemicolonInForStatements": {
          "type": "boolean",
          "default": true,
          "description": "%format.insertSpaceAfterSemicolonInForStatements%",
          "scope": "resource"
        },
        "javascript.format.insertSpaceBeforeAndAfterBinaryOperators": {
          "type": "boolean",
          "default": true,
          "description": "%format.insertSpaceBeforeAndAfterBinaryOperators%",
          "scope": "resource"
        },
        "javascript.format.insertSpaceAfterKeywordsInControlFlowStatements": {
          "type": "boolean",
          "default": true,
          "description": "%format.insertSpaceAfterKeywordsInControlFlowStatements%",
          "scope": "resource"
        },
        "javascript.format.insertSpaceAfterFunctionKeywordForAnonymousFunctions": {
          "type": "boolean",
          "default": true,
          "description": "%format.insertSpaceAfterFunctionKeywordForAnonymousFunctions%",
          "scope": "resource"
        },
        "javascript.format.insertSpaceBeforeFunctionParenthesis": {
          "type": "boolean",
          "default": false,
          "description": "%format.insertSpaceBeforeFunctionParenthesis%",
          "scope": "resource"
        },
        "javascript.format.insertSpaceAfterOpeningAndBeforeClosingNonemptyParenthesis": {
          "type": "boolean",
          "default": false,
          "description": "%format.insertSpaceAfterOpeningAndBeforeClosingNonemptyParenthesis%",
          "scope": "resource"
        },
        "javascript.format.insertSpaceAfterOpeningAndBeforeClosingNonemptyBrackets": {
          "type": "boolean",
          "default": false,
          "description": "%format.insertSpaceAfterOpeningAndBeforeClosingNonemptyBrackets%",
          "scope": "resource"
        },
        "javascript.format.insertSpaceAfterOpeningAndBeforeClosingNonemptyBraces": {
          "type": "boolean",
          "default": true,
          "description": "%format.insertSpaceAfterOpeningAndBeforeClosingNonemptyBraces%",
          "scope": "resource"
        },
        "javascript.format.insertSpaceAfterOpeningAndBeforeClosingEmptyBraces": {
          "type": "boolean",
          "default": true,
          "description": "%format.insertSpaceAfterOpeningAndBeforeClosingEmptyBraces%",
          "scope": "resource"
        },
        "javascript.format.insertSpaceAfterOpeningAndBeforeClosingTemplateStringBraces": {
          "type": "boolean",
          "default": false,
          "description": "%format.insertSpaceAfterOpeningAndBeforeClosingTemplateStringBraces%",
          "scope": "resource"
        },
        "javascript.format.insertSpaceAfterOpeningAndBeforeClosingJsxExpressionBraces": {
          "type": "boolean",
          "default": false,
          "description": "%format.insertSpaceAfterOpeningAndBeforeClosingJsxExpressionBraces%",
          "scope": "resource"
        },
        "javascript.format.placeOpenBraceOnNewLineForFunctions": {
          "type": "boolean",
          "default": false,
          "description": "%format.placeOpenBraceOnNewLineForFunctions%",
          "scope": "resource"
        },
        "javascript.format.placeOpenBraceOnNewLineForControlBlocks": {
          "type": "boolean",
          "default": false,
          "description": "%format.placeOpenBraceOnNewLineForControlBlocks%",
          "scope": "resource"
        },
        "javascript.format.semicolons": {
          "type": "string",
          "default": "ignore",
          "description": "%format.semicolons%",
          "scope": "resource",
          "enum": [
            "ignore",
            "insert",
            "remove"
          ],
          "enumDescriptions": [
            "%format.semicolons.ignore%",
            "%format.semicolons.insert%",
            "%format.semicolons.remove%"
          ]
        },
        "javascript.implicitProjectConfig.checkJs": {
          "type": "boolean",
          "default": false,
          "markdownDescription": "%configuration.implicitProjectConfig.checkJs%",
          "markdownDeprecationMessage": "%configuration.javascript.checkJs.checkJs.deprecation%",
          "scope": "window"
        },
        "js/ts.implicitProjectConfig.checkJs": {
          "type": "boolean",
          "default": false,
          "markdownDescription": "%configuration.implicitProjectConfig.checkJs%",
          "scope": "window"
        },
        "javascript.implicitProjectConfig.experimentalDecorators": {
          "type": "boolean",
          "default": false,
          "markdownDescription": "%configuration.implicitProjectConfig.experimentalDecorators%",
          "markdownDeprecationMessage": "%configuration.javascript.checkJs.experimentalDecorators.deprecation%",
          "scope": "window"
        },
        "js/ts.implicitProjectConfig.experimentalDecorators": {
          "type": "boolean",
          "default": false,
          "markdownDescription": "%configuration.implicitProjectConfig.experimentalDecorators%",
          "scope": "window"
        },
        "js/ts.implicitProjectConfig.strictNullChecks": {
          "type": "boolean",
          "default": false,
          "markdownDescription": "%configuration.implicitProjectConfig.strictNullChecks%",
          "scope": "window"
        },
        "js/ts.implicitProjectConfig.strictFunctionTypes": {
          "type": "boolean",
          "default": true,
          "markdownDescription": "%configuration.implicitProjectConfig.strictFunctionTypes%",
          "scope": "window"
        },
        "javascript.suggest.names": {
          "type": "boolean",
          "default": true,
          "markdownDescription": "%configuration.suggest.names%",
          "scope": "resource"
        },
        "typescript.tsc.autoDetect": {
          "type": "string",
          "default": "on",
          "enum": [
            "on",
            "off",
            "build",
            "watch"
          ],
          "markdownEnumDescriptions": [
            "%typescript.tsc.autoDetect.on%",
            "%typescript.tsc.autoDetect.off%",
            "%typescript.tsc.autoDetect.build%",
            "%typescript.tsc.autoDetect.watch%"
          ],
          "description": "%typescript.tsc.autoDetect%",
          "scope": "window"
        },
        "javascript.suggest.paths": {
          "type": "boolean",
          "default": true,
          "description": "%configuration.suggest.paths%",
          "scope": "resource"
        },
        "typescript.suggest.paths": {
          "type": "boolean",
          "default": true,
          "description": "%configuration.suggest.paths%",
          "scope": "resource"
        },
        "javascript.suggest.autoImports": {
          "type": "boolean",
          "default": true,
          "description": "%configuration.suggest.autoImports%",
          "scope": "resource"
        },
        "typescript.suggest.autoImports": {
          "type": "boolean",
          "default": true,
          "description": "%configuration.suggest.autoImports%",
          "scope": "resource"
        },
        "javascript.suggest.completeJSDocs": {
          "type": "boolean",
          "default": true,
          "description": "%configuration.suggest.completeJSDocs%",
          "scope": "resource"
        },
        "typescript.suggest.completeJSDocs": {
          "type": "boolean",
          "default": true,
          "description": "%configuration.suggest.completeJSDocs%",
          "scope": "resource"
        },
        "javascript.suggest.jsdoc.generateReturns": {
          "type": "boolean",
          "default": true,
          "markdownDescription": "%configuration.suggest.jsdoc.generateReturns%",
          "scope": "resource"
        },
        "typescript.suggest.jsdoc.generateReturns": {
          "type": "boolean",
          "default": true,
          "markdownDescription": "%configuration.suggest.jsdoc.generateReturns%",
          "scope": "resource"
        },
        "typescript.locale": {
          "type": "string",
          "enum": [
            "de",
            "es",
            "en",
            "fr",
            "it",
            "ja",
            "ko",
            "ru",
            "zh-CN",
            "zh-TW"
          ],
          "markdownDescription": "%typescript.locale%",
          "scope": "window"
        },
        "javascript.suggestionActions.enabled": {
          "type": "boolean",
          "default": true,
          "description": "%javascript.suggestionActions.enabled%",
          "scope": "resource"
        },
        "typescript.suggestionActions.enabled": {
          "type": "boolean",
          "default": true,
          "description": "%typescript.suggestionActions.enabled%",
          "scope": "resource"
        },
        "javascript.preferences.quoteStyle": {
          "type": "string",
          "enum": [
            "auto",
            "single",
            "double"
          ],
          "default": "auto",
          "markdownDescription": "%typescript.preferences.quoteStyle%",
          "scope": "resource"
        },
        "typescript.preferences.quoteStyle": {
          "type": "string",
          "enum": [
            "auto",
            "single",
            "double"
          ],
          "default": "auto",
          "markdownDescription": "%typescript.preferences.quoteStyle%",
          "scope": "resource"
        },
        "javascript.preferences.importModuleSpecifier": {
          "type": "string",
          "enum": [
            "shortest",
            "relative",
            "non-relative",
            "project-relative"
          ],
          "markdownEnumDescriptions": [
            "%typescript.preferences.importModuleSpecifier.shortest%",
            "%typescript.preferences.importModuleSpecifier.relative%",
            "%typescript.preferences.importModuleSpecifier.nonRelative%",
            "%typescript.preferences.importModuleSpecifier.projectRelative%"
          ],
          "default": "shortest",
          "description": "%typescript.preferences.importModuleSpecifier%",
          "scope": "resource"
        },
        "typescript.preferences.importModuleSpecifier": {
          "type": "string",
          "enum": [
            "shortest",
            "relative",
            "non-relative",
            "project-relative"
          ],
          "markdownEnumDescriptions": [
            "%typescript.preferences.importModuleSpecifier.shortest%",
            "%typescript.preferences.importModuleSpecifier.relative%",
            "%typescript.preferences.importModuleSpecifier.nonRelative%",
            "%typescript.preferences.importModuleSpecifier.projectRelative%"
          ],
          "default": "shortest",
          "description": "%typescript.preferences.importModuleSpecifier%",
          "scope": "resource"
        },
        "javascript.preferences.importModuleSpecifierEnding": {
          "type": "string",
          "enum": [
            "auto",
            "minimal",
            "index",
            "js"
          ],
          "markdownEnumDescriptions": [
            "%typescript.preferences.importModuleSpecifierEnding.auto%",
            "%typescript.preferences.importModuleSpecifierEnding.minimal%",
            "%typescript.preferences.importModuleSpecifierEnding.index%",
            "%typescript.preferences.importModuleSpecifierEnding.js%"
          ],
          "default": "auto",
          "description": "%typescript.preferences.importModuleSpecifierEnding%",
          "scope": "resource"
        },
        "typescript.preferences.importModuleSpecifierEnding": {
          "type": "string",
          "enum": [
            "auto",
            "minimal",
            "index",
            "js"
          ],
          "markdownEnumDescriptions": [
            "%typescript.preferences.importModuleSpecifierEnding.auto%",
            "%typescript.preferences.importModuleSpecifierEnding.minimal%",
            "%typescript.preferences.importModuleSpecifierEnding.index%",
            "%typescript.preferences.importModuleSpecifierEnding.js%"
          ],
          "default": "auto",
          "description": "%typescript.preferences.importModuleSpecifierEnding%",
          "scope": "resource"
        },
        "javascript.preferences.jsxAttributeCompletionStyle": {
          "type": "string",
          "enum": [
            "auto",
            "braces",
            "none"
          ],
          "markdownEnumDescriptions": [
            "%typescript.preferences.jsxAttributeCompletionStyle.auto%",
            "%typescript.preferences.jsxAttributeCompletionStyle.braces%",
            "%typescript.preferences.jsxAttributeCompletionStyle.none%"
          ],
          "default": "auto",
          "description": "%typescript.preferences.jsxAttributeCompletionStyle%",
          "scope": "resource"
        },
        "typescript.preferences.jsxAttributeCompletionStyle": {
          "type": "string",
          "enum": [
            "auto",
            "braces",
            "none"
          ],
          "markdownEnumDescriptions": [
            "%typescript.preferences.jsxAttributeCompletionStyle.auto%",
            "%typescript.preferences.jsxAttributeCompletionStyle.braces%",
            "%typescript.preferences.jsxAttributeCompletionStyle.none%"
          ],
          "default": "auto",
          "description": "%typescript.preferences.jsxAttributeCompletionStyle%",
          "scope": "resource"
        },
        "typescript.preferences.includePackageJsonAutoImports": {
          "type": "string",
          "enum": [
            "auto",
            "on",
            "off"
          ],
          "enumDescriptions": [
            "%typescript.preferences.includePackageJsonAutoImports.auto%",
            "%typescript.preferences.includePackageJsonAutoImports.on%",
            "%typescript.preferences.includePackageJsonAutoImports.off%"
          ],
          "default": "auto",
          "markdownDescription": "%typescript.preferences.includePackageJsonAutoImports%",
          "scope": "window"
        },
        "javascript.preferences.renameShorthandProperties": {
          "type": "boolean",
          "default": true,
          "description": "%typescript.preferences.useAliasesForRenames%",
          "deprecationMessage": "%typescript.preferences.renameShorthandProperties.deprecationMessage%",
          "scope": "resource"
        },
        "typescript.preferences.renameShorthandProperties": {
          "type": "boolean",
          "default": true,
          "description": "%typescript.preferences.useAliasesForRenames%",
          "deprecationMessage": "%typescript.preferences.renameShorthandProperties.deprecationMessage%",
          "scope": "resource"
        },
        "javascript.preferences.useAliasesForRenames": {
          "type": "boolean",
          "default": true,
          "description": "%typescript.preferences.useAliasesForRenames%",
          "scope": "resource"
        },
        "typescript.preferences.useAliasesForRenames": {
          "type": "boolean",
          "default": true,
          "description": "%typescript.preferences.useAliasesForRenames%",
          "scope": "resource"
        },
        "typescript.updateImportsOnFileMove.enabled": {
          "type": "string",
          "enum": [
            "prompt",
            "always",
            "never"
          ],
          "markdownEnumDescriptions": [
            "%typescript.updateImportsOnFileMove.enabled.prompt%",
            "%typescript.updateImportsOnFileMove.enabled.always%",
            "%typescript.updateImportsOnFileMove.enabled.never%"
          ],
          "default": "prompt",
          "description": "%typescript.updateImportsOnFileMove.enabled%",
          "scope": "resource"
        },
        "javascript.updateImportsOnFileMove.enabled": {
          "type": "string",
          "enum": [
            "prompt",
            "always",
            "never"
          ],
          "markdownEnumDescriptions": [
            "%typescript.updateImportsOnFileMove.enabled.prompt%",
            "%typescript.updateImportsOnFileMove.enabled.always%",
            "%typescript.updateImportsOnFileMove.enabled.never%"
          ],
          "default": "prompt",
          "description": "%typescript.updateImportsOnFileMove.enabled%",
          "scope": "resource"
        },
        "typescript.autoClosingTags": {
          "type": "boolean",
          "default": true,
          "description": "%typescript.autoClosingTags%"
        },
        "javascript.autoClosingTags": {
          "type": "boolean",
          "default": true,
          "description": "%typescript.autoClosingTags%"
        },
        "javascript.suggest.enabled": {
          "type": "boolean",
          "default": true,
          "description": "%typescript.suggest.enabled%",
          "scope": "resource"
        },
        "typescript.suggest.enabled": {
          "type": "boolean",
          "default": true,
          "description": "%typescript.suggest.enabled%",
          "scope": "resource"
        },
        "typescript.surveys.enabled": {
          "type": "boolean",
          "default": true,
          "description": "%configuration.surveys.enabled%",
          "scope": "window"
        },
        "typescript.tsserver.useSeparateSyntaxServer": {
          "type": "boolean",
          "default": true,
          "description": "%configuration.tsserver.useSeparateSyntaxServer%",
          "markdownDeprecationMessage": "%configuration.tsserver.useSeparateSyntaxServer.deprecation%",
          "scope": "window"
        },
        "typescript.tsserver.useSyntaxServer": {
          "type": "string",
          "scope": "window",
          "description": "%configuration.tsserver.useSyntaxServer%",
          "default": "auto",
          "enum": [
            "always",
            "never",
            "auto"
          ],
          "enumDescriptions": [
            "%configuration.tsserver.useSyntaxServer.always%",
            "%configuration.tsserver.useSyntaxServer.never%",
            "%configuration.tsserver.useSyntaxServer.auto%"
          ]
        },
        "typescript.tsserver.maxTsServerMemory": {
          "type": "number",
          "default": 3072,
          "description": "%configuration.tsserver.maxTsServerMemory%",
          "scope": "window"
        },
        "typescript.tsserver.experimental.enableProjectDiagnostics": {
          "type": "boolean",
          "default": false,
          "description": "%configuration.tsserver.experimental.enableProjectDiagnostics%",
          "scope": "window"
        },
        "typescript.tsserver.watchOptions": {
          "type": "object",
          "description": "%configuration.tsserver.watchOptions%",
          "scope": "window",
          "properties": {
            "watchFile": {
              "type": "string",
              "description": "%configuration.tsserver.watchOptions.watchFile%",
              "enum": [
                "fixedChunkSizePolling",
                "fixedPollingInterval",
                "priorityPollingInterval",
                "dynamicPriorityPolling",
                "useFsEvents",
                "useFsEventsOnParentDirectory"
              ],
              "enumDescriptions": [
                "%configuration.tsserver.watchOptions.watchFile.fixedChunkSizePolling%",
                "%configuration.tsserver.watchOptions.watchFile.fixedPollingInterval%",
                "%configuration.tsserver.watchOptions.watchFile.priorityPollingInterval%",
                "%configuration.tsserver.watchOptions.watchFile.dynamicPriorityPolling%",
                "%configuration.tsserver.watchOptions.watchFile.useFsEvents%",
                "%configuration.tsserver.watchOptions.watchFile.useFsEventsOnParentDirectory%"
              ],
              "default": "useFsEvents"
            },
            "watchDirectory": {
              "type": "string",
              "description": "%configuration.tsserver.watchOptions.watchDirectory%",
              "enum": [
                "fixedChunkSizePolling",
                "fixedPollingInterval",
                "dynamicPriorityPolling",
                "useFsEvents"
              ],
              "enumDescriptions": [
                "%configuration.tsserver.watchOptions.watchDirectory.fixedChunkSizePolling%",
                "%configuration.tsserver.watchOptions.watchDirectory.fixedPollingInterval%",
                "%configuration.tsserver.watchOptions.watchDirectory.dynamicPriorityPolling%",
                "%configuration.tsserver.watchOptions.watchDirectory.useFsEvents%"
              ],
              "default": "useFsEvents"
            },
            "fallbackPolling": {
              "type": "string",
              "description": "%configuration.tsserver.watchOptions.fallbackPolling%",
              "enum": [
                "fixedPollingInterval",
                "priorityPollingInterval",
                "dynamicPriorityPolling"
              ],
              "enumDescriptions": [
                "configuration.tsserver.watchOptions.fallbackPolling.fixedPollingInterval",
                "configuration.tsserver.watchOptions.fallbackPolling.priorityPollingInterval",
                "configuration.tsserver.watchOptions.fallbackPolling.dynamicPriorityPolling"
              ]
            },
            "synchronousWatchDirectory": {
              "type": "boolean",
              "description": "%configuration.tsserver.watchOptions.synchronousWatchDirectory%"
            }
          }
        },
        "typescript.workspaceSymbols.scope": {
          "type": "string",
          "enum": [
            "allOpenProjects",
            "currentProject"
          ],
          "enumDescriptions": [
            "%typescript.workspaceSymbols.scope.allOpenProjects%",
            "%typescript.workspaceSymbols.scope.currentProject%"
          ],
          "default": "allOpenProjects",
          "markdownDescription": "%typescript.workspaceSymbols.scope%",
          "scope": "window"
        },
        "javascript.suggest.classMemberSnippets.enabled": {
          "type": "boolean",
          "default": true,
          "description": "%configuration.suggest.classMemberSnippets.enabled%",
          "scope": "resource"
        },
        "typescript.suggest.classMemberSnippets.enabled": {
          "type": "boolean",
          "default": true,
          "description": "%configuration.suggest.classMemberSnippets.enabled%",
          "scope": "resource"
        }
      }
    },
    "commands": [
      {
        "command": "typescript.reloadProjects",
        "title": "%reloadProjects.title%",
        "category": "TypeScript"
      },
      {
        "command": "javascript.reloadProjects",
        "title": "%reloadProjects.title%",
        "category": "JavaScript"
      },
      {
        "command": "typescript.selectTypeScriptVersion",
        "title": "%typescript.selectTypeScriptVersion.title%",
        "category": "TypeScript"
      },
      {
        "command": "typescript.goToProjectConfig",
        "title": "%goToProjectConfig.title%",
        "category": "TypeScript"
      },
      {
        "command": "javascript.goToProjectConfig",
        "title": "%goToProjectConfig.title%",
        "category": "JavaScript"
      },
      {
        "command": "typescript.openTsServerLog",
        "title": "%typescript.openTsServerLog.title%",
        "category": "TypeScript"
      },
      {
        "command": "typescript.restartTsServer",
        "title": "%typescript.restartTsServer%",
        "category": "TypeScript"
      },
      {
        "command": "typescript.findAllFileReferences",
        "title": "%typescript.findAllFileReferences%",
        "category": "TypeScript"
      }
    ],
    "menus": {
      "commandPalette": [
        {
          "command": "typescript.reloadProjects",
          "when": "editorLangId == typescript && typescript.isManagedFile"
        },
        {
          "command": "typescript.reloadProjects",
          "when": "editorLangId == typescriptreact && typescript.isManagedFile"
        },
        {
          "command": "javascript.reloadProjects",
          "when": "editorLangId == javascript && typescript.isManagedFile"
        },
        {
          "command": "javascript.reloadProjects",
          "when": "editorLangId == javascriptreact && typescript.isManagedFile"
        },
        {
          "command": "typescript.goToProjectConfig",
          "when": "editorLangId == typescript && typescript.isManagedFile"
        },
        {
          "command": "typescript.goToProjectConfig",
          "when": "editorLangId == typescriptreact"
        },
        {
          "command": "javascript.goToProjectConfig",
          "when": "editorLangId == javascript && typescript.isManagedFile"
        },
        {
          "command": "javascript.goToProjectConfig",
          "when": "editorLangId == javascriptreact && typescript.isManagedFile"
        },
        {
          "command": "typescript.selectTypeScriptVersion",
          "when": "typescript.isManagedFile"
        },
        {
          "command": "typescript.openTsServerLog",
          "when": "typescript.isManagedFile"
        },
        {
          "command": "typescript.restartTsServer",
          "when": "typescript.isManagedFile"
        },
        {
          "command": "typescript.findAllFileReferences",
          "when": "tsSupportsFileReferences && typescript.isManagedFile"
        }
      ],
      "explorer/context": [
        {
          "command": "typescript.findAllFileReferences",
          "when": "tsSupportsFileReferences && resourceLangId == typescript",
          "group": "4_search"
        },
        {
          "command": "typescript.findAllFileReferences",
          "when": "tsSupportsFileReferences && resourceLangId == typescriptreact",
          "group": "4_search"
        },
        {
          "command": "typescript.findAllFileReferences",
          "when": "tsSupportsFileReferences && resourceLangId == javascript",
          "group": "4_search"
        },
        {
          "command": "typescript.findAllFileReferences",
          "when": "tsSupportsFileReferences && resourceLangId == javascriptreact",
          "group": "4_search"
        }
      ],
      "editor/title/context": [
        {
          "command": "typescript.findAllFileReferences",
          "when": "tsSupportsFileReferences && resourceLangId == javascript"
        },
        {
          "command": "typescript.findAllFileReferences",
          "when": "tsSupportsFileReferences && resourceLangId == javascriptreact"
        },
        {
          "command": "typescript.findAllFileReferences",
          "when": "tsSupportsFileReferences && resourceLangId == typescript"
        },
        {
          "command": "typescript.findAllFileReferences",
          "when": "tsSupportsFileReferences && resourceLangId == typescriptreact"
        }
      ]
    },
    "breakpoints": [
      {
        "language": "typescript"
      },
      {
        "language": "typescriptreact"
      }
    ],
    "taskDefinitions": [
      {
        "type": "typescript",
        "required": [
          "tsconfig"
        ],
        "properties": {
          "tsconfig": {
            "type": "string",
            "description": "%taskDefinition.tsconfig.description%"
          },
          "option": {
            "type": "string"
          }
        },
        "when": "shellExecutionSupported"
      }
    ],
    "problemPatterns": [
      {
        "name": "tsc",
        "regexp": "^([^\\s].*)[\\(:](\\d+)[,:](\\d+)(?:\\):\\s+|\\s+-\\s+)(error|warning|info)\\s+TS(\\d+)\\s*:\\s*(.*)$",
        "file": 1,
        "line": 2,
        "column": 3,
        "severity": 4,
        "code": 5,
        "message": 6
      }
    ],
    "problemMatchers": [
      {
        "name": "tsc",
        "label": "%typescript.problemMatchers.tsc.label%",
        "owner": "typescript",
        "source": "ts",
        "applyTo": "closedDocuments",
        "fileLocation": [
          "relative",
          "${cwd}"
        ],
        "pattern": "$tsc"
      },
      {
        "name": "tsc-watch",
        "label": "%typescript.problemMatchers.tscWatch.label%",
        "owner": "typescript",
        "source": "ts",
        "applyTo": "closedDocuments",
        "fileLocation": [
          "relative",
          "${cwd}"
        ],
        "pattern": "$tsc",
        "background": {
          "activeOnStart": true,
          "beginsPattern": {
            "regexp": "^\\s*(?:message TS6032:|\\[?\\D*.{1,2}[:.].{1,2}[:.].{1,2}\\D*(├\\D*\\d{1,2}\\D+┤)?(?:\\]| -)) File change detected\\. Starting incremental compilation\\.\\.\\."
          },
          "endsPattern": {
            "regexp": "^\\s*(?:message TS6042:|\\[?\\D*.{1,2}[:.].{1,2}[:.].{1,2}\\D*(├\\D*\\d{1,2}\\D+┤)?(?:\\]| -)) (?:Compilation complete\\.|Found \\d+ errors?\\.) Watching for file changes\\."
          }
        }
      }
    ],
    "codeActions": [
      {
        "languages": [
          "javascript",
          "javascriptreact",
          "typescript",
          "typescriptreact"
        ],
        "actions": [
          {
            "kind": "refactor.extract.constant",
            "title": "%codeActions.refactor.extract.constant.title%",
            "description": "%codeActions.refactor.extract.constant.description%"
          },
          {
            "kind": "refactor.extract.function",
            "title": "%codeActions.refactor.extract.function.title%",
            "description": "%codeActions.refactor.extract.function.description%"
          },
          {
            "kind": "refactor.extract.interface",
            "title": "%codeActions.refactor.extract.interface.title%",
            "description": "%codeActions.refactor.extract.interface.description%"
          },
          {
            "kind": "refactor.extract.type",
            "title": "%codeActions.refactor.extract.type.title%",
            "description": "%codeActions.refactor.extract.type.description%"
          },
          {
            "kind": "refactor.rewrite.import",
            "title": "%codeActions.refactor.rewrite.import.title%",
            "description": "%codeActions.refactor.rewrite.import.description%"
          },
          {
            "kind": "refactor.rewrite.export",
            "title": "%codeActions.refactor.rewrite.export.title%",
            "description": "%codeActions.refactor.rewrite.export.description%"
          },
          {
            "kind": "refactor.rewrite.arrow.braces",
            "title": "%codeActions.refactor.rewrite.arrow.braces.title%",
            "description": "%codeActions.refactor.rewrite.arrow.braces.description%"
          },
          {
            "kind": "refactor.rewrite.parameters.toDestructured",
            "title": "%codeActions.refactor.rewrite.parameters.toDestructured.title%"
          },
          {
            "kind": "refactor.rewrite.property.generateAccessors",
            "title": "%codeActions.refactor.rewrite.property.generateAccessors.title%",
            "description": "%codeActions.refactor.rewrite.property.generateAccessors.description%"
          },
          {
            "kind": "refactor.move.newFile",
            "title": "%codeActions.refactor.move.newFile.title%",
            "description": "%codeActions.refactor.move.newFile.description%"
          },
          {
            "kind": "source.organizeImports",
            "title": "%codeActions.source.organizeImports.title%"
          }
        ]
      }
    ]
  },
  "repository": {
    "type": "git",
    "url": "https://github.com/microsoft/vscode.git"
  }
}<|MERGE_RESOLUTION|>--- conflicted
+++ resolved
@@ -63,15 +63,11 @@
     "onCommand:javascript.goToProjectConfig",
     "onCommand:typescript.goToProjectConfig",
     "onCommand:typescript.openTsServerLog",
-<<<<<<< HEAD
     "onCommand:typescript.tsserverRequest",
-    "onCommand:workbench.action.tasks.runTask",
-=======
-    "onTaskType:typescript",
->>>>>>> 21e0035b
     "onCommand:_typescript.configurePlugin",
     "onCommand:_typescript.learnMoreAboutRefactorings",
     "onCommand:typescript.fileReferences",
+    "onTaskType:typescript",
     "onLanguage:jsonc"
   ],
   "main": "./out/extension",
