/*---------------------------------------------------------------------------------------------
 *  Copyright (c) Microsoft Corporation. All rights reserved.
 *  Licensed under the MIT License. See License.txt in the project root for
 *license information.
 *--------------------------------------------------------------------------------------------*/

import 'vs/css!./sash';
<<<<<<< HEAD

=======
import { Disposable, DisposableStore } from 'vs/base/common/lifecycle';
>>>>>>> 3380d74f
import { isIPad } from 'vs/base/browser/browser';
import { $, addClass, addDisposableListener, append, createStyleSheet, EventHelper, getElementsByTagName, removeClass, toggleClass } from 'vs/base/browser/dom';
import { domEvent } from 'vs/base/browser/event';
import { StandardMouseEvent } from 'vs/base/browser/mouseEvent';
import { EventType, Gesture, GestureEvent } from 'vs/base/browser/touch';
import { Emitter, Event } from 'vs/base/common/event';
import { Disposable, DisposableStore, dispose, IDisposable } from 'vs/base/common/lifecycle';
import { isMacintosh } from 'vs/base/common/platform';
import * as types from 'vs/base/common/types';

const DEBUG = false;

export interface ISashLayoutProvider { }

export interface IVerticalSashLayoutProvider extends ISashLayoutProvider {
	getVerticalSashLeft(sash: Sash): number;
	getVerticalSashTop?(sash: Sash): number;
	getVerticalSashHeight?(sash: Sash): number;
}

export interface IHorizontalSashLayoutProvider extends ISashLayoutProvider {
	getHorizontalSashTop(sash: Sash): number;
	getHorizontalSashLeft?(sash: Sash): number;
	getHorizontalSashWidth?(sash: Sash): number;
}

export interface ISashEvent {
	startX: number;
	currentX: number;
	startY: number;
	currentY: number;
	altKey: boolean;
}

export interface ISashOptions {
	orientation?: Orientation;
	orthogonalStartSash?: Sash;
	orthogonalEndSash?: Sash;
}

export const enum Orientation {
	VERTICAL,
	HORIZONTAL
}

export const enum SashState {
	Disabled,
	Minimum,
	Maximum,
	Enabled
}

export class Sash extends Disposable {
	private el: HTMLElement;
	private layoutProvider: ISashLayoutProvider;
	private hidden: boolean;
	private orientation: Orientation;

	private _state: SashState = SashState.Enabled;
	get state(): SashState {
		return this._state;
	}
	set state(state: SashState) {
		if (this._state === state) {
			return;
		}

		toggleClass(this.el, 'disabled', state === SashState.Disabled);
		toggleClass(this.el, 'minimum', state === SashState.Minimum);
		toggleClass(this.el, 'maximum', state === SashState.Maximum);

		this._state = state;
		this._onDidEnablementChange.fire(state);
	}

	private readonly _onDidEnablementChange =
		this._register(new Emitter<SashState>());
	readonly onDidEnablementChange: Event<SashState> =
		this._onDidEnablementChange.event;

	private readonly _onDidStart = this._register(new Emitter<ISashEvent>());
	readonly onDidStart: Event<ISashEvent> = this._onDidStart.event;

	private readonly _onDidChange = this._register(new Emitter<ISashEvent>());
	readonly onDidChange: Event<ISashEvent> = this._onDidChange.event;

	private readonly _onDidReset = this._register(new Emitter<void>());
	readonly onDidReset: Event<void> = this._onDidReset.event;

	private readonly _onDidEnd = this._register(new Emitter<void>());
	readonly onDidEnd: Event<void> = this._onDidEnd.event;

	linkedSash: Sash | undefined = undefined;

	private readonly orthogonalStartSashDisposables =
		this._register(new DisposableStore());
	private _orthogonalStartSash: Sash | undefined;
	get orthogonalStartSash(): Sash | undefined {
		return this._orthogonalStartSash;
	}
	set orthogonalStartSash(sash: Sash | undefined) {
		this.orthogonalStartSashDisposables.clear();

		if (sash) {
			this.orthogonalStartSashDisposables.add(sash.onDidEnablementChange(
				this.onOrthogonalStartSashEnablementChange, this));
			this.onOrthogonalStartSashEnablementChange(sash.state);
		} else {
			this.onOrthogonalStartSashEnablementChange(SashState.Disabled);
		}

		this._orthogonalStartSash = sash;
	}

	private readonly orthogonalEndSashDisposables =
		this._register(new DisposableStore());
	private _orthogonalEndSash: Sash | undefined;
	get orthogonalEndSash(): Sash | undefined {
		return this._orthogonalEndSash;
	}
	set orthogonalEndSash(sash: Sash | undefined) {
		this.orthogonalEndSashDisposables.clear();

		if (sash) {
			this.orthogonalEndSashDisposables.add(sash.onDidEnablementChange(
				this.onOrthogonalEndSashEnablementChange, this));
			this.onOrthogonalEndSashEnablementChange(sash.state);
		} else {
			this.onOrthogonalEndSashEnablementChange(SashState.Disabled);
		}

		this._orthogonalEndSash = sash;
	}

	constructor(
		container: HTMLElement, layoutProvider: ISashLayoutProvider,
		options: ISashOptions = {}) {
		super();

		this.el = append(container, $('.monaco-sash'));

		if (isMacintosh) {
			addClass(this.el, 'mac');
		}

		this._register(domEvent(this.el, 'mousedown')(this.onMouseDown, this));
		this._register(
			domEvent(this.el, 'dblclick')(this.onMouseDoubleClick, this));

		Gesture.addTarget(this.el);
		this._register(domEvent(this.el, EventType.Start)(this.onTouchStart, this));

		if (isIPad) {
			// see also
			// http://ux.stackexchange.com/questions/39023/what-is-the-optimum-button-size-of-touch-screen-applications
			addClass(this.el, 'touch');
		}

		this.setOrientation(options.orientation || Orientation.VERTICAL);

		this.hidden = false;
		this.layoutProvider = layoutProvider;

		this.orthogonalStartSash = options.orthogonalStartSash;
		this.orthogonalEndSash = options.orthogonalEndSash;

		toggleClass(this.el, 'debug', DEBUG);
	}

	setOrientation(orientation: Orientation): void {
		this.orientation = orientation;

		if (this.orientation === Orientation.HORIZONTAL) {
			addClass(this.el, 'horizontal');
			removeClass(this.el, 'vertical');
		} else {
			removeClass(this.el, 'horizontal');
			addClass(this.el, 'vertical');
		}

		if (this.layoutProvider) {
			this.layout();
		}
	}

	private onMouseDown(e: MouseEvent): void {
		EventHelper.stop(e, false);

		let isMultisashResize = false;

		if (this.linkedSash && !(e as any).__linkedSashEvent) {
			(e as any).__linkedSashEvent = true;
			this.linkedSash.onMouseDown(e);
		}

		if (!(e as any).__orthogonalSashEvent) {
			let orthogonalSash: Sash | undefined;

			if (this.orientation === Orientation.VERTICAL) {
				if (e.offsetY <= 4) {
					orthogonalSash = this.orthogonalStartSash;
				} else if (e.offsetY >= this.el.clientHeight - 4) {
					orthogonalSash = this.orthogonalEndSash;
				}
			} else {
				if (e.offsetX <= 4) {
					orthogonalSash = this.orthogonalStartSash;
				} else if (e.offsetX >= this.el.clientWidth - 4) {
					orthogonalSash = this.orthogonalEndSash;
				}
			}

			if (orthogonalSash) {
				isMultisashResize = true;
				(e as any).__orthogonalSashEvent = true;
				orthogonalSash.onMouseDown(e);
			}
		}

		if (this.state) {
			// Select both iframes and webviews, as Electron nests an iframe in its
			// webview. Fix to issue #75090
			const iframes = [
				...getElementsByTagName('webview'),
				...getElementsByTagName('iframe'),
			];

			for (const iframe of iframes) {
				iframe.style.pointerEvents = 'none';  // disable mouse events on iframes
				// as long as we drag the sash
			}

			const mouseDownEvent = new StandardMouseEvent(e);
			const startX = mouseDownEvent.posx;
			const startY = mouseDownEvent.posy;
			const altKey = mouseDownEvent.altKey;
			const startEvent: ISashEvent =
				{ startX, currentX: startX, startY, currentY: startY, altKey };

			addClass(this.el, 'active');
			this._onDidStart.fire(startEvent);

			// fix https://github.com/Microsoft/vscode/issues/21675
			const style = createStyleSheet(this.el);
			const updateStyle = () => {
				let cursor = '';

				if (isMultisashResize) {
					cursor = 'all-scroll';
				} else if (this.orientation === Orientation.HORIZONTAL) {
					if (this.state === SashState.Minimum) {
						cursor = 's-resize';
					} else if (this.state === SashState.Maximum) {
						cursor = 'n-resize';
					} else {
						cursor = isMacintosh ? 'row-resize' : 'ns-resize';
					}
				} else {
					if (this.state === SashState.Minimum) {
						cursor = 'e-resize';
					} else if (this.state === SashState.Maximum) {
						cursor = 'w-resize';
					} else {
						cursor = isMacintosh ? 'col-resize' : 'ew-resize';
					}
				}

				style.innerHTML = `* { cursor: ${cursor} !important; }`;
			};

			const disposables: new DisposableStore();;

			updateStyle();

			if (!isMultisashResize) {
				this.onDidEnablementChange(updateStyle, null, disposables);
			}

			const onMouseMove = (e: MouseEvent) => {
				EventHelper.stop(e, false);
				const mouseMoveEvent = new StandardMouseEvent(e);
				const event: ISashEvent = {
					startX,
					currentX: mouseMoveEvent.posx,
					startY,
					currentY: mouseMoveEvent.posy,
					altKey
				};

				this._onDidChange.fire(event);
			};

			const onMouseUp = (e: MouseEvent) => {
				EventHelper.stop(e, false);

				this.el.removeChild(style);

				removeClass(this.el, 'active');
				this._onDidEnd.fire();

<<<<<<< HEAD
				dispose(disposables);

				// Select both iframes and webviews, as Electron nests an iframe in its
				// webview. Fix to issue #75090
=======
				// Select both iframes and webviews, as Electron nests an iframe in its webview. Fix to issue #75090
>>>>>>> 3380d74f
				const iframes = [
					...getElementsByTagName('webview'),
					...getElementsByTagName('iframe'),
				];

				disposables.despose();

				for (const iframe of iframes) {
					iframe.style.pointerEvents = 'auto';
				}
			};

			domEvent(window, 'mousemove')(onMouseMove, null, disposables);
			domEvent(window, 'mouseup')(onMouseUp, null, disposables);
		}
	}

	private onMouseDoubleClick(event: MouseEvent): void {
		this._onDidReset.fire();
	}

	private onTouchStart(event: GestureEvent): void {
		EventHelper.stop(event);

		const listeners: new DisposableStore();;

		const startX = event.pageX;
		const startY = event.pageY;
		const altKey = event.altKey;

		this._onDidStart.fire({
			startX: startX,
			currentX: startX,
			startY: startY,
			currentY: startY,
			altKey
		});

		listeners.push(addDisposableListener(
			this.el, EventType.Change, (event: GestureEvent) => {
				if (types.isNumber(event.pageX) && types.isNumber(event.pageY)) {
					this._onDidChange.fire({
						startX: startX,
						currentX: event.pageX,
						startY: startY,
						currentY: event.pageY,
						altKey
					});
				}
			}));

<<<<<<< HEAD
		listeners.push(
			addDisposableListener(this.el, EventType.End, (event: GestureEvent) => {
				this._onDidEnd.fire();
				dispose(listeners);
			}));
=======
		listeners.push(addDisposableListener(this.el, EventType.End, (event: GestureEvent) => {
			this._onDidEnd.fire();
			listeners.despose();
		}));
>>>>>>> 3380d74f
	}

	layout(): void {
		const size = isIPad ? 20 : 4;

		if (this.orientation === Orientation.VERTICAL) {
			const verticalProvider =
				(<IVerticalSashLayoutProvider>this.layoutProvider);
			this.el.style.left =
				verticalProvider.getVerticalSashLeft(this) - (size / 2) + 'px';

			if (verticalProvider.getVerticalSashTop) {
				this.el.style.top = verticalProvider.getVerticalSashTop(this) + 'px';
			}

			if (verticalProvider.getVerticalSashHeight) {
				this.el.style.height =
					verticalProvider.getVerticalSashHeight(this) + 'px';
			}
		} else {
			const horizontalProvider =
				(<IHorizontalSashLayoutProvider>this.layoutProvider);
			this.el.style.top =
				horizontalProvider.getHorizontalSashTop(this) - (size / 2) + 'px';

			if (horizontalProvider.getHorizontalSashLeft) {
				this.el.style.left =
					horizontalProvider.getHorizontalSashLeft(this) + 'px';
			}

			if (horizontalProvider.getHorizontalSashWidth) {
				this.el.style.width =
					horizontalProvider.getHorizontalSashWidth(this) + 'px';
			}
		}
	}

	show(): void {
		this.hidden = false;
		this.el.style.removeProperty('display');
		this.el.setAttribute('aria-hidden', 'false');
	}

	hide(): void {
		this.hidden = true;
		this.el.style.display = 'none';
		this.el.setAttribute('aria-hidden', 'true');
	}

	isHidden(): boolean {
		return this.hidden;
	}

	private onOrthogonalStartSashEnablementChange(state: SashState): void {
		toggleClass(this.el, 'orthogonal-start', state !== SashState.Disabled);
	}

	private onOrthogonalEndSashEnablementChange(state: SashState): void {
		toggleClass(this.el, 'orthogonal-end', state !== SashState.Disabled);
	}
<<<<<<< HEAD

	dispose(): void {
		super.dispose();

		if (this.el && this.el.parentElement) {
			this.el.parentElement.removeChild(this.el);
		}

		this.el = null!;  // StrictNullOverride: nulling out ok in dispose
	}
=======
>>>>>>> 3380d74f
}<|MERGE_RESOLUTION|>--- conflicted
+++ resolved
@@ -5,18 +5,14 @@
  *--------------------------------------------------------------------------------------------*/
 
 import 'vs/css!./sash';
-<<<<<<< HEAD
-
-=======
-import { Disposable, DisposableStore } from 'vs/base/common/lifecycle';
->>>>>>> 3380d74f
+
 import { isIPad } from 'vs/base/browser/browser';
 import { $, addClass, addDisposableListener, append, createStyleSheet, EventHelper, getElementsByTagName, removeClass, toggleClass } from 'vs/base/browser/dom';
 import { domEvent } from 'vs/base/browser/event';
 import { StandardMouseEvent } from 'vs/base/browser/mouseEvent';
 import { EventType, Gesture, GestureEvent } from 'vs/base/browser/touch';
 import { Emitter, Event } from 'vs/base/common/event';
-import { Disposable, DisposableStore, dispose, IDisposable } from 'vs/base/common/lifecycle';
+import { Disposable, DisposableStore } from 'vs/base/common/lifecycle';
 import { isMacintosh } from 'vs/base/common/platform';
 import * as types from 'vs/base/common/types';
 
@@ -280,7 +276,8 @@
 				style.innerHTML = `* { cursor: ${cursor} !important; }`;
 			};
 
-			const disposables: new DisposableStore();;
+			const disposables: new DisposableStore();
+
 
 			updateStyle();
 
@@ -310,14 +307,8 @@
 				removeClass(this.el, 'active');
 				this._onDidEnd.fire();
 
-<<<<<<< HEAD
-				dispose(disposables);
-
 				// Select both iframes and webviews, as Electron nests an iframe in its
 				// webview. Fix to issue #75090
-=======
-				// Select both iframes and webviews, as Electron nests an iframe in its webview. Fix to issue #75090
->>>>>>> 3380d74f
 				const iframes = [
 					...getElementsByTagName('webview'),
 					...getElementsByTagName('iframe'),
@@ -342,7 +333,7 @@
 	private onTouchStart(event: GestureEvent): void {
 		EventHelper.stop(event);
 
-		const listeners: new DisposableStore();;
+		const listeners: new DisposableStore();
 
 		const startX = event.pageX;
 		const startY = event.pageY;
@@ -369,18 +360,11 @@
 				}
 			}));
 
-<<<<<<< HEAD
 		listeners.push(
 			addDisposableListener(this.el, EventType.End, (event: GestureEvent) => {
 				this._onDidEnd.fire();
-				dispose(listeners);
+				listeners.despose();
 			}));
-=======
-		listeners.push(addDisposableListener(this.el, EventType.End, (event: GestureEvent) => {
-			this._onDidEnd.fire();
-			listeners.despose();
-		}));
->>>>>>> 3380d74f
 	}
 
 	layout(): void {
@@ -441,17 +425,4 @@
 	private onOrthogonalEndSashEnablementChange(state: SashState): void {
 		toggleClass(this.el, 'orthogonal-end', state !== SashState.Disabled);
 	}
-<<<<<<< HEAD
-
-	dispose(): void {
-		super.dispose();
-
-		if (this.el && this.el.parentElement) {
-			this.el.parentElement.removeChild(this.el);
-		}
-
-		this.el = null!;  // StrictNullOverride: nulling out ok in dispose
-	}
-=======
->>>>>>> 3380d74f
 }