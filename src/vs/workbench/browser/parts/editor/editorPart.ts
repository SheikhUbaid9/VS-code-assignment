/*---------------------------------------------------------------------------------------------
 *  Copyright (c) Microsoft Corporation. All rights reserved.
 *  Licensed under the MIT License. See License.txt in the project root for license information.
 *--------------------------------------------------------------------------------------------*/

import { IThemeService } from 'vs/platform/theme/common/themeService';
import { Part } from 'vs/workbench/browser/part';
import { Dimension, isAncestor, $, EventHelper, addDisposableGenericMouseDownListener, getWindow } from 'vs/base/browser/dom';
import { Event, Emitter, Relay } from 'vs/base/common/event';
import { contrastBorder, editorBackground } from 'vs/platform/theme/common/colorRegistry';
import { GroupDirection, GroupsArrangement, GroupOrientation, IMergeGroupOptions, MergeGroupMode, GroupsOrder, GroupLocation, IFindGroupScope, EditorGroupLayout, GroupLayoutArgument, IEditorSideGroup, IEditorDropTargetDelegate, IAuxiliaryEditorPart, IEditorPart } from 'vs/workbench/services/editor/common/editorGroupsService';
import { IInstantiationService } from 'vs/platform/instantiation/common/instantiation';
import { IView, orthogonal, LayoutPriority, IViewSize, Direction, SerializableGrid, Sizing, ISerializedGrid, ISerializedNode, Orientation, GridBranchNode, isGridBranchNode, GridNode, createSerializedGrid, Grid } from 'vs/base/browser/ui/grid/grid';
import { GroupIdentifier, EditorInputWithOptions, IEditorPartOptions, IEditorPartOptionsChangeEvent, GroupModelChangeKind } from 'vs/workbench/common/editor';
import { EDITOR_GROUP_BORDER, EDITOR_PANE_BACKGROUND } from 'vs/workbench/common/theme';
import { distinct, coalesce, firstOrDefault } from 'vs/base/common/arrays';
import { IEditorGroupView, getEditorPartOptions, impactsEditorPartOptions, IEditorPartCreationOptions, IEditorPartsView, IEditorGroupsView } from 'vs/workbench/browser/parts/editor/editor';
import { EditorGroupView } from 'vs/workbench/browser/parts/editor/editorGroupView';
import { IConfigurationService, IConfigurationChangeEvent } from 'vs/platform/configuration/common/configuration';
import { IDisposable, dispose, toDisposable, DisposableStore } from 'vs/base/common/lifecycle';
import { IStorageService, StorageScope, StorageTarget } from 'vs/platform/storage/common/storage';
import { ISerializedEditorGroupModel, isSerializedEditorGroupModel } from 'vs/workbench/common/editor/editorGroupModel';
import { EditorDropTarget } from 'vs/workbench/browser/parts/editor/editorDropTarget';
import { Color } from 'vs/base/common/color';
import { CenteredViewLayout } from 'vs/base/browser/ui/centered/centeredViewLayout';
import { onUnexpectedError } from 'vs/base/common/errors';
import { Parts, IWorkbenchLayoutService, Position } from 'vs/workbench/services/layout/browser/layoutService';
import { DeepPartial, assertIsDefined, assertType } from 'vs/base/common/types';
import { CompositeDragAndDropObserver } from 'vs/workbench/browser/dnd';
import { DeferredPromise, Promises } from 'vs/base/common/async';
import { findGroup } from 'vs/workbench/services/editor/common/editorGroupFinder';
import { SIDE_GROUP } from 'vs/workbench/services/editor/common/editorService';
import { IBoundarySashes } from 'vs/base/browser/ui/sash/sash';
import { IHostService } from 'vs/workbench/services/host/browser/host';
import { IContextKeyService } from 'vs/platform/contextkey/common/contextkey';
import { ServiceCollection } from 'vs/platform/instantiation/common/serviceCollection';
import { EditorPartMaximizedEditorGroupContext, EditorPartMultipleEditorGroupsContext, IsAuxiliaryEditorPartContext } from 'vs/workbench/common/contextkeys';

interface IEditorPartUIState {
	readonly serializedGrid: ISerializedGrid;
	readonly activeGroup: GroupIdentifier;
	readonly mostRecentActiveGroups: GroupIdentifier[];
}

class GridWidgetView<T extends IView> implements IView {

	readonly element: HTMLElement = $('.grid-view-container');

	get minimumWidth(): number { return this.gridWidget ? this.gridWidget.minimumWidth : 0; }
	get maximumWidth(): number { return this.gridWidget ? this.gridWidget.maximumWidth : Number.POSITIVE_INFINITY; }
	get minimumHeight(): number { return this.gridWidget ? this.gridWidget.minimumHeight : 0; }
	get maximumHeight(): number { return this.gridWidget ? this.gridWidget.maximumHeight : Number.POSITIVE_INFINITY; }

	private _onDidChange = new Relay<{ width: number; height: number } | undefined>();
	readonly onDidChange = this._onDidChange.event;

	private _gridWidget: Grid<T> | undefined;

	get gridWidget(): Grid<T> | undefined {
		return this._gridWidget;
	}

	set gridWidget(grid: Grid<T> | undefined) {
		this.element.innerText = '';

		if (grid) {
			this.element.appendChild(grid.element);
			this._onDidChange.input = grid.onDidChange;
		} else {
			this._onDidChange.input = Event.None;
		}

		this._gridWidget = grid;
	}

	layout(width: number, height: number, top: number, left: number): void {
		this.gridWidget?.layout(width, height, top, left);
	}

	dispose(): void {
		this._onDidChange.dispose();
	}
}

export class EditorPart extends Part implements IEditorPart, IEditorGroupsView {

	private static readonly EDITOR_PART_UI_STATE_STORAGE_KEY = 'editorpart.state';
	private static readonly EDITOR_PART_CENTERED_VIEW_STORAGE_KEY = 'editorpart.centeredview';

	//#region Events

	private readonly _onDidFocus = this._register(new Emitter<void>());
	readonly onDidFocus = this._onDidFocus.event;

	private readonly _onDidLayout = this._register(new Emitter<Dimension>());
	readonly onDidLayout = this._onDidLayout.event;

	private readonly _onDidChangeActiveGroup = this._register(new Emitter<IEditorGroupView>());
	readonly onDidChangeActiveGroup = this._onDidChangeActiveGroup.event;

	private readonly _onDidChangeGroupIndex = this._register(new Emitter<IEditorGroupView>());
	readonly onDidChangeGroupIndex = this._onDidChangeGroupIndex.event;

	private readonly _onDidChangeGroupLabel = this._register(new Emitter<IEditorGroupView>());
	readonly onDidChangeGroupLabel = this._onDidChangeGroupLabel.event;

	private readonly _onDidChangeGroupLocked = this._register(new Emitter<IEditorGroupView>());
	readonly onDidChangeGroupLocked = this._onDidChangeGroupLocked.event;

	private readonly _onDidChangeGroupMaximized = this._register(new Emitter<boolean>());
	readonly onDidChangeGroupMaximized = this._onDidChangeGroupMaximized.event;

	private readonly _onDidActivateGroup = this._register(new Emitter<IEditorGroupView>());
	readonly onDidActivateGroup = this._onDidActivateGroup.event;

	private readonly _onDidAddGroup = this._register(new Emitter<IEditorGroupView>());
	readonly onDidAddGroup = this._onDidAddGroup.event;

	private readonly _onDidRemoveGroup = this._register(new Emitter<IEditorGroupView>());
	readonly onDidRemoveGroup = this._onDidRemoveGroup.event;

	private readonly _onDidMoveGroup = this._register(new Emitter<IEditorGroupView>());
	readonly onDidMoveGroup = this._onDidMoveGroup.event;

	private readonly onDidSetGridWidget = this._register(new Emitter<{ width: number; height: number } | undefined>());

	private readonly _onDidChangeSizeConstraints = this._register(new Relay<{ width: number; height: number } | undefined>());
	readonly onDidChangeSizeConstraints = Event.any(this.onDidSetGridWidget.event, this._onDidChangeSizeConstraints.event);

	private readonly _onDidScroll = this._register(new Relay<void>());
	readonly onDidScroll = Event.any(this.onDidSetGridWidget.event, this._onDidScroll.event);

	private readonly _onDidChangeEditorPartOptions = this._register(new Emitter<IEditorPartOptionsChangeEvent>());
	readonly onDidChangeEditorPartOptions = this._onDidChangeEditorPartOptions.event;

	//#endregion

	private readonly workspaceMemento = this.getMemento(StorageScope.WORKSPACE, StorageTarget.MACHINE);
	private readonly profileMemento = this.getMemento(StorageScope.PROFILE, StorageTarget.MACHINE);

	private readonly groupViews = new Map<GroupIdentifier, IEditorGroupView>();
	private mostRecentActiveGroups: GroupIdentifier[] = [];

	private container: HTMLElement | undefined;

	private scopedInstantiationService!: IInstantiationService;

	private centeredLayoutWidget!: CenteredViewLayout;

	private gridWidget!: SerializableGrid<IEditorGroupView>;
	private readonly gridWidgetDisposables = this._register(new DisposableStore());
	private readonly gridWidgetView = this._register(new GridWidgetView<IEditorGroupView>());

	constructor(
		protected readonly editorPartsView: IEditorPartsView,
		id: string,
		private readonly groupsLabel: string,
		public readonly isAuxiliary: boolean,
		@IInstantiationService private readonly instantiationService: IInstantiationService,
		@IThemeService themeService: IThemeService,
		@IConfigurationService private readonly configurationService: IConfigurationService,
		@IStorageService storageService: IStorageService,
		@IWorkbenchLayoutService layoutService: IWorkbenchLayoutService,
		@IHostService private readonly hostService: IHostService,
		@IContextKeyService private readonly contextKeyService: IContextKeyService
	) {
		super(id, { hasTitle: false }, themeService, storageService, layoutService);

		this.registerListeners();
	}

	private registerListeners(): void {
		this._register(this.configurationService.onDidChangeConfiguration(e => this.onConfigurationUpdated(e)));
		this._register(this.themeService.onDidFileIconThemeChange(() => this.handleChangedPartOptions()));
	}

	private onConfigurationUpdated(event: IConfigurationChangeEvent): void {
		if (impactsEditorPartOptions(event)) {
			this.handleChangedPartOptions();
		}
	}

	private handleChangedPartOptions(): void {
		const oldPartOptions = this._partOptions;
		const newPartOptions = getEditorPartOptions(this.configurationService, this.themeService);

		for (const enforcedPartOptions of this.enforcedPartOptions) {
			Object.assign(newPartOptions, enforcedPartOptions); // check for overrides
		}

		this._partOptions = newPartOptions;

		this._onDidChangeEditorPartOptions.fire({ oldPartOptions, newPartOptions });
	}

	private enforcedPartOptions: DeepPartial<IEditorPartOptions>[] = [];

	private _partOptions = getEditorPartOptions(this.configurationService, this.themeService);
	get partOptions(): IEditorPartOptions { return this._partOptions; }

	enforcePartOptions(options: DeepPartial<IEditorPartOptions>): IDisposable {
		this.enforcedPartOptions.push(options);
		this.handleChangedPartOptions();

		return toDisposable(() => {
			this.enforcedPartOptions.splice(this.enforcedPartOptions.indexOf(options), 1);
			this.handleChangedPartOptions();
		});
	}

	private top = 0;
	private left = 0;
	private _contentDimension!: Dimension;
	get contentDimension(): Dimension { return this._contentDimension; }

	private _activeGroup!: IEditorGroupView;
	get activeGroup(): IEditorGroupView {
		return this._activeGroup;
	}

	readonly sideGroup: IEditorSideGroup = {
		openEditor: (editor, options) => {
			const [group] = this.scopedInstantiationService.invokeFunction(accessor => findGroup(accessor, { editor, options }, SIDE_GROUP));

			return group.openEditor(editor, options);
		}
	};

	get groups(): IEditorGroupView[] {
		return Array.from(this.groupViews.values());
	}

	get count(): number {
		return this.groupViews.size;
	}

	get orientation(): GroupOrientation {
		return (this.gridWidget && this.gridWidget.orientation === Orientation.VERTICAL) ? GroupOrientation.VERTICAL : GroupOrientation.HORIZONTAL;
	}

	private _isReady = false;
	get isReady(): boolean { return this._isReady; }

	private readonly whenReadyPromise = new DeferredPromise<void>();
	readonly whenReady = this.whenReadyPromise.p;

	private readonly whenRestoredPromise = new DeferredPromise<void>();
	readonly whenRestored = this.whenRestoredPromise.p;

	get hasRestorableState(): boolean {
		return !!this.workspaceMemento[EditorPart.EDITOR_PART_UI_STATE_STORAGE_KEY];
	}

	getGroups(order = GroupsOrder.CREATION_TIME): IEditorGroupView[] {
		switch (order) {
			case GroupsOrder.CREATION_TIME:
				return this.groups;

			case GroupsOrder.MOST_RECENTLY_ACTIVE: {
				const mostRecentActive = coalesce(this.mostRecentActiveGroups.map(groupId => this.getGroup(groupId)));

				// there can be groups that got never active, even though they exist. in this case
				// make sure to just append them at the end so that all groups are returned properly
				return distinct([...mostRecentActive, ...this.groups]);
			}
			case GroupsOrder.GRID_APPEARANCE: {
				const views: IEditorGroupView[] = [];
				if (this.gridWidget) {
					this.fillGridNodes(views, this.gridWidget.getViews());
				}

				return views;
			}
		}
	}

	private fillGridNodes(target: IEditorGroupView[], node: GridBranchNode<IEditorGroupView> | GridNode<IEditorGroupView>): void {
		if (isGridBranchNode(node)) {
			node.children.forEach(child => this.fillGridNodes(target, child));
		} else {
			target.push(node.view);
		}
	}

	hasGroup(identifier: GroupIdentifier): boolean {
		return this.groupViews.has(identifier);
	}

	getGroup(identifier: GroupIdentifier): IEditorGroupView | undefined {
		return this.groupViews.get(identifier);
	}

	findGroup(scope: IFindGroupScope, source: IEditorGroupView | GroupIdentifier = this.activeGroup, wrap?: boolean): IEditorGroupView | undefined {

		// by direction
		if (typeof scope.direction === 'number') {
			return this.doFindGroupByDirection(scope.direction, source, wrap);
		}

		// by location
		if (typeof scope.location === 'number') {
			return this.doFindGroupByLocation(scope.location, source, wrap);
		}

		throw new Error('invalid arguments');
	}

	private doFindGroupByDirection(direction: GroupDirection, source: IEditorGroupView | GroupIdentifier, wrap?: boolean): IEditorGroupView | undefined {
		const sourceGroupView = this.assertGroupView(source);

		// Find neighbours and sort by our MRU list
		const neighbours = this.gridWidget.getNeighborViews(sourceGroupView, this.toGridViewDirection(direction), wrap);
		neighbours.sort(((n1, n2) => this.mostRecentActiveGroups.indexOf(n1.id) - this.mostRecentActiveGroups.indexOf(n2.id)));

		return neighbours[0];
	}

	private doFindGroupByLocation(location: GroupLocation, source: IEditorGroupView | GroupIdentifier, wrap?: boolean): IEditorGroupView | undefined {
		const sourceGroupView = this.assertGroupView(source);
		const groups = this.getGroups(GroupsOrder.GRID_APPEARANCE);
		const index = groups.indexOf(sourceGroupView);

		switch (location) {
			case GroupLocation.FIRST:
				return groups[0];
			case GroupLocation.LAST:
				return groups[groups.length - 1];
			case GroupLocation.NEXT: {
				let nextGroup: IEditorGroupView | undefined = groups[index + 1];
				if (!nextGroup && wrap) {
					nextGroup = this.doFindGroupByLocation(GroupLocation.FIRST, source);
				}

				return nextGroup;
			}
			case GroupLocation.PREVIOUS: {
				let previousGroup: IEditorGroupView | undefined = groups[index - 1];
				if (!previousGroup && wrap) {
					previousGroup = this.doFindGroupByLocation(GroupLocation.LAST, source);
				}

				return previousGroup;
			}
		}
	}

	activateGroup(group: IEditorGroupView | GroupIdentifier, preserveWindowOrder?: boolean): IEditorGroupView {
		const groupView = this.assertGroupView(group);
		this.doSetGroupActive(groupView);

		// Ensure window on top unless disabled
		if (!preserveWindowOrder) {
			this.hostService.moveTop(getWindow(this.element));
		}

		return groupView;
	}

	restoreGroup(group: IEditorGroupView | GroupIdentifier): IEditorGroupView {
		const groupView = this.assertGroupView(group);
		this.doRestoreGroup(groupView);

		return groupView;
	}

	getSize(group: IEditorGroupView | GroupIdentifier): { width: number; height: number } {
		const groupView = this.assertGroupView(group);

		return this.gridWidget.getViewSize(groupView);
	}

	setSize(group: IEditorGroupView | GroupIdentifier, size: { width: number; height: number }): void {
		const groupView = this.assertGroupView(group);

		this.gridWidget.resizeView(groupView, size);
	}

	arrangeGroups(arrangement: GroupsArrangement, target: IEditorGroupView | GroupIdentifier = this.activeGroup): void {
		if (this.count < 2) {
			return; // require at least 2 groups to show
		}

		if (!this.gridWidget) {
			return; // we have not been created yet
		}

		const groupView = this.assertGroupView(target);

		switch (arrangement) {
			case GroupsArrangement.EVEN:
				this.gridWidget.distributeViewSizes();
				break;
			case GroupsArrangement.MAXIMIZE:
				if (this.groups.length < 2) {
					return; // need at least 2 groups to be maximized
				}
				this.gridWidget.maximizeView(groupView);
				groupView.focus();
				break;
			case GroupsArrangement.EXPAND:
				this.gridWidget.expandView(groupView);
				break;
		}
	}

	toggleMaximizeGroup(target: IEditorGroupView | GroupIdentifier = this.activeGroup): void {
		if (this.hasMaximizedGroup()) {
			this.unmaximizeGroup();
		} else {
			this.arrangeGroups(GroupsArrangement.MAXIMIZE, target);
		}
	}

	toggleExpandGroup(target: IEditorGroupView | GroupIdentifier = this.activeGroup): void {
		if (this.isGroupExpanded(this.activeGroup)) {
			this.arrangeGroups(GroupsArrangement.EVEN);
		} else {
			this.arrangeGroups(GroupsArrangement.EXPAND, target);
		}
	}

	private unmaximizeGroup(): void {
		this.gridWidget.exitMaximizedView();
		this._activeGroup.focus(); // When making views visible the focus can be affected, so restore it
	}

	private hasMaximizedGroup(): boolean {
		return this.gridWidget.hasMaximizedView();
	}

	private isGroupMaximized(targetGroup: IEditorGroupView): boolean {
		return this.gridWidget.isViewMaximized(targetGroup);
	}

	isGroupExpanded(targetGroup: IEditorGroupView): boolean {
		return this.gridWidget.isViewExpanded(targetGroup);
	}

	setGroupOrientation(orientation: GroupOrientation): void {
		if (!this.gridWidget) {
			return; // we have not been created yet
		}

		const newOrientation = (orientation === GroupOrientation.HORIZONTAL) ? Orientation.HORIZONTAL : Orientation.VERTICAL;
		if (this.gridWidget.orientation !== newOrientation) {
			this.gridWidget.orientation = newOrientation;
		}
	}

	applyLayout(layout: EditorGroupLayout): void {
		const restoreFocus = this.shouldRestoreFocus(this.container);

		// Determine how many groups we need overall
		let layoutGroupsCount = 0;
		function countGroups(groups: GroupLayoutArgument[]): void {
			for (const group of groups) {
				if (Array.isArray(group.groups)) {
					countGroups(group.groups);
				} else {
					layoutGroupsCount++;
				}
			}
		}
		countGroups(layout.groups);

		// If we currently have too many groups, merge them into the last one
		let currentGroupViews = this.getGroups(GroupsOrder.GRID_APPEARANCE);
		if (layoutGroupsCount < currentGroupViews.length) {
			const lastGroupInLayout = currentGroupViews[layoutGroupsCount - 1];
			currentGroupViews.forEach((group, index) => {
				if (index >= layoutGroupsCount) {
					this.mergeGroup(group, lastGroupInLayout);
				}
			});

			currentGroupViews = this.getGroups(GroupsOrder.GRID_APPEARANCE);
		}

		const activeGroup = this.activeGroup;

		// Prepare grid descriptor to create new grid from
		const gridDescriptor = createSerializedGrid({
			orientation: this.toGridViewOrientation(
				layout.orientation,
				this.isTwoDimensionalGrid() ?
					this.gridWidget.orientation :			// preserve original orientation for 2-dimensional grids
					orthogonal(this.gridWidget.orientation) // otherwise flip (fix https://github.com/microsoft/vscode/issues/52975)
			),
			groups: layout.groups
		});

		// Recreate gridwidget with descriptor
		this.doCreateGridControlWithState(gridDescriptor, activeGroup.id, currentGroupViews);

		// Layout
		this.doLayout(this._contentDimension);

		// Update container
		this.updateContainer();

		// Events for groups that got added
		for (const groupView of this.getGroups(GroupsOrder.GRID_APPEARANCE)) {
			if (!currentGroupViews.includes(groupView)) {
				this._onDidAddGroup.fire(groupView);
			}
		}

		// Notify group index change given layout has changed
		this.notifyGroupIndexChange();

		// Restore focus as needed
		if (restoreFocus) {
			this._activeGroup.focus();
		}
	}

	getLayout(): EditorGroupLayout {

		// Example return value:
		// { orientation: 0, groups: [ { groups: [ { size: 0.4 }, { size: 0.6 } ], size: 0.5 }, { groups: [ {}, {} ], size: 0.5 } ] }

		const serializedGrid = this.gridWidget.serialize();
		const orientation = serializedGrid.orientation === Orientation.HORIZONTAL ? GroupOrientation.HORIZONTAL : GroupOrientation.VERTICAL;
		const root = this.serializedNodeToGroupLayoutArgument(serializedGrid.root);

		return {
			orientation,
			groups: root.groups as GroupLayoutArgument[]
		};
	}

	private serializedNodeToGroupLayoutArgument(serializedNode: ISerializedNode): GroupLayoutArgument {
		if (serializedNode.type === 'branch') {
			return {
				size: serializedNode.size,
				groups: serializedNode.data.map(node => this.serializedNodeToGroupLayoutArgument(node))
			};
		}

		return { size: serializedNode.size };
	}

	private shouldRestoreFocus(target: Element | undefined): boolean {
		if (!target) {
			return false;
		}

		const activeElement = target.ownerDocument.activeElement;
		if (activeElement === target.ownerDocument.body) {
			return true; // always restore focus if nothing is focused currently
		}

		// otherwise check for the active element being an ancestor of the target
		return isAncestor(activeElement, target);
	}

	private isTwoDimensionalGrid(): boolean {
		const views = this.gridWidget.getViews();
		if (isGridBranchNode(views)) {
			// the grid is 2-dimensional if any children
			// of the grid is a branch node
			return views.children.some(child => isGridBranchNode(child));
		}

		return false;
	}

	addGroup(location: IEditorGroupView | GroupIdentifier, direction: GroupDirection, groupToCopy?: IEditorGroupView): IEditorGroupView {
		const locationView = this.assertGroupView(location);

		let newGroupView: IEditorGroupView;

		// Same groups view: add to grid widget directly
		if (locationView.groupsView === this) {
			const restoreFocus = this.shouldRestoreFocus(locationView.element);

			const shouldExpand = this.groupViews.size > 1 && this.isGroupExpanded(locationView);
			newGroupView = this.doCreateGroupView(groupToCopy);

			// Add to grid widget
			this.gridWidget.addView(
				newGroupView,
				this.getSplitSizingStyle(),
				locationView,
				this.toGridViewDirection(direction),
			);

			// Update container
			this.updateContainer();

			// Event
			this._onDidAddGroup.fire(newGroupView);

			// Notify group index change given a new group was added
			this.notifyGroupIndexChange();

			// Expand new group, if the reference view was previously expanded
			if (shouldExpand) {
				this.arrangeGroups(GroupsArrangement.EXPAND, newGroupView);
			}

			// Restore focus if we had it previously after completing the grid
			// operation. That operation might cause reparenting of grid views
			// which moves focus to the <body> element otherwise.
			if (restoreFocus) {
				locationView.focus();
			}
		}

		// Different group view: add to grid widget of that group
		else {
			newGroupView = locationView.groupsView.addGroup(locationView, direction, groupToCopy);
		}

		return newGroupView;
	}

	private getSplitSizingStyle(): Sizing {
		switch (this._partOptions.splitSizing) {
			case 'distribute':
				return Sizing.Distribute;
			case 'split':
				return Sizing.Split;
			default:
				return Sizing.Auto;
		}
	}

	private doCreateGroupView(from?: IEditorGroupView | ISerializedEditorGroupModel | null): IEditorGroupView {

		// Create group view
		let groupView: IEditorGroupView;
		if (from instanceof EditorGroupView) {
			groupView = EditorGroupView.createCopy(from, this.editorPartsView, this, this.groupsLabel, this.count, this.scopedInstantiationService,);
		} else if (isSerializedEditorGroupModel(from)) {
			groupView = EditorGroupView.createFromSerialized(from, this.editorPartsView, this, this.groupsLabel, this.count, this.scopedInstantiationService);
		} else {
			groupView = EditorGroupView.createNew(this.editorPartsView, this, this.groupsLabel, this.count, this.scopedInstantiationService);
		}

		// Keep in map
		this.groupViews.set(groupView.id, groupView);

		// Track focus
		const groupDisposables = new DisposableStore();
		groupDisposables.add(groupView.onDidFocus(() => {
			this.doSetGroupActive(groupView);

			this._onDidFocus.fire();
		}));

		// Track group changes
		groupDisposables.add(groupView.onDidModelChange(e => {
			switch (e.kind) {
				case GroupModelChangeKind.GROUP_LOCKED:
					this._onDidChangeGroupLocked.fire(groupView);
					break;
				case GroupModelChangeKind.GROUP_INDEX:
					this._onDidChangeGroupIndex.fire(groupView);
					break;
				case GroupModelChangeKind.GROUP_LABEL:
					this._onDidChangeGroupLabel.fire(groupView);
					break;
			}
		}));

		// Track active editor change after it occurred
		groupDisposables.add(groupView.onDidActiveEditorChange(() => {
			this.updateContainer();
		}));

		// Track dispose
		Event.once(groupView.onWillDispose)(() => {
			dispose(groupDisposables);
			this.groupViews.delete(groupView.id);
			this.doUpdateMostRecentActive(groupView);
		});

		return groupView;
	}

	private doSetGroupActive(group: IEditorGroupView): void {
		if (this._activeGroup !== group) {
			const previousActiveGroup = this._activeGroup;
			this._activeGroup = group;

			// Update list of most recently active groups
			this.doUpdateMostRecentActive(group, true);

			// Mark previous one as inactive
			if (previousActiveGroup && !previousActiveGroup.disposed) {
				previousActiveGroup.setActive(false);
			}

			// Mark group as new active
			group.setActive(true);

			// Expand the group if it is currently minimized
			this.doRestoreGroup(group);

			// Event
			this._onDidChangeActiveGroup.fire(group);
		}

		// Always fire the event that a group has been activated
		// even if its the same group that is already active to
		// signal the intent even when nothing has changed.
		this._onDidActivateGroup.fire(group);
	}

	private doRestoreGroup(group: IEditorGroupView): void {
		if (this.gridWidget) {
			if (this.hasMaximizedGroup() && !this.isGroupMaximized(group)) {
				this.unmaximizeGroup();
			}

			const viewSize = this.gridWidget.getViewSize(group);
			if (viewSize.width === group.minimumWidth || viewSize.height === group.minimumHeight) {
				this.arrangeGroups(GroupsArrangement.EXPAND, group);
			}
		}
	}

	private doUpdateMostRecentActive(group: IEditorGroupView, makeMostRecentlyActive?: boolean): void {
		const index = this.mostRecentActiveGroups.indexOf(group.id);

		// Remove from MRU list
		if (index !== -1) {
			this.mostRecentActiveGroups.splice(index, 1);
		}

		// Add to front as needed
		if (makeMostRecentlyActive) {
			this.mostRecentActiveGroups.unshift(group.id);
		}
	}

	private toGridViewDirection(direction: GroupDirection): Direction {
		switch (direction) {
			case GroupDirection.UP: return Direction.Up;
			case GroupDirection.DOWN: return Direction.Down;
			case GroupDirection.LEFT: return Direction.Left;
			case GroupDirection.RIGHT: return Direction.Right;
		}
	}

	private toGridViewOrientation(orientation: GroupOrientation, fallback: Orientation): Orientation {
		if (typeof orientation === 'number') {
			return orientation === GroupOrientation.HORIZONTAL ? Orientation.HORIZONTAL : Orientation.VERTICAL;
		}

		return fallback;
	}

	removeGroup(group: IEditorGroupView | GroupIdentifier, preserveFocus?: boolean): void {
		const groupView = this.assertGroupView(group);
		if (this.count === 1) {
			return; // Cannot remove the last root group
		}

		// Remove empty group
		if (groupView.isEmpty) {
			this.doRemoveEmptyGroup(groupView, preserveFocus);
		}

		// Remove group with editors
		else {
			this.doRemoveGroupWithEditors(groupView);
		}
	}

	private doRemoveGroupWithEditors(groupView: IEditorGroupView): void {
		const mostRecentlyActiveGroups = this.getGroups(GroupsOrder.MOST_RECENTLY_ACTIVE);

		let lastActiveGroup: IEditorGroupView;
		if (this._activeGroup === groupView) {
			lastActiveGroup = mostRecentlyActiveGroups[1];
		} else {
			lastActiveGroup = mostRecentlyActiveGroups[0];
		}

		// Removing a group with editors should merge these editors into the
		// last active group and then remove this group.
		this.mergeGroup(groupView, lastActiveGroup);
	}

	private doRemoveEmptyGroup(groupView: IEditorGroupView, preserveFocus?: boolean): void {
		const restoreFocus = !preserveFocus && this.shouldRestoreFocus(this.container);

		// Activate next group if the removed one was active
		if (this._activeGroup === groupView) {
			const mostRecentlyActiveGroups = this.getGroups(GroupsOrder.MOST_RECENTLY_ACTIVE);
			const nextActiveGroup = mostRecentlyActiveGroups[1]; // [0] will be the current group we are about to dispose
			this.doSetGroupActive(nextActiveGroup);
		}

		// Remove from grid widget & dispose
		this.gridWidget.removeView(groupView, this.getSplitSizingStyle());
		groupView.dispose();

		// Restore focus if we had it previously after completing the grid
		// operation. That operation might cause reparenting of grid views
		// which moves focus to the <body> element otherwise.
		if (restoreFocus) {
			this._activeGroup.focus();
		}

		// Notify group index change given a group was removed
		this.notifyGroupIndexChange();

		// Update container
		this.updateContainer();

		// Update locked state: clear when we are at just 1 group
		// in case we are in the main editor part
		if (this.count === 1 && !this.isAuxiliary) {
			firstOrDefault(this.groups)?.lock(false);
		}

		// Event
		this._onDidRemoveGroup.fire(groupView);
	}

	moveGroup(group: IEditorGroupView | GroupIdentifier, location: IEditorGroupView | GroupIdentifier, direction: GroupDirection): IEditorGroupView {
		const sourceView = this.assertGroupView(group);
		const targetView = this.assertGroupView(location);

		if (sourceView.id === targetView.id) {
			throw new Error('Cannot move group into its own');
		}

		const restoreFocus = this.shouldRestoreFocus(sourceView.element);
		let movedView: IEditorGroupView;

		// Same groups view: move via grid widget API
		if (sourceView.groupsView === targetView.groupsView) {
			this.gridWidget.moveView(sourceView, this.getSplitSizingStyle(), targetView, this.toGridViewDirection(direction));
			movedView = sourceView;
		}

		// Different groups view: move via groups view API
		else {
			movedView = targetView.groupsView.addGroup(targetView, direction, sourceView);
			sourceView.closeAllEditors();
			this.removeGroup(sourceView, restoreFocus);
		}

		// Restore focus if we had it previously after completing the grid
		// operation. That operation might cause reparenting of grid views
		// which moves focus to the <body> element otherwise.
		if (restoreFocus) {
			movedView.focus();
		}

		// Event
		this._onDidMoveGroup.fire(movedView);

		// Notify group index change given a group was moved
		this.notifyGroupIndexChange();

		return movedView;
	}

	copyGroup(group: IEditorGroupView | GroupIdentifier, location: IEditorGroupView | GroupIdentifier, direction: GroupDirection): IEditorGroupView {
		const groupView = this.assertGroupView(group);
		const locationView = this.assertGroupView(location);

		const restoreFocus = this.shouldRestoreFocus(groupView.element);

		// Copy the group view
		const copiedGroupView = this.addGroup(locationView, direction, groupView);

		// Restore focus if we had it
		if (restoreFocus) {
			copiedGroupView.focus();
		}

		return copiedGroupView;
	}

	mergeGroup(group: IEditorGroupView | GroupIdentifier, target: IEditorGroupView | GroupIdentifier, options?: IMergeGroupOptions): IEditorGroupView {
		const sourceView = this.assertGroupView(group);
		const targetView = this.assertGroupView(target);

		// Collect editors to move/copy
		const editors: EditorInputWithOptions[] = [];
		let index = (options && typeof options.index === 'number') ? options.index : targetView.count;
		for (const editor of sourceView.editors) {
			const inactive = !sourceView.isActive(editor) || this._activeGroup !== sourceView;
			const sticky = sourceView.isSticky(editor);
			const options = { index: !sticky ? index : undefined /* do not set index to preserve sticky flag */, inactive, preserveFocus: inactive };

			editors.push({ editor, options });

			index++;
		}

		// Move/Copy editors over into target
		if (options?.mode === MergeGroupMode.COPY_EDITORS) {
			sourceView.copyEditors(editors, targetView);
		} else {
			sourceView.moveEditors(editors, targetView);
		}

		// Remove source if the view is now empty and not already removed
		if (sourceView.isEmpty && !sourceView.disposed /* could have been disposed already via workbench.editor.closeEmptyGroups setting */) {
			this.removeGroup(sourceView, true);
		}

		return targetView;
	}

	mergeAllGroups(target = this.activeGroup): IEditorGroupView {
		for (const group of this.getGroups(GroupsOrder.MOST_RECENTLY_ACTIVE)) {
			if (group === target) {
				continue; // keep target
			}

			this.mergeGroup(group, target);
		}

		return target;
	}

	protected assertGroupView(group: IEditorGroupView | GroupIdentifier): IEditorGroupView {
		let groupView: IEditorGroupView | undefined;
		if (typeof group === 'number') {
			groupView = this.editorPartsView.getGroup(group);
		} else {
			groupView = group;
		}

		if (!groupView) {
			throw new Error('Invalid editor group provided!');
		}

		return groupView;
	}

	createEditorDropTarget(container: unknown, delegate: IEditorDropTargetDelegate): IDisposable {
		assertType(container instanceof HTMLElement);

		return this.scopedInstantiationService.createInstance(EditorDropTarget, container, delegate);
	}

	//#region Part

	// TODO @sbatten @joao find something better to prevent editor taking over #79897
	get minimumWidth(): number { return Math.min(this.centeredLayoutWidget.minimumWidth, this.layoutService.getMaximumEditorDimensions(this.layoutService.getContainer(getWindow(this.container))).width); }
	get maximumWidth(): number { return this.centeredLayoutWidget.maximumWidth; }
	get minimumHeight(): number { return Math.min(this.centeredLayoutWidget.minimumHeight, this.layoutService.getMaximumEditorDimensions(this.layoutService.getContainer(getWindow(this.container))).height); }
	get maximumHeight(): number { return this.centeredLayoutWidget.maximumHeight; }

	get snap(): boolean { return this.layoutService.getPanelAlignment() === 'center'; }

	override get onDidChange(): Event<IViewSize | undefined> { return Event.any(this.centeredLayoutWidget.onDidChange, this.onDidSetGridWidget.event); }
	readonly priority: LayoutPriority = LayoutPriority.High;

	private get gridSeparatorBorder(): Color {
		return this.theme.getColor(EDITOR_GROUP_BORDER) || this.theme.getColor(contrastBorder) || Color.transparent;
	}

	override updateStyles(): void {
		const container = assertIsDefined(this.container);
		container.style.backgroundColor = this.getColor(editorBackground) || '';

		const separatorBorderStyle = { separatorBorder: this.gridSeparatorBorder, background: this.theme.getColor(EDITOR_PANE_BACKGROUND) || Color.transparent };
		this.gridWidget.style(separatorBorderStyle);
		this.centeredLayoutWidget.styles(separatorBorderStyle);
	}

	protected override createContentArea(parent: HTMLElement, options?: IEditorPartCreationOptions): HTMLElement {

		// Container
		this.element = parent;
		this.container = document.createElement('div');
		this.container.classList.add('content');
		if (this.isAuxiliary) {
			this.container.classList.add('auxiliary');
		}
		parent.appendChild(this.container);

		// Scoped instantiation service
		const scopedContextKeyService = this._register(this.contextKeyService.createScoped(this.container));
		this.scopedInstantiationService = this.instantiationService.createChild(new ServiceCollection(
			[IContextKeyService, scopedContextKeyService]
		));

		// Grid control
		this.doCreateGridControl(options);

		// Centered layout widget
		this.centeredLayoutWidget = this._register(new CenteredViewLayout(this.container, this.gridWidgetView, this.profileMemento[EditorPart.EDITOR_PART_CENTERED_VIEW_STORAGE_KEY]));
		this._register(this.onDidChangeEditorPartOptions(e => this.centeredLayoutWidget.setFixedWidth(e.newPartOptions.centeredLayoutFixedWidth ?? false)));

		// Drag & Drop support
		this.setupDragAndDropSupport(parent, this.container);

		// Context keys
		this.handleContextKeys(scopedContextKeyService);

		// Signal ready
		this.whenReadyPromise.complete();
		this._isReady = true;

		// Signal restored
		Promises.settled(this.groups.map(group => group.whenRestored)).finally(() => {
			this.whenRestoredPromise.complete();
		});

		return this.container;
	}

	private handleContextKeys(contextKeyService: IContextKeyService): void {
		const isAuxiliaryEditorPartContext = IsAuxiliaryEditorPartContext.bindTo(contextKeyService);
		isAuxiliaryEditorPartContext.set(this.isAuxiliary);

		const multipleEditorGroupsContext = EditorPartMultipleEditorGroupsContext.bindTo(contextKeyService);
		const maximizedEditorGroupContext = EditorPartMaximizedEditorGroupContext.bindTo(contextKeyService);

		const updateContextKeys = () => {
			const groupCount = this.count;
			if (groupCount > 1) {
				multipleEditorGroupsContext.set(true);
			} else {
				multipleEditorGroupsContext.reset();
			}

			if (this.hasMaximizedGroup()) {
				maximizedEditorGroupContext.set(true);
			} else {
				maximizedEditorGroupContext.reset();
			}
		};

		updateContextKeys();

		this._register(this.onDidAddGroup(() => updateContextKeys()));
		this._register(this.onDidRemoveGroup(() => updateContextKeys()));
		this._register(this.onDidChangeGroupMaximized(() => updateContextKeys()));
	}

	private setupDragAndDropSupport(parent: HTMLElement, container: HTMLElement): void {

		// Editor drop target
		this._register(this.createEditorDropTarget(container, Object.create(null)));

		// No drop in the editor
		const overlay = document.createElement('div');
		overlay.classList.add('drop-block-overlay');
		parent.appendChild(overlay);

		// Hide the block if a mouse down event occurs #99065
		this._register(addDisposableGenericMouseDownListener(overlay, () => overlay.classList.remove('visible')));

		this._register(CompositeDragAndDropObserver.INSTANCE.registerTarget(this.element, {
			onDragStart: e => overlay.classList.add('visible'),
			onDragEnd: e => overlay.classList.remove('visible')
		}));

		let horizontalOpenerTimeout: any;
		let verticalOpenerTimeout: any;
		let lastOpenHorizontalPosition: Position | undefined;
		let lastOpenVerticalPosition: Position | undefined;
		const openPartAtPosition = (position: Position) => {
			if (!this.layoutService.isVisible(Parts.PANEL_PART) && position === this.layoutService.getPanelPosition()) {
				this.layoutService.setPartHidden(false, Parts.PANEL_PART);
			} else if (!this.layoutService.isVisible(Parts.AUXILIARYBAR_PART) && position === (this.layoutService.getSideBarPosition() === Position.RIGHT ? Position.LEFT : Position.RIGHT)) {
				this.layoutService.setPartHidden(false, Parts.AUXILIARYBAR_PART);
			}
		};

		const clearAllTimeouts = () => {
			if (horizontalOpenerTimeout) {
				clearTimeout(horizontalOpenerTimeout);
				horizontalOpenerTimeout = undefined;
			}

			if (verticalOpenerTimeout) {
				clearTimeout(verticalOpenerTimeout);
				verticalOpenerTimeout = undefined;
			}
		};

		this._register(CompositeDragAndDropObserver.INSTANCE.registerTarget(overlay, {
			onDragOver: e => {
				EventHelper.stop(e.eventData, true);
				if (e.eventData.dataTransfer) {
					e.eventData.dataTransfer.dropEffect = 'none';
				}

				const boundingRect = overlay.getBoundingClientRect();

				let openHorizontalPosition: Position | undefined = undefined;
				let openVerticalPosition: Position | undefined = undefined;
				const proximity = 100;
				if (e.eventData.clientX < boundingRect.left + proximity) {
					openHorizontalPosition = Position.LEFT;
				}

				if (e.eventData.clientX > boundingRect.right - proximity) {
					openHorizontalPosition = Position.RIGHT;
				}

				if (e.eventData.clientY > boundingRect.bottom - proximity) {
					openVerticalPosition = Position.BOTTOM;
				}

				if (horizontalOpenerTimeout && openHorizontalPosition !== lastOpenHorizontalPosition) {
					clearTimeout(horizontalOpenerTimeout);
					horizontalOpenerTimeout = undefined;
				}

				if (verticalOpenerTimeout && openVerticalPosition !== lastOpenVerticalPosition) {
					clearTimeout(verticalOpenerTimeout);
					verticalOpenerTimeout = undefined;
				}

				if (!horizontalOpenerTimeout && openHorizontalPosition !== undefined) {
					lastOpenHorizontalPosition = openHorizontalPosition;
					horizontalOpenerTimeout = setTimeout(() => openPartAtPosition(openHorizontalPosition!), 200);
				}

				if (!verticalOpenerTimeout && openVerticalPosition !== undefined) {
					lastOpenVerticalPosition = openVerticalPosition;
					verticalOpenerTimeout = setTimeout(() => openPartAtPosition(openVerticalPosition!), 200);
				}
			},
			onDragLeave: () => clearAllTimeouts(),
			onDragEnd: () => clearAllTimeouts(),
			onDrop: () => clearAllTimeouts()
		}));
	}

	centerLayout(active: boolean): void {
		if (this.hasMaximizedGroup()) {
			this.unmaximizeGroup();
		}

		this.centeredLayoutWidget.activate(active);

		this._activeGroup.focus();
	}

	isLayoutCentered(): boolean {
		if (this.centeredLayoutWidget) {
			return this.centeredLayoutWidget.isActive();
		}

		return false;
	}

	private doCreateGridControl(options?: IEditorPartCreationOptions): void {

		// Grid Widget (with previous UI state)
		let restoreError = false;
		if (!options || options.restorePreviousState) {
			restoreError = !this.doCreateGridControlWithPreviousState();
		}

		// Grid Widget (no previous UI state or failed to restore)
		if (!this.gridWidget || restoreError) {
			const initialGroup = this.doCreateGroupView();
			this.doSetGridWidget(new SerializableGrid(initialGroup));

			// Ensure a group is active
			this.doSetGroupActive(initialGroup);
		}

		// Update container
		this.updateContainer();

		// Notify group index change we created the entire grid
		this.notifyGroupIndexChange();
	}

	private doCreateGridControlWithPreviousState(): boolean {
		const uiState: IEditorPartUIState = this.workspaceMemento[EditorPart.EDITOR_PART_UI_STATE_STORAGE_KEY];
		if (uiState?.serializedGrid) {
			try {

				// MRU
				this.mostRecentActiveGroups = uiState.mostRecentActiveGroups;

				// Grid Widget
				this.doCreateGridControlWithState(uiState.serializedGrid, uiState.activeGroup);

				// Ensure last active group has focus
				this._activeGroup.focus();
			} catch (error) {

				// Log error
				onUnexpectedError(new Error(`Error restoring editor grid widget: ${error} (with state: ${JSON.stringify(uiState)})`));

				// Clear any state we have from the failing restore
				this.disposeGroups();

				return false; // failure
			}
		}

		return true; // success
	}

	private doCreateGridControlWithState(serializedGrid: ISerializedGrid, activeGroupId: GroupIdentifier, editorGroupViewsToReuse?: IEditorGroupView[]): void {

		// Determine group views to reuse if any
		let reuseGroupViews: IEditorGroupView[];
		if (editorGroupViewsToReuse) {
			reuseGroupViews = editorGroupViewsToReuse.slice(0); // do not modify original array
		} else {
			reuseGroupViews = [];
		}

		// Create new
		const groupViews: IEditorGroupView[] = [];
		const gridWidget = SerializableGrid.deserialize(serializedGrid, {
			fromJSON: (serializedEditorGroup: ISerializedEditorGroupModel | null) => {
				let groupView: IEditorGroupView;
				if (reuseGroupViews.length > 0) {
					groupView = reuseGroupViews.shift()!;
				} else {
					groupView = this.doCreateGroupView(serializedEditorGroup);
				}

				groupViews.push(groupView);

				if (groupView.id === activeGroupId) {
					this.doSetGroupActive(groupView);
				}

				return groupView;
			}
		}, { styles: { separatorBorder: this.gridSeparatorBorder } });

		// If the active group was not found when restoring the grid
		// make sure to make at least one group active. We always need
		// an active group.
		if (!this._activeGroup) {
			this.doSetGroupActive(groupViews[0]);
		}

		// Validate MRU group views matches grid widget state
		if (this.mostRecentActiveGroups.some(groupId => !this.getGroup(groupId))) {
			this.mostRecentActiveGroups = groupViews.map(group => group.id);
		}

		// Set it
		this.doSetGridWidget(gridWidget);
	}

	private doSetGridWidget(gridWidget: SerializableGrid<IEditorGroupView>): void {
		let boundarySashes: IBoundarySashes = {};

		if (this.gridWidget) {
			boundarySashes = this.gridWidget.boundarySashes;
			this.gridWidget.dispose();
		}

		this.gridWidget = gridWidget;
		this.gridWidget.boundarySashes = boundarySashes;
		this.gridWidgetView.gridWidget = gridWidget;

		this._onDidChangeSizeConstraints.input = gridWidget.onDidChange;
		this._onDidScroll.input = gridWidget.onDidScroll;
		this.gridWidgetDisposables.clear();
		this.gridWidgetDisposables.add(gridWidget.onDidChangeViewMaximized(maximized => this._onDidChangeGroupMaximized.fire(maximized)));

		this._onDidChangeGroupMaximized.fire(this.hasMaximizedGroup());

		this.onDidSetGridWidget.fire(undefined);
	}

	private updateContainer(): void {
		const container = assertIsDefined(this.container);
		container.classList.toggle('empty', this.isEmpty);
	}

	private notifyGroupIndexChange(): void {
		this.getGroups(GroupsOrder.GRID_APPEARANCE).forEach((group, index) => group.notifyIndexChanged(index));
	}

	notifyGroupsLabelChange(newLabel: string) {
		for (const group of this.groups) {
			group.notifyLabelChanged(newLabel);
		}
	}

	private get isEmpty(): boolean {
		return this.count === 1 && this._activeGroup.isEmpty;
	}

	setBoundarySashes(sashes: IBoundarySashes): void {
		this.gridWidget.boundarySashes = sashes;
		this.centeredLayoutWidget.boundarySashes = sashes;
	}

	override layout(width: number, height: number, top: number, left: number): void {
		this.top = top;
		this.left = left;

		// Layout contents
		const contentAreaSize = super.layoutContents(width, height).contentSize;

		// Layout editor container
		this.doLayout(Dimension.lift(contentAreaSize), top, left);
	}

	private doLayout(dimension: Dimension, top = this.top, left = this.left): void {
		this._contentDimension = dimension;

		// Layout Grid
		this.centeredLayoutWidget.layout(this._contentDimension.width, this._contentDimension.height, top, left);

		// Event
		this._onDidLayout.fire(dimension);
	}

	protected override saveState(): void {

		// Persist grid UI state
		if (this.gridWidget) {
			const uiState: IEditorPartUIState = {
				serializedGrid: this.gridWidget.serialize(),
				activeGroup: this._activeGroup.id,
				mostRecentActiveGroups: this.mostRecentActiveGroups
			};

			if (this.isEmpty) {
				delete this.workspaceMemento[EditorPart.EDITOR_PART_UI_STATE_STORAGE_KEY];
			} else {
				this.workspaceMemento[EditorPart.EDITOR_PART_UI_STATE_STORAGE_KEY] = uiState;
			}
		}

		// Persist centered view state
		if (this.centeredLayoutWidget) {
			const centeredLayoutState = this.centeredLayoutWidget.state;
			if (this.centeredLayoutWidget.isDefault(centeredLayoutState)) {
				delete this.profileMemento[EditorPart.EDITOR_PART_CENTERED_VIEW_STORAGE_KEY];
			} else {
				this.profileMemento[EditorPart.EDITOR_PART_CENTERED_VIEW_STORAGE_KEY] = centeredLayoutState;
			}
		}

		super.saveState();
	}

	toJSON(): object {
		return {
			type: Parts.EDITOR_PART
		};
	}

	private disposeGroups(): void {
		for (const group of this.groups) {
			group.dispose();

			this._onDidRemoveGroup.fire(group);
		}

		this.groupViews.clear();
		this.mostRecentActiveGroups = [];
	}

	override dispose(): void {

		// Forward to all groups
		this.disposeGroups();

		// Grid widget
		this.gridWidget?.dispose();

		super.dispose();
	}

	//#endregion
}

export class MainEditorPart extends EditorPart {

	constructor(
		editorPartsView: IEditorPartsView,
		@IInstantiationService instantiationService: IInstantiationService,
		@IThemeService themeService: IThemeService,
		@IConfigurationService configurationService: IConfigurationService,
		@IStorageService storageService: IStorageService,
		@IWorkbenchLayoutService layoutService: IWorkbenchLayoutService,
		@IHostService hostService: IHostService,
		@IContextKeyService contextKeyService: IContextKeyService
	) {
		super(editorPartsView, Parts.EDITOR_PART, '', false, instantiationService, themeService, configurationService, storageService, layoutService, hostService, contextKeyService);
	}
}

export class AuxiliaryEditorPart extends EditorPart implements IAuxiliaryEditorPart {

	private static COUNTER = 1;

	private readonly _onWillClose = this._register(new Emitter<void>());
	readonly onWillClose = this._onWillClose.event;

	constructor(
<<<<<<< HEAD
				editorPartsView: IEditorPartsView,
=======
		readonly windowId: number,
		editorPartsView: IEditorPartsView,
>>>>>>> aa61b562
		groupsLabel: string,
		@IInstantiationService instantiationService: IInstantiationService,
		@IThemeService themeService: IThemeService,
		@IConfigurationService configurationService: IConfigurationService,
		@IStorageService storageService: IStorageService,
		@IWorkbenchLayoutService layoutService: IWorkbenchLayoutService,
		@IHostService hostService: IHostService,
		@IContextKeyService contextKeyService: IContextKeyService
	) {
		const id = AuxiliaryEditorPart.COUNTER++;
		super(editorPartsView, `workbench.parts.auxiliaryEditor.${id}`, groupsLabel, true, instantiationService, themeService, configurationService, storageService, layoutService, hostService, contextKeyService);
	}

	override removeGroup(group: number | IEditorGroupView, preserveFocus?: boolean | undefined): void {

		// Close aux window when last group removed
		const groupView = this.assertGroupView(group);
		if (this.count === 1 && this.activeGroup === groupView) {
			this.doClose(false /* do not merge any groups to main part */);
		}

		// Otherwise delegate to parent implementation
		else {
			super.removeGroup(group, preserveFocus);
		}
	}

	protected override saveState(): void {
		return; // TODO support auxiliary editor state
	}

	close(): void {
		this.doClose(true /* merge all groups to main part */);
	}

	private doClose(mergeGroupsToMainPart: boolean): void {
		if (mergeGroupsToMainPart) {
			this.mergeAllGroups(this.editorPartsView.mainPart.activeGroup);
		}

		this._onWillClose.fire();
	}
}<|MERGE_RESOLUTION|>--- conflicted
+++ resolved
@@ -1401,12 +1401,8 @@
 	readonly onWillClose = this._onWillClose.event;
 
 	constructor(
-<<<<<<< HEAD
-				editorPartsView: IEditorPartsView,
-=======
 		readonly windowId: number,
 		editorPartsView: IEditorPartsView,
->>>>>>> aa61b562
 		groupsLabel: string,
 		@IInstantiationService instantiationService: IInstantiationService,
 		@IThemeService themeService: IThemeService,
