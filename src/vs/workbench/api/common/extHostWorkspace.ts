/*---------------------------------------------------------------------------------------------
 *  Copyright (c) Microsoft Corporation. All rights reserved.
 *  Licensed under the MIT License. See License.txt in the project root for license information.
 *--------------------------------------------------------------------------------------------*/

import { delta as arrayDelta, mapArrayOrNot } from 'vs/base/common/arrays';
import { Barrier } from 'vs/base/common/async';
import { CancellationToken } from 'vs/base/common/cancellation';
import { AsyncEmitter, Emitter, Event } from 'vs/base/common/event';
import { toDisposable } from 'vs/base/common/lifecycle';
import { TernarySearchTree } from 'vs/base/common/ternarySearchTree';
import { Schemas } from 'vs/base/common/network';
import { Counter } from 'vs/base/common/numbers';
import { basename, basenameOrAuthority, dirname, ExtUri, relativePath } from 'vs/base/common/resources';
import { compare } from 'vs/base/common/strings';
import { withUndefinedAsNull } from 'vs/base/common/types';
import { URI, UriComponents } from 'vs/base/common/uri';
import { localize } from 'vs/nls';
import { ExtensionIdentifier, IExtensionDescription } from 'vs/platform/extensions/common/extensions';
import { FileSystemProviderCapabilities } from 'vs/platform/files/common/files';
import { createDecorator } from 'vs/platform/instantiation/common/instantiation';
import { ILogService } from 'vs/platform/log/common/log';
import { Severity } from 'vs/platform/notification/common/notification';
import { EditSessionIdentityMatch } from 'vs/platform/workspace/common/editSessions';
import { Workspace, WorkspaceFolder } from 'vs/platform/workspace/common/workspace';
import { IExtHostFileSystemInfo } from 'vs/workbench/api/common/extHostFileSystemInfo';
import { IExtHostInitDataService } from 'vs/workbench/api/common/extHostInitDataService';
import { IExtHostRpcService } from 'vs/workbench/api/common/extHostRpcService';
import { GlobPattern } from 'vs/workbench/api/common/extHostTypeConverters';
import { Range } from 'vs/workbench/api/common/extHostTypes';
import { IURITransformerService } from 'vs/workbench/api/common/extHostUriTransformerService';
import { ITextQueryBuilderOptions } from 'vs/workbench/services/search/common/queryBuilder';
import { IRawFileMatch2, resultIsMatch } from 'vs/workbench/services/search/common/search';
import * as vscode from 'vscode';
import { ExtHostWorkspaceShape, IRelativePatternDto, IWorkspaceData, MainContext, MainThreadMessageOptions, MainThreadMessageServiceShape, MainThreadWorkspaceShape } from './extHost.protocol';
import { LinkedList } from 'vs/base/common/linkedList';
import { illegalState } from 'vs/base/common/errors';

export interface IExtHostWorkspaceProvider {
	getWorkspaceFolder2(uri: vscode.Uri, resolveParent?: boolean): Promise<vscode.WorkspaceFolder | undefined>;
	resolveWorkspaceFolder(uri: vscode.Uri): Promise<vscode.WorkspaceFolder | undefined>;
	getWorkspaceFolders2(): Promise<vscode.WorkspaceFolder[] | undefined>;
	resolveProxy(url: string): Promise<string | undefined>;
}

function isFolderEqual(folderA: URI, folderB: URI, extHostFileSystemInfo: IExtHostFileSystemInfo): boolean {
	return new ExtUri(uri => ignorePathCasing(uri, extHostFileSystemInfo)).isEqual(folderA, folderB);
}

function compareWorkspaceFolderByUri(a: vscode.WorkspaceFolder, b: vscode.WorkspaceFolder, extHostFileSystemInfo: IExtHostFileSystemInfo): number {
	return isFolderEqual(a.uri, b.uri, extHostFileSystemInfo) ? 0 : compare(a.uri.toString(), b.uri.toString());
}

function compareWorkspaceFolderByUriAndNameAndIndex(a: vscode.WorkspaceFolder, b: vscode.WorkspaceFolder, extHostFileSystemInfo: IExtHostFileSystemInfo): number {
	if (a.index !== b.index) {
		return a.index < b.index ? -1 : 1;
	}

	return isFolderEqual(a.uri, b.uri, extHostFileSystemInfo) ? compare(a.name, b.name) : compare(a.uri.toString(), b.uri.toString());
}

function delta(oldFolders: vscode.WorkspaceFolder[], newFolders: vscode.WorkspaceFolder[], compare: (a: vscode.WorkspaceFolder, b: vscode.WorkspaceFolder, extHostFileSystemInfo: IExtHostFileSystemInfo) => number, extHostFileSystemInfo: IExtHostFileSystemInfo): { removed: vscode.WorkspaceFolder[]; added: vscode.WorkspaceFolder[] } {
	const oldSortedFolders = oldFolders.slice(0).sort((a, b) => compare(a, b, extHostFileSystemInfo));
	const newSortedFolders = newFolders.slice(0).sort((a, b) => compare(a, b, extHostFileSystemInfo));

	return arrayDelta(oldSortedFolders, newSortedFolders, (a, b) => compare(a, b, extHostFileSystemInfo));
}

function ignorePathCasing(uri: URI, extHostFileSystemInfo: IExtHostFileSystemInfo): boolean {
	const capabilities = extHostFileSystemInfo.getCapabilities(uri.scheme);
	return !(capabilities && (capabilities & FileSystemProviderCapabilities.PathCaseSensitive));
}

interface MutableWorkspaceFolder extends vscode.WorkspaceFolder {
	name: string;
	index: number;
}

class ExtHostWorkspaceImpl extends Workspace {

	static toExtHostWorkspace(data: IWorkspaceData | null, previousConfirmedWorkspace: ExtHostWorkspaceImpl | undefined, previousUnconfirmedWorkspace: ExtHostWorkspaceImpl | undefined, extHostFileSystemInfo: IExtHostFileSystemInfo): { workspace: ExtHostWorkspaceImpl | null; added: vscode.WorkspaceFolder[]; removed: vscode.WorkspaceFolder[] } {
		if (!data) {
			return { workspace: null, added: [], removed: [] };
		}

		const { id, name, folders, configuration, transient, isUntitled } = data;
		const newWorkspaceFolders: vscode.WorkspaceFolder[] = [];

		// If we have an existing workspace, we try to find the folders that match our
		// data and update their properties. It could be that an extension stored them
		// for later use and we want to keep them "live" if they are still present.
		const oldWorkspace = previousConfirmedWorkspace;
		if (previousConfirmedWorkspace) {
			folders.forEach((folderData, index) => {
				const folderUri = URI.revive(folderData.uri);
				const existingFolder = ExtHostWorkspaceImpl._findFolder(previousUnconfirmedWorkspace || previousConfirmedWorkspace, folderUri, extHostFileSystemInfo);

				if (existingFolder) {
					existingFolder.name = folderData.name;
					existingFolder.index = folderData.index;

					newWorkspaceFolders.push(existingFolder);
				} else {
					newWorkspaceFolders.push({ uri: folderUri, name: folderData.name, index });
				}
			});
		} else {
			newWorkspaceFolders.push(...folders.map(({ uri, name, index }) => ({ uri: URI.revive(uri), name, index })));
		}

		// make sure to restore sort order based on index
		newWorkspaceFolders.sort((f1, f2) => f1.index < f2.index ? -1 : 1);

		const workspace = new ExtHostWorkspaceImpl(id, name, newWorkspaceFolders, !!transient, configuration ? URI.revive(configuration) : null, !!isUntitled, uri => ignorePathCasing(uri, extHostFileSystemInfo));
		const { added, removed } = delta(oldWorkspace ? oldWorkspace.workspaceFolders : [], workspace.workspaceFolders, compareWorkspaceFolderByUri, extHostFileSystemInfo);

		return { workspace, added, removed };
	}

	private static _findFolder(workspace: ExtHostWorkspaceImpl, folderUriToFind: URI, extHostFileSystemInfo: IExtHostFileSystemInfo): MutableWorkspaceFolder | undefined {
		for (let i = 0; i < workspace.folders.length; i++) {
			const folder = workspace.workspaceFolders[i];
			if (isFolderEqual(folder.uri, folderUriToFind, extHostFileSystemInfo)) {
				return folder;
			}
		}

		return undefined;
	}

	private readonly _workspaceFolders: vscode.WorkspaceFolder[] = [];
	private readonly _structure: TernarySearchTree<URI, vscode.WorkspaceFolder>;

	constructor(id: string, private _name: string, folders: vscode.WorkspaceFolder[], transient: boolean, configuration: URI | null, private _isUntitled: boolean, ignorePathCasing: (key: URI) => boolean) {
		super(id, folders.map(f => new WorkspaceFolder(f)), transient, configuration, ignorePathCasing);
		this._structure = TernarySearchTree.forUris<vscode.WorkspaceFolder>(ignorePathCasing);

		// setup the workspace folder data structure
		folders.forEach(folder => {
			this._workspaceFolders.push(folder);
			this._structure.set(folder.uri, folder);
		});
	}

	get name(): string {
		return this._name;
	}

	get isUntitled(): boolean {
		return this._isUntitled;
	}

	get workspaceFolders(): vscode.WorkspaceFolder[] {
		return this._workspaceFolders.slice(0);
	}

	getWorkspaceFolder(uri: URI, resolveParent?: boolean): vscode.WorkspaceFolder | undefined {
		if (resolveParent && this._structure.get(uri)) {
			// `uri` is a workspace folder so we check for its parent
			uri = dirname(uri);
		}
		return this._structure.findSubstr(uri);
	}

	resolveWorkspaceFolder(uri: URI): vscode.WorkspaceFolder | undefined {
		return this._structure.get(uri);
	}
}

export class ExtHostWorkspace implements ExtHostWorkspaceShape, IExtHostWorkspaceProvider {

	readonly _serviceBrand: undefined;

	private readonly _onDidChangeWorkspace = new Emitter<vscode.WorkspaceFoldersChangeEvent>();
	readonly onDidChangeWorkspace: Event<vscode.WorkspaceFoldersChangeEvent> = this._onDidChangeWorkspace.event;

	private readonly _onDidGrantWorkspaceTrust = new Emitter<void>();
	readonly onDidGrantWorkspaceTrust: Event<void> = this._onDidGrantWorkspaceTrust.event;

	private readonly _logService: ILogService;
	private readonly _requestIdProvider: Counter;
	private readonly _barrier: Barrier;

	private _confirmedWorkspace?: ExtHostWorkspaceImpl;
	private _unconfirmedWorkspace?: ExtHostWorkspaceImpl;

	private readonly _proxy: MainThreadWorkspaceShape;
	private readonly _messageService: MainThreadMessageServiceShape;
	private readonly _extHostFileSystemInfo: IExtHostFileSystemInfo;
	private readonly _uriTransformerService: IURITransformerService;

	private readonly _activeSearchCallbacks: ((match: IRawFileMatch2) => any)[] = [];

	private _trusted: boolean = false;

	private readonly _editSessionIdentityProviders = new Map<string, vscode.EditSessionIdentityProvider>();

	constructor(
		@IExtHostRpcService extHostRpc: IExtHostRpcService,
		@IExtHostInitDataService initData: IExtHostInitDataService,
		@IExtHostFileSystemInfo extHostFileSystemInfo: IExtHostFileSystemInfo,
		@ILogService logService: ILogService,
		@IURITransformerService uriTransformerService: IURITransformerService,
	) {
		this._logService = logService;
		this._extHostFileSystemInfo = extHostFileSystemInfo;
		this._uriTransformerService = uriTransformerService;
		this._requestIdProvider = new Counter();
		this._barrier = new Barrier();

		this._proxy = extHostRpc.getProxy(MainContext.MainThreadWorkspace);
		this._messageService = extHostRpc.getProxy(MainContext.MainThreadMessageService);
		const data = initData.workspace;
		this._confirmedWorkspace = data ? new ExtHostWorkspaceImpl(data.id, data.name, [], !!data.transient, data.configuration ? URI.revive(data.configuration) : null, !!data.isUntitled, uri => ignorePathCasing(uri, extHostFileSystemInfo)) : undefined;
	}

	$initializeWorkspace(data: IWorkspaceData | null, trusted: boolean): void {
		this._trusted = trusted;
		this.$acceptWorkspaceData(data);
		this._barrier.open();
	}

	waitForInitializeCall(): Promise<boolean> {
		return this._barrier.wait();
	}

	// --- workspace ---

	get workspace(): Workspace | undefined {
		return this._actualWorkspace;
	}

	get name(): string | undefined {
		return this._actualWorkspace ? this._actualWorkspace.name : undefined;
	}

	get workspaceFile(): vscode.Uri | undefined {
		if (this._actualWorkspace) {
			if (this._actualWorkspace.configuration) {
				if (this._actualWorkspace.isUntitled) {
					return URI.from({ scheme: Schemas.untitled, path: basename(dirname(this._actualWorkspace.configuration)) }); // Untitled Workspace: return untitled URI
				}

				return this._actualWorkspace.configuration; // Workspace: return the configuration location
			}
		}

		return undefined;
	}

	private get _actualWorkspace(): ExtHostWorkspaceImpl | undefined {
		return this._unconfirmedWorkspace || this._confirmedWorkspace;
	}

	getWorkspaceFolders(): vscode.WorkspaceFolder[] | undefined {
		if (!this._actualWorkspace) {
			return undefined;
		}
		return this._actualWorkspace.workspaceFolders.slice(0);
	}

	async getWorkspaceFolders2(): Promise<vscode.WorkspaceFolder[] | undefined> {
		await this._barrier.wait();
		if (!this._actualWorkspace) {
			return undefined;
		}
		return this._actualWorkspace.workspaceFolders.slice(0);
	}

	updateWorkspaceFolders(extension: IExtensionDescription, index: number, deleteCount: number, ...workspaceFoldersToAdd: { uri: vscode.Uri; name?: string }[]): boolean {
		const validatedDistinctWorkspaceFoldersToAdd: { uri: vscode.Uri; name?: string }[] = [];
		if (Array.isArray(workspaceFoldersToAdd)) {
			workspaceFoldersToAdd.forEach(folderToAdd => {
				if (URI.isUri(folderToAdd.uri) && !validatedDistinctWorkspaceFoldersToAdd.some(f => isFolderEqual(f.uri, folderToAdd.uri, this._extHostFileSystemInfo))) {
					validatedDistinctWorkspaceFoldersToAdd.push({ uri: folderToAdd.uri, name: folderToAdd.name || basenameOrAuthority(folderToAdd.uri) });
				}
			});
		}

		if (!!this._unconfirmedWorkspace) {
			return false; // prevent accumulated calls without a confirmed workspace
		}

		if ([index, deleteCount].some(i => typeof i !== 'number' || i < 0)) {
			return false; // validate numbers
		}

		if (deleteCount === 0 && validatedDistinctWorkspaceFoldersToAdd.length === 0) {
			return false; // nothing to delete or add
		}

		const currentWorkspaceFolders: MutableWorkspaceFolder[] = this._actualWorkspace ? this._actualWorkspace.workspaceFolders : [];
		if (index + deleteCount > currentWorkspaceFolders.length) {
			return false; // cannot delete more than we have
		}

		// Simulate the updateWorkspaceFolders method on our data to do more validation
		const newWorkspaceFolders = currentWorkspaceFolders.slice(0);
		newWorkspaceFolders.splice(index, deleteCount, ...validatedDistinctWorkspaceFoldersToAdd.map(f => ({ uri: f.uri, name: f.name || basenameOrAuthority(f.uri), index: undefined! /* fixed later */ })));

		for (let i = 0; i < newWorkspaceFolders.length; i++) {
			const folder = newWorkspaceFolders[i];
			if (newWorkspaceFolders.some((otherFolder, index) => index !== i && isFolderEqual(folder.uri, otherFolder.uri, this._extHostFileSystemInfo))) {
				return false; // cannot add the same folder multiple times
			}
		}

		newWorkspaceFolders.forEach((f, index) => f.index = index); // fix index
		const { added, removed } = delta(currentWorkspaceFolders, newWorkspaceFolders, compareWorkspaceFolderByUriAndNameAndIndex, this._extHostFileSystemInfo);
		if (added.length === 0 && removed.length === 0) {
			return false; // nothing actually changed
		}

		// Trigger on main side
		if (this._proxy) {
			const extName = extension.displayName || extension.name;
			this._proxy.$updateWorkspaceFolders(extName, index, deleteCount, validatedDistinctWorkspaceFoldersToAdd).then(undefined, error => {

				// in case of an error, make sure to clear out the unconfirmed workspace
				// because we cannot expect the acknowledgement from the main side for this
				this._unconfirmedWorkspace = undefined;

				// show error to user
				const options: MainThreadMessageOptions = { source: { identifier: extension.identifier, label: extension.displayName || extension.name } };
				this._messageService.$showMessage(Severity.Error, localize('updateerror', "Extension '{0}' failed to update workspace folders: {1}", extName, error.toString()), options, []);
			});
		}

		// Try to accept directly
		this.trySetWorkspaceFolders(newWorkspaceFolders);

		return true;
	}

	getWorkspaceFolder(uri: vscode.Uri, resolveParent?: boolean): vscode.WorkspaceFolder | undefined {
		if (!this._actualWorkspace) {
			return undefined;
		}
		return this._actualWorkspace.getWorkspaceFolder(uri, resolveParent);
	}

	async getWorkspaceFolder2(uri: vscode.Uri, resolveParent?: boolean): Promise<vscode.WorkspaceFolder | undefined> {
		await this._barrier.wait();
		if (!this._actualWorkspace) {
			return undefined;
		}
		return this._actualWorkspace.getWorkspaceFolder(uri, resolveParent);
	}

	async resolveWorkspaceFolder(uri: vscode.Uri): Promise<vscode.WorkspaceFolder | undefined> {
		await this._barrier.wait();
		if (!this._actualWorkspace) {
			return undefined;
		}
		return this._actualWorkspace.resolveWorkspaceFolder(uri);
	}

	getPath(): string | undefined {

		// this is legacy from the days before having
		// multi-root and we keep it only alive if there
		// is just one workspace folder.
		if (!this._actualWorkspace) {
			return undefined;
		}

		const { folders } = this._actualWorkspace;
		if (folders.length === 0) {
			return undefined;
		}
		// #54483 @Joh Why are we still using fsPath?
		return folders[0].uri.fsPath;
	}

	getRelativePath(pathOrUri: string | vscode.Uri, includeWorkspace?: boolean): string {

		let resource: URI | undefined;
		let path: string = '';
		if (typeof pathOrUri === 'string') {
			resource = URI.file(pathOrUri);
			path = pathOrUri;
		} else if (typeof pathOrUri !== 'undefined') {
			resource = pathOrUri;
			path = pathOrUri.fsPath;
		}

		if (!resource) {
			return path;
		}

		const folder = this.getWorkspaceFolder(
			resource,
			true
		);

		if (!folder) {
			return path;
		}

		if (typeof includeWorkspace === 'undefined' && this._actualWorkspace) {
			includeWorkspace = this._actualWorkspace.folders.length > 1;
		}

		let result = relativePath(folder.uri, resource);
		if (includeWorkspace && folder.name) {
			result = `${folder.name}/${result}`;
		}
		return result!;
	}

	private trySetWorkspaceFolders(folders: vscode.WorkspaceFolder[]): void {

		// Update directly here. The workspace is unconfirmed as long as we did not get an
		// acknowledgement from the main side (via $acceptWorkspaceData)
		if (this._actualWorkspace) {
			this._unconfirmedWorkspace = ExtHostWorkspaceImpl.toExtHostWorkspace({
				id: this._actualWorkspace.id,
				name: this._actualWorkspace.name,
				configuration: this._actualWorkspace.configuration,
				folders,
				isUntitled: this._actualWorkspace.isUntitled
			} as IWorkspaceData, this._actualWorkspace, undefined, this._extHostFileSystemInfo).workspace || undefined;
		}
	}

	$acceptWorkspaceData(data: IWorkspaceData | null): void {

		const { workspace, added, removed } = ExtHostWorkspaceImpl.toExtHostWorkspace(data, this._confirmedWorkspace, this._unconfirmedWorkspace, this._extHostFileSystemInfo);

		// Update our workspace object. We have a confirmed workspace, so we drop our
		// unconfirmed workspace.
		this._confirmedWorkspace = workspace || undefined;
		this._unconfirmedWorkspace = undefined;

		// Events
		this._onDidChangeWorkspace.fire(Object.freeze({
			added,
			removed,
		}));
	}

	// --- search ---

	/**
	 * Note, null/undefined have different and important meanings for "exclude"
	 */
	findFiles(include: vscode.GlobPattern | undefined, exclude: vscode.GlobPattern | null | undefined, maxResults: number | undefined, extensionId: ExtensionIdentifier, token: vscode.CancellationToken = CancellationToken.None): Promise<vscode.Uri[]> {
		this._logService.trace(`extHostWorkspace#findFiles: fileSearch, extension: ${extensionId.value}, entryPoint: findFiles`);

		let excludePatternOrDisregardExcludes: string | false | undefined = undefined;
		if (exclude === null) {
			excludePatternOrDisregardExcludes = false;
		} else if (exclude) {
			if (typeof exclude === 'string') {
				excludePatternOrDisregardExcludes = exclude;
			} else {
				excludePatternOrDisregardExcludes = exclude.pattern;
			}
		}

		if (token && token.isCancellationRequested) {
			return Promise.resolve([]);
		}

		const { includePattern, folder } = parseSearchInclude(GlobPattern.from(include));
		return this._proxy.$startFileSearch(
			withUndefinedAsNull(includePattern),
			withUndefinedAsNull(folder),
			withUndefinedAsNull(excludePatternOrDisregardExcludes),
			withUndefinedAsNull(maxResults),
			token
		)
			.then(data => Array.isArray(data) ? data.map(d => URI.revive(d)) : []);
	}

	async findTextInFiles(query: vscode.TextSearchQuery, options: vscode.FindTextInFilesOptions, callback: (result: vscode.TextSearchResult) => void, extensionId: ExtensionIdentifier, token: vscode.CancellationToken = CancellationToken.None): Promise<vscode.TextSearchComplete> {
		this._logService.trace(`extHostWorkspace#findTextInFiles: textSearch, extension: ${extensionId.value}, entryPoint: findTextInFiles`);

		const requestId = this._requestIdProvider.getNext();

		const previewOptions: vscode.TextSearchPreviewOptions = typeof options.previewOptions === 'undefined' ?
			{
				matchLines: 100,
				charsPerLine: 10000
			} :
			options.previewOptions;

		const { includePattern, folder } = parseSearchInclude(GlobPattern.from(options.include));
		const excludePattern = (typeof options.exclude === 'string') ? options.exclude :
			options.exclude ? options.exclude.pattern : undefined;
		const queryOptions: ITextQueryBuilderOptions = {
			ignoreSymlinks: typeof options.followSymlinks === 'boolean' ? !options.followSymlinks : undefined,
			disregardIgnoreFiles: typeof options.useIgnoreFiles === 'boolean' ? !options.useIgnoreFiles : undefined,
			disregardGlobalIgnoreFiles: typeof options.useGlobalIgnoreFiles === 'boolean' ? !options.useGlobalIgnoreFiles : undefined,
			disregardParentIgnoreFiles: typeof options.useParentIgnoreFiles === 'boolean' ? !options.useParentIgnoreFiles : undefined,
			disregardExcludeSettings: typeof options.useDefaultExcludes === 'boolean' ? !options.useDefaultExcludes : true,
			fileEncoding: options.encoding,
			maxResults: options.maxResults,
			previewOptions,
			afterContext: options.afterContext,
			beforeContext: options.beforeContext,

			includePattern: includePattern,
			excludePattern: excludePattern
		};

		const isCanceled = false;

		this._activeSearchCallbacks[requestId] = p => {
			if (isCanceled) {
				return;
			}

			const uri = URI.revive(p.resource);
			p.results!.forEach(result => {
				if (resultIsMatch(result)) {
					callback(<vscode.TextSearchMatch>{
						uri,
						preview: {
							text: result.preview.text,
							matches: mapArrayOrNot(
								result.preview.matches,
								m => new Range(m.startLineNumber, m.startColumn, m.endLineNumber, m.endColumn))
						},
						ranges: mapArrayOrNot(
							result.ranges,
							r => new Range(r.startLineNumber, r.startColumn, r.endLineNumber, r.endColumn))
					});
				} else {
					callback(<vscode.TextSearchContext>{
						uri,
						text: result.text,
						lineNumber: result.lineNumber
					});
				}
			});
		};

		if (token.isCancellationRequested) {
			return {};
		}

		try {
			const result = await this._proxy.$startTextSearch(
				query,
				withUndefinedAsNull(folder),
				queryOptions,
				requestId,
				token);
			delete this._activeSearchCallbacks[requestId];
			return result || {};
		} catch (err) {
			delete this._activeSearchCallbacks[requestId];
			throw err;
		}
	}

	$handleTextSearchResult(result: IRawFileMatch2, requestId: number): void {
		this._activeSearchCallbacks[requestId]?.(result);
	}

	saveAll(includeUntitled?: boolean): Promise<boolean> {
		return this._proxy.$saveAll(includeUntitled);
	}

	resolveProxy(url: string): Promise<string | undefined> {
		return this._proxy.$resolveProxy(url);
	}

	// --- trust ---

	get trusted(): boolean {
		return this._trusted;
	}

	requestWorkspaceTrust(options?: vscode.WorkspaceTrustRequestOptions): Promise<boolean | undefined> {
		return this._proxy.$requestWorkspaceTrust(options);
	}

	$onDidGrantWorkspaceTrust(): void {
		if (!this._trusted) {
			this._trusted = true;
			this._onDidGrantWorkspaceTrust.fire();
		}
	}

	// --- edit sessions ---

	private _providerHandlePool = 0;

	// called by ext host
	registerEditSessionIdentityProvider(scheme: string, provider: vscode.EditSessionIdentityProvider) {
		if (this._editSessionIdentityProviders.has(scheme)) {
			throw new Error(`A provider has already been registered for scheme ${scheme}`);
		}

		this._editSessionIdentityProviders.set(scheme, provider);
		const outgoingScheme = this._uriTransformerService.transformOutgoingScheme(scheme);
		const handle = this._providerHandlePool++;
		this._proxy.$registerEditSessionIdentityProvider(handle, outgoingScheme);

		return toDisposable(() => {
			this._editSessionIdentityProviders.delete(scheme);
			this._proxy.$unregisterEditSessionIdentityProvider(handle);
		});
	}

	// called by main thread
	async $getEditSessionIdentifier(workspaceFolder: UriComponents, cancellationToken: CancellationToken): Promise<string | undefined> {
		this._logService.info('Getting edit session identifier for workspaceFolder', workspaceFolder);
		const folder = await this.resolveWorkspaceFolder(URI.revive(workspaceFolder));
		if (!folder) {
			this._logService.warn('Unable to resolve workspace folder');
			return undefined;
		}

		this._logService.info('Invoking #provideEditSessionIdentity for workspaceFolder', folder);

		const provider = this._editSessionIdentityProviders.get(folder.uri.scheme);
		this._logService.info(`Provider for scheme ${folder.uri.scheme} is defined: `, !!provider);
		if (!provider) {
			return undefined;
		}

		const result = await provider.provideEditSessionIdentity(folder, cancellationToken);
		this._logService.info('Provider returned edit session identifier: ', result);
		if (!result) {
			return undefined;
		}

		return result;
	}

	async $provideEditSessionIdentityMatch(workspaceFolder: UriComponents, identity1: string, identity2: string, cancellationToken: CancellationToken): Promise<EditSessionIdentityMatch | undefined> {
		this._logService.info('Getting edit session identifier for workspaceFolder', workspaceFolder);
		const folder = await this.resolveWorkspaceFolder(URI.revive(workspaceFolder));
		if (!folder) {
			this._logService.warn('Unable to resolve workspace folder');
			return undefined;
		}

		this._logService.info('Invoking #provideEditSessionIdentity for workspaceFolder', folder);

		const provider = this._editSessionIdentityProviders.get(folder.uri.scheme);
		this._logService.info(`Provider for scheme ${folder.uri.scheme} is defined: `, !!provider);
		if (!provider) {
			return undefined;
		}

		const result = await provider.provideEditSessionIdentityMatch?.(identity1, identity2, cancellationToken);
		this._logService.info('Provider returned edit session identifier match result: ', result);
		if (!result) {
			return undefined;
		}

		return result;
	}

<<<<<<< HEAD
	private readonly _callbacks = new LinkedList<[Function, any, IExtensionDescription]>();
	private readonly _thresholds: { timeout: number; errors: number } = { timeout: 10000, errors: 3 };
	private readonly _badListeners = new WeakMap<Function, number>();

	getOnWillCreateEditSessionIdentityEvent(extension: IExtensionDescription): Event<vscode.EditSessionIdentityWillCreateEvent> {
		return (listener, thisArg, disposables) => {
			const remove = this._callbacks.push([listener, thisArg, extension]);
			const result = { dispose: remove };
			if (Array.isArray(disposables)) {
				disposables.push(result);
			}
			return result;
=======
	private readonly _onWillCreateEditSessionIdentityEvent = new AsyncEmitter<vscode.EditSessionIdentityWillCreateEvent>();

	getOnWillCreateEditSessionIdentityEvent(extension: IExtensionDescription): Event<vscode.EditSessionIdentityWillCreateEvent> {
		return (listener, thisArg, disposables) => {
			const wrappedListener: IExtensionListener<vscode.EditSessionIdentityWillCreateEvent> = function wrapped(e) { listener.call(thisArg, e); };
			wrappedListener.extension = extension;
			return this._onWillCreateEditSessionIdentityEvent.event(wrappedListener, undefined, disposables);
>>>>>>> 30f43906
		};
	}

	// main thread calls this to trigger participants
<<<<<<< HEAD
	async $onWillCreateEditSessionIdentity(workspaceFolder: UriComponents) {
		const folder = await this.resolveWorkspaceFolder(URI.revive(workspaceFolder));

		let didTimeout = false;
		const didTimeoutHandle = setTimeout(() => didTimeout = true, this._thresholds.timeout);

		const results: boolean[] = [];
		try {
			for (const listener of [...this._callbacks]) { // copy to prevent concurrent modifications
				if (didTimeout) {
					// timeout - no more listeners
					break;
				}
				const success = await this._deliverEventAsyncAndBlameBadListeners(listener, <any>{ workspaceFolder: folder });
				results.push(success);
			}
		} finally {
			clearTimeout(didTimeoutHandle);
		}
		return results;
	}

	private _deliverEventAsyncAndBlameBadListeners([listener, thisArg, extension]: [Function, any, IExtensionDescription], stubEvent: vscode.EditSessionIdentityWillCreateEvent): Promise<any> {
		const errors = this._badListeners.get(listener);
		if (typeof errors === 'number' && errors > this._thresholds.errors) {
			// bad listener - ignore
			return Promise.resolve(false);
		}

		return this._deliverEventAsync(extension, listener, thisArg, stubEvent).then(() => {
			// don't send result across the wire
			return true;

		}, err => {

			this._logService.error(`onWillCreateEditSessionIdentity-listener from extension '${extension.identifier.value}' threw ERROR`);
			this._logService.error(err);

			if (!(err instanceof Error) || (<Error>err).message !== 'concurrent_edits') {
				const errors = this._badListeners.get(listener);
				this._badListeners.set(listener, !errors ? 1 : errors + 1);

				if (typeof errors === 'number' && errors > this._thresholds.errors) {
					this._logService.info(`onWillCreateEditSessionIdentity-listener from extension '${extension.identifier.value}' will now be IGNORED because of timeouts and/or errors`);
				}
			}
			return false;
		});
	}

	private _deliverEventAsync(extension: IExtensionDescription, listener: Function, thisArg: any, stubEvent: vscode.EditSessionIdentityWillCreateEvent): Promise<void> {

		const promises: Promise<void>[] = [];

		const t1 = Date.now();
		const { workspaceFolder, token } = stubEvent;

		const event = Object.freeze<vscode.EditSessionIdentityWillCreateEvent>({
			workspaceFolder,
			token,
			waitUntil(p: Promise<void>) {
				if (Object.isFrozen(promises)) {
					throw illegalState('waitUntil can not be called async');
				}
				promises.push(Promise.resolve(p));
			}
		});

		try {
			// fire event
			listener.apply(thisArg, [event]);
		} catch (err) {
			return Promise.reject(err);
		}

		// freeze promises after event call
		Object.freeze(promises);

		return new Promise<void>((resolve, reject) => {
			// join on all listener promises, reject after timeout
			const handle = setTimeout(() => reject(new Error('timeout')), this._thresholds.timeout);

			return Promise.all(promises).then(() => {
				this._logService.debug(`onWillCreateEditSessionIdentity-listener from extension '${extension.identifier.value}' finished after ${(Date.now() - t1)}ms`);
				clearTimeout(handle);
				resolve(undefined);
			}).catch(err => {
				clearTimeout(handle);
				reject(err);
			});

		}).then(() => {
			return Promise.reject(new Error('concurrent_edits'));
		});
=======
	async $onWillCreateEditSessionIdentity(workspaceFolder: UriComponents, token: CancellationToken, timeout: number): Promise<void> {
		const folder = await this.resolveWorkspaceFolder(URI.revive(workspaceFolder));

		if (folder === undefined) {
			throw new Error('Unable to resolve workspace folder');
		}

		await this._onWillCreateEditSessionIdentityEvent.fireAsync({ workspaceFolder: folder }, token, async (thenable: Promise<unknown>, listener) => {
			const now = Date.now();
			await Promise.resolve(thenable);
			if (Date.now() - now > timeout) {
				this._logService.warn('SLOW edit session create-participant', (<IExtensionListener<vscode.EditSessionIdentityWillCreateEvent>>listener).extension.identifier);
			}
		});

		if (token.isCancellationRequested) {
			return undefined;
		}
>>>>>>> 30f43906
	}
}

export const IExtHostWorkspace = createDecorator<IExtHostWorkspace>('IExtHostWorkspace');
export interface IExtHostWorkspace extends ExtHostWorkspace, ExtHostWorkspaceShape, IExtHostWorkspaceProvider { }

function parseSearchInclude(include: string | IRelativePatternDto | undefined | null): { includePattern?: string; folder?: URI } {
	let includePattern: string | undefined;
	let includeFolder: URI | undefined;
	if (include) {
		if (typeof include === 'string') {
			includePattern = include;
		} else {
			includePattern = include.pattern;
			includeFolder = URI.revive(include.baseUri);
		}
	}

	return {
		includePattern,
		folder: includeFolder
	};
}

interface IExtensionListener<E> {
	extension: IExtensionDescription;
	(e: E): any;
}
<|MERGE_RESOLUTION|>--- conflicted
+++ resolved
@@ -33,8 +33,6 @@
 import { IRawFileMatch2, resultIsMatch } from 'vs/workbench/services/search/common/search';
 import * as vscode from 'vscode';
 import { ExtHostWorkspaceShape, IRelativePatternDto, IWorkspaceData, MainContext, MainThreadMessageOptions, MainThreadMessageServiceShape, MainThreadWorkspaceShape } from './extHost.protocol';
-import { LinkedList } from 'vs/base/common/linkedList';
-import { illegalState } from 'vs/base/common/errors';
 
 export interface IExtHostWorkspaceProvider {
 	getWorkspaceFolder2(uri: vscode.Uri, resolveParent?: boolean): Promise<vscode.WorkspaceFolder | undefined>;
@@ -656,20 +654,6 @@
 		return result;
 	}
 
-<<<<<<< HEAD
-	private readonly _callbacks = new LinkedList<[Function, any, IExtensionDescription]>();
-	private readonly _thresholds: { timeout: number; errors: number } = { timeout: 10000, errors: 3 };
-	private readonly _badListeners = new WeakMap<Function, number>();
-
-	getOnWillCreateEditSessionIdentityEvent(extension: IExtensionDescription): Event<vscode.EditSessionIdentityWillCreateEvent> {
-		return (listener, thisArg, disposables) => {
-			const remove = this._callbacks.push([listener, thisArg, extension]);
-			const result = { dispose: remove };
-			if (Array.isArray(disposables)) {
-				disposables.push(result);
-			}
-			return result;
-=======
 	private readonly _onWillCreateEditSessionIdentityEvent = new AsyncEmitter<vscode.EditSessionIdentityWillCreateEvent>();
 
 	getOnWillCreateEditSessionIdentityEvent(extension: IExtensionDescription): Event<vscode.EditSessionIdentityWillCreateEvent> {
@@ -677,107 +661,10 @@
 			const wrappedListener: IExtensionListener<vscode.EditSessionIdentityWillCreateEvent> = function wrapped(e) { listener.call(thisArg, e); };
 			wrappedListener.extension = extension;
 			return this._onWillCreateEditSessionIdentityEvent.event(wrappedListener, undefined, disposables);
->>>>>>> 30f43906
 		};
 	}
 
 	// main thread calls this to trigger participants
-<<<<<<< HEAD
-	async $onWillCreateEditSessionIdentity(workspaceFolder: UriComponents) {
-		const folder = await this.resolveWorkspaceFolder(URI.revive(workspaceFolder));
-
-		let didTimeout = false;
-		const didTimeoutHandle = setTimeout(() => didTimeout = true, this._thresholds.timeout);
-
-		const results: boolean[] = [];
-		try {
-			for (const listener of [...this._callbacks]) { // copy to prevent concurrent modifications
-				if (didTimeout) {
-					// timeout - no more listeners
-					break;
-				}
-				const success = await this._deliverEventAsyncAndBlameBadListeners(listener, <any>{ workspaceFolder: folder });
-				results.push(success);
-			}
-		} finally {
-			clearTimeout(didTimeoutHandle);
-		}
-		return results;
-	}
-
-	private _deliverEventAsyncAndBlameBadListeners([listener, thisArg, extension]: [Function, any, IExtensionDescription], stubEvent: vscode.EditSessionIdentityWillCreateEvent): Promise<any> {
-		const errors = this._badListeners.get(listener);
-		if (typeof errors === 'number' && errors > this._thresholds.errors) {
-			// bad listener - ignore
-			return Promise.resolve(false);
-		}
-
-		return this._deliverEventAsync(extension, listener, thisArg, stubEvent).then(() => {
-			// don't send result across the wire
-			return true;
-
-		}, err => {
-
-			this._logService.error(`onWillCreateEditSessionIdentity-listener from extension '${extension.identifier.value}' threw ERROR`);
-			this._logService.error(err);
-
-			if (!(err instanceof Error) || (<Error>err).message !== 'concurrent_edits') {
-				const errors = this._badListeners.get(listener);
-				this._badListeners.set(listener, !errors ? 1 : errors + 1);
-
-				if (typeof errors === 'number' && errors > this._thresholds.errors) {
-					this._logService.info(`onWillCreateEditSessionIdentity-listener from extension '${extension.identifier.value}' will now be IGNORED because of timeouts and/or errors`);
-				}
-			}
-			return false;
-		});
-	}
-
-	private _deliverEventAsync(extension: IExtensionDescription, listener: Function, thisArg: any, stubEvent: vscode.EditSessionIdentityWillCreateEvent): Promise<void> {
-
-		const promises: Promise<void>[] = [];
-
-		const t1 = Date.now();
-		const { workspaceFolder, token } = stubEvent;
-
-		const event = Object.freeze<vscode.EditSessionIdentityWillCreateEvent>({
-			workspaceFolder,
-			token,
-			waitUntil(p: Promise<void>) {
-				if (Object.isFrozen(promises)) {
-					throw illegalState('waitUntil can not be called async');
-				}
-				promises.push(Promise.resolve(p));
-			}
-		});
-
-		try {
-			// fire event
-			listener.apply(thisArg, [event]);
-		} catch (err) {
-			return Promise.reject(err);
-		}
-
-		// freeze promises after event call
-		Object.freeze(promises);
-
-		return new Promise<void>((resolve, reject) => {
-			// join on all listener promises, reject after timeout
-			const handle = setTimeout(() => reject(new Error('timeout')), this._thresholds.timeout);
-
-			return Promise.all(promises).then(() => {
-				this._logService.debug(`onWillCreateEditSessionIdentity-listener from extension '${extension.identifier.value}' finished after ${(Date.now() - t1)}ms`);
-				clearTimeout(handle);
-				resolve(undefined);
-			}).catch(err => {
-				clearTimeout(handle);
-				reject(err);
-			});
-
-		}).then(() => {
-			return Promise.reject(new Error('concurrent_edits'));
-		});
-=======
 	async $onWillCreateEditSessionIdentity(workspaceFolder: UriComponents, token: CancellationToken, timeout: number): Promise<void> {
 		const folder = await this.resolveWorkspaceFolder(URI.revive(workspaceFolder));
 
@@ -796,7 +683,6 @@
 		if (token.isCancellationRequested) {
 			return undefined;
 		}
->>>>>>> 30f43906
 	}
 }
 
