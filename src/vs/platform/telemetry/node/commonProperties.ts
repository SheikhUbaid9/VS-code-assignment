/*---------------------------------------------------------------------------------------------
 *  Copyright (c) Microsoft Corporation. All rights reserved.
 *  Licensed under the MIT License. See License.txt in the project root for license information.
 *--------------------------------------------------------------------------------------------*/

import * as Platform from 'vs/base/common/platform';
import * as os from 'os';
import { TPromise } from 'vs/base/common/winjs.base';
import * as uuid from 'vs/base/common/uuid';

export const machineIdStorageKey = 'telemetry.machineId';
export const machineIdIpcChannel = 'vscode:machineId';

export function resolveCommonProperties(commit: string, version: string): TPromise<{ [name: string]: string; }> {
	const result: { [name: string]: string; } = Object.create(null);

	result['sessionID'] = uuid.generateUuid() + Date.now();
	result['commitHash'] = commit;
	result['version'] = version;
	result['common.osVersion'] = os.release();
	result['common.platform'] = Platform.Platform[Platform.platform];
<<<<<<< HEAD
=======
	const promise = getStableMachineId().then(value => result['common.mainProcess.machineId'] = value);
>>>>>>> 376986b1

	// dynamic properties which value differs on each call
	let seq = 0;
	const startTime = Date.now();
	Object.defineProperties(result, {
		'timestamp': {
			get: () => new Date(),
			enumerable: true
		},
		'common.timesincesessionstart': {
			get: () => Date.now() - startTime,
			enumerable: true
		},
		'common.sequence': {
			get: () => seq++,
			enumerable: true
		}
	});

	return TPromise.as(result);
}<|MERGE_RESOLUTION|>--- conflicted
+++ resolved
@@ -7,9 +7,7 @@
 import * as os from 'os';
 import { TPromise } from 'vs/base/common/winjs.base';
 import * as uuid from 'vs/base/common/uuid';
-
-export const machineIdStorageKey = 'telemetry.machineId';
-export const machineIdIpcChannel = 'vscode:machineId';
+import { getStableMachineId } from 'vs/base/node/id';
 
 export function resolveCommonProperties(commit: string, version: string): TPromise<{ [name: string]: string; }> {
 	const result: { [name: string]: string; } = Object.create(null);
@@ -19,10 +17,7 @@
 	result['version'] = version;
 	result['common.osVersion'] = os.release();
 	result['common.platform'] = Platform.Platform[Platform.platform];
-<<<<<<< HEAD
-=======
 	const promise = getStableMachineId().then(value => result['common.mainProcess.machineId'] = value);
->>>>>>> 376986b1
 
 	// dynamic properties which value differs on each call
 	let seq = 0;
@@ -42,5 +37,5 @@
 		}
 	});
 
-	return TPromise.as(result);
+	return promise.then(() => result);
 }