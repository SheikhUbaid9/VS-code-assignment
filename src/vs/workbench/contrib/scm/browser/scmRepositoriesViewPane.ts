/*---------------------------------------------------------------------------------------------
 *  Copyright (c) Microsoft Corporation. All rights reserved.
 *  Licensed under the MIT License. See License.txt in the project root for license information.
 *--------------------------------------------------------------------------------------------*/

import { localize } from 'vs/nls';
import { Event } from 'vs/base/common/event';
import { ViewPane, IViewPaneOptions } from 'vs/workbench/browser/parts/views/viewPane';
import { append, $ } from 'vs/base/browser/dom';
import { IListVirtualDelegate, IListContextMenuEvent, IListEvent } from 'vs/base/browser/ui/list/list';
import { ISCMRepository, ISCMViewService } from 'vs/workbench/contrib/scm/common/scm';
import { IInstantiationService } from 'vs/platform/instantiation/common/instantiation';
import { IContextMenuService } from 'vs/platform/contextview/browser/contextView';
import { IContextKeyService } from 'vs/platform/contextkey/common/contextkey';
import { IKeybindingService } from 'vs/platform/keybinding/common/keybinding';
import { IThemeService } from 'vs/platform/theme/common/themeService';
import { WorkbenchList } from 'vs/platform/list/browser/listService';
import { IConfigurationService } from 'vs/platform/configuration/common/configuration';
import { IViewDescriptorService } from 'vs/workbench/common/views';
import { SIDE_BAR_BACKGROUND } from 'vs/workbench/common/theme';
import { IOpenerService } from 'vs/platform/opener/common/opener';
import { ITelemetryService } from 'vs/platform/telemetry/common/telemetry';
import { RepositoryRenderer } from 'vs/workbench/contrib/scm/browser/scmRepositoryRenderer';
import { collectContextMenuActions, getActionViewItemProvider } from 'vs/workbench/contrib/scm/browser/util';
import { Orientation } from 'vs/base/browser/ui/sash/sash';
import { Iterable } from 'vs/base/common/iterator';
import { DisposableStore } from 'vs/base/common/lifecycle';
<<<<<<< HEAD
import { importCss } from 'vs/base/browser/importCss';

importCss('./media/scm.css', import.meta.url)

=======
import { MenuId } from 'vs/platform/actions/common/actions';
>>>>>>> 3f2a0de2

class ListDelegate implements IListVirtualDelegate<ISCMRepository> {

	getHeight(): number {
		return 22;
	}

	getTemplateId(): string {
		return RepositoryRenderer.TEMPLATE_ID;
	}
}

export class SCMRepositoriesViewPane extends ViewPane {

	private list!: WorkbenchList<ISCMRepository>;
	private readonly disposables = new DisposableStore();

	constructor(
		options: IViewPaneOptions,
		@ISCMViewService protected scmViewService: ISCMViewService,
		@IKeybindingService keybindingService: IKeybindingService,
		@IContextMenuService contextMenuService: IContextMenuService,
		@IInstantiationService instantiationService: IInstantiationService,
		@IViewDescriptorService viewDescriptorService: IViewDescriptorService,
		@IContextKeyService contextKeyService: IContextKeyService,
		@IConfigurationService configurationService: IConfigurationService,
		@IOpenerService openerService: IOpenerService,
		@IThemeService themeService: IThemeService,
		@ITelemetryService telemetryService: ITelemetryService
	) {
		super(options, keybindingService, contextMenuService, configurationService, contextKeyService, viewDescriptorService, instantiationService, openerService, themeService, telemetryService);
	}

	protected override renderBody(container: HTMLElement): void {
		super.renderBody(container);

		const listContainer = append(container, $('.scm-view.scm-repositories-view'));

		const updateProviderCountVisibility = () => {
			const value = this.configurationService.getValue<'hidden' | 'auto' | 'visible'>('scm.providerCountBadge');
			listContainer.classList.toggle('hide-provider-counts', value === 'hidden');
			listContainer.classList.toggle('auto-provider-counts', value === 'auto');
		};
		this._register(Event.filter(this.configurationService.onDidChangeConfiguration, e => e.affectsConfiguration('scm.providerCountBadge'), this.disposables)(updateProviderCountVisibility));
		updateProviderCountVisibility();

		const delegate = new ListDelegate();
		const renderer = this.instantiationService.createInstance(RepositoryRenderer, MenuId.SCMSourceControlInline, getActionViewItemProvider(this.instantiationService));
		const identityProvider = { getId: (r: ISCMRepository) => r.provider.id };

		this.list = this.instantiationService.createInstance(WorkbenchList, `SCM Main`, listContainer, delegate, [renderer], {
			identityProvider,
			horizontalScrolling: false,
			overrideStyles: {
				listBackground: SIDE_BAR_BACKGROUND
			},
			accessibilityProvider: {
				getAriaLabel(r: ISCMRepository) {
					return r.provider.label;
				},
				getWidgetAriaLabel() {
					return localize('scm', "Source Control Repositories");
				}
			}
		}) as WorkbenchList<ISCMRepository>;

		this._register(this.list);
		this._register(this.list.onDidChangeSelection(this.onListSelectionChange, this));
		this._register(this.list.onContextMenu(this.onListContextMenu, this));

		this._register(this.scmViewService.onDidChangeRepositories(this.onDidChangeRepositories, this));
		this._register(this.scmViewService.onDidChangeVisibleRepositories(this.updateListSelection, this));

		if (this.orientation === Orientation.VERTICAL) {
			this._register(this.configurationService.onDidChangeConfiguration(e => {
				if (e.affectsConfiguration('scm.repositories.visible')) {
					this.updateBodySize();
				}
			}));
		}

		this.onDidChangeRepositories();
		this.updateListSelection();
	}

	private onDidChangeRepositories(): void {
		this.list.splice(0, this.list.length, this.scmViewService.repositories);
		this.updateBodySize();
	}

	override focus(): void {
		super.focus();
		this.list.domFocus();
	}

	protected override layoutBody(height: number, width: number): void {
		super.layoutBody(height, width);
		this.list.layout(height, width);
	}

	private updateBodySize(): void {
		if (this.orientation === Orientation.HORIZONTAL) {
			return;
		}

		const visibleCount = this.configurationService.getValue<number>('scm.repositories.visible');
		const empty = this.list.length === 0;
		const size = Math.min(this.list.length, visibleCount) * 22;

		this.minimumBodySize = visibleCount === 0 ? 22 : size;
		this.maximumBodySize = visibleCount === 0 ? Number.POSITIVE_INFINITY : empty ? Number.POSITIVE_INFINITY : size;
	}

	private onListContextMenu(e: IListContextMenuEvent<ISCMRepository>): void {
		if (!e.element) {
			return;
		}

		const provider = e.element.provider;
		const menus = this.scmViewService.menus.getRepositoryMenus(provider);
		const menu = menus.repositoryContextMenu;
		const actions = collectContextMenuActions(menu);

		this.contextMenuService.showContextMenu({
			getAnchor: () => e.anchor,
			getActions: () => actions,
			getActionsContext: () => provider
		});
	}

	private onListSelectionChange(e: IListEvent<ISCMRepository>): void {
		if (e.browserEvent && e.elements.length > 0) {
			const scrollTop = this.list.scrollTop;
			this.scmViewService.visibleRepositories = e.elements;
			this.list.scrollTop = scrollTop;
		}
	}

	private updateListSelection(): void {
		const oldSelection = this.list.getSelection();
		const oldSet = new Set(Iterable.map(oldSelection, i => this.list.element(i)));
		const set = new Set(this.scmViewService.visibleRepositories);
		const added = new Set(Iterable.filter(set, r => !oldSet.has(r)));
		const removed = new Set(Iterable.filter(oldSet, r => !set.has(r)));

		if (added.size === 0 && removed.size === 0) {
			return;
		}

		const selection = oldSelection
			.filter(i => !removed.has(this.list.element(i)));

		for (let i = 0; i < this.list.length; i++) {
			if (added.has(this.list.element(i))) {
				selection.push(i);
			}
		}

		this.list.setSelection(selection);

		if (selection.length > 0 && selection.indexOf(this.list.getFocus()[0]) === -1) {
			this.list.setAnchor(selection[0]);
			this.list.setFocus([selection[0]]);
		}
	}

	override dispose(): void {
		this.disposables.dispose();
		super.dispose();
	}
}<|MERGE_RESOLUTION|>--- conflicted
+++ resolved
@@ -25,14 +25,11 @@
 import { Orientation } from 'vs/base/browser/ui/sash/sash';
 import { Iterable } from 'vs/base/common/iterator';
 import { DisposableStore } from 'vs/base/common/lifecycle';
-<<<<<<< HEAD
 import { importCss } from 'vs/base/browser/importCss';
 
 importCss('./media/scm.css', import.meta.url)
 
-=======
 import { MenuId } from 'vs/platform/actions/common/actions';
->>>>>>> 3f2a0de2
 
 class ListDelegate implements IListVirtualDelegate<ISCMRepository> {
 
