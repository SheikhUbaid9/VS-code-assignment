--- conflicted
+++ resolved
@@ -1594,23 +1594,10 @@
 	}
 
 	async checkoutTracking(treeish: string, opts: { detached?: boolean } = {}): Promise<void> {
-<<<<<<< HEAD
-		await this.run(Operation.CheckoutTracking, async () => {
-			// Create tracking branch
-			await this.repository.checkout(treeish, [], { track: true });
-
-			// Since '--detach' cannot be used with '-b/-B/--orphan' we first
-			// create the tracking branch and then checkout the detached ref
-			if (opts.detached) {
-				await this.repository.checkout(treeish, [], opts);
-			}
-		});
-=======
 		const refLabel = this.checkoutRefLabel(treeish, opts?.detached);
 		const operation: CheckoutOperation = { kind: OperationKind.CheckoutTracking, refLabel };
 
 		await this.run(operation, () => this.repository.checkout(treeish, [], { ...opts, track: true }));
->>>>>>> 4dea68b9
 	}
 
 	async findTrackingBranches(upstreamRef: string): Promise<Branch[]> {
