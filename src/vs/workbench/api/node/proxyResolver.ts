--- conflicted
+++ resolved
@@ -96,17 +96,10 @@
 	}
 
 	return {
-<<<<<<< HEAD
-		http: createPatchedModule(http, createHttpPatch(params, http, resolveProxy)),
-		https: createPatchedModule(https, createHttpPatch(params, https, resolveProxy)),
-		net: createPatchedModule(net, createNetPatch(params, net)),
-		tls: createPatchedModule(tls, createTlsPatch(params, tls))
-=======
 		http: proxyAssign(http, createHttpPatch(params, http, resolveProxy)),
 		https: proxyAssign(https, createHttpPatch(params, https, resolveProxy)),
 		net: proxyAssign(net, createNetPatch(params, net)),
 		tls: proxyAssign(tls, createTlsPatch(params, tls))
->>>>>>> 6378dbe3
 	};
 }
 
