/*---------------------------------------------------------------------------------------------
 *  Copyright (c) Microsoft Corporation. All rights reserved.
 *  Licensed under the MIT License. See License.txt in the project root for license information.
 *--------------------------------------------------------------------------------------------*/

import { Codicon } from '../../../../../base/common/codicons.js';
import { Event } from '../../../../../base/common/event.js';
import { KeyCode, KeyMod } from '../../../../../base/common/keyCodes.js';
import { ResourceSet } from '../../../../../base/common/map.js';
import { marked } from '../../../../../base/common/marked/marked.js';
import { basename } from '../../../../../base/common/resources.js';
import { URI } from '../../../../../base/common/uri.js';
import { ServicesAccessor } from '../../../../../editor/browser/editorExtensions.js';
import { IBulkEditService } from '../../../../../editor/browser/services/bulkEditService.js';
import { isLocation } from '../../../../../editor/common/languages.js';
import { localize, localize2 } from '../../../../../nls.js';
import { Action2, MenuId, registerAction2 } from '../../../../../platform/actions/common/actions.js';
import { IConfigurationService } from '../../../../../platform/configuration/common/configuration.js';
import { ContextKeyExpr } from '../../../../../platform/contextkey/common/contextkey.js';
import { IDialogService } from '../../../../../platform/dialogs/common/dialogs.js';
import { KeybindingWeight } from '../../../../../platform/keybinding/common/keybindingsRegistry.js';
import { ILogService } from '../../../../../platform/log/common/log.js';
import { IQuickInputService, IQuickPickItem } from '../../../../../platform/quickinput/common/quickInput.js';
import { IEditorService } from '../../../../services/editor/common/editorService.js';
import { IViewsService } from '../../../../services/views/common/viewsService.js';
import { ResourceNotebookCellEdit } from '../../../bulkEdit/browser/bulkCellEdits.js';
import { MENU_INLINE_CHAT_WIDGET_SECONDARY } from '../../../inlineChat/common/inlineChat.js';
import { INotebookEditor } from '../../../notebook/browser/notebookBrowser.js';
import { CellEditType, CellKind, NOTEBOOK_EDITOR_ID } from '../../../notebook/common/notebookCommon.js';
import { NOTEBOOK_IS_ACTIVE_EDITOR } from '../../../notebook/common/notebookContextKeys.js';
import { ChatAgentLocation, IChatAgentService } from '../../common/chatAgents.js';
import { ChatContextKeys } from '../../common/chatContextKeys.js';
import { applyingChatEditsFailedContextKey, ChatEditingSessionState, IChatEditingService, isChatEditingActionContext } from '../../common/chatEditingService.js';
import { IChatRequestModel } from '../../common/chatModel.js';
import { ChatAgentVoteDirection, ChatAgentVoteDownReason, IChatService } from '../../common/chatService.js';
import { isRequestVM, isResponseVM } from '../../common/chatViewModel.js';
import { ChatTreeItem, EditsViewId, IChatWidgetService } from '../chat.js';
import { CHAT_CATEGORY } from './chatActions.js';

export const MarkUnhelpfulActionId = 'workbench.action.chat.markUnhelpful';

export function registerChatTitleActions() {
	registerAction2(class MarkHelpfulAction extends Action2 {
		constructor() {
			super({
				id: 'workbench.action.chat.markHelpful',
				title: localize2('interactive.helpful.label', "Helpful"),
				f1: false,
				category: CHAT_CATEGORY,
				icon: Codicon.thumbsup,
				toggled: ChatContextKeys.responseVote.isEqualTo('up'),
				menu: [{
					id: MenuId.ChatMessageFooter,
					group: 'navigation',
					order: 1,
					when: ContextKeyExpr.and(ChatContextKeys.isResponse, ChatContextKeys.responseHasError.negate())
				}, {
					id: MENU_INLINE_CHAT_WIDGET_SECONDARY,
					group: 'navigation',
					order: 1,
					when: ContextKeyExpr.and(ChatContextKeys.isResponse, ChatContextKeys.responseHasError.negate())
				}]
			});
		}

		run(accessor: ServicesAccessor, ...args: any[]) {
			const item = args[0];
			if (!isResponseVM(item)) {
				return;
			}

			const chatService = accessor.get(IChatService);
			chatService.notifyUserAction({
				agentId: item.agent?.id,
				command: item.slashCommand?.name,
				sessionId: item.sessionId,
				requestId: item.requestId,
				result: item.result,
				action: {
					kind: 'vote',
					direction: ChatAgentVoteDirection.Up,
					reason: undefined
				}
			});
			item.setVote(ChatAgentVoteDirection.Up);
			item.setVoteDownReason(undefined);
		}
	});

	registerAction2(class MarkUnhelpfulAction extends Action2 {
		constructor() {
			super({
				id: MarkUnhelpfulActionId,
				title: localize2('interactive.unhelpful.label', "Unhelpful"),
				f1: false,
				category: CHAT_CATEGORY,
				icon: Codicon.thumbsdown,
				toggled: ChatContextKeys.responseVote.isEqualTo('down'),
				menu: [{
					id: MenuId.ChatMessageFooter,
					group: 'navigation',
					order: 2,
					when: ContextKeyExpr.and(ChatContextKeys.isResponse)
				}, {
					id: MENU_INLINE_CHAT_WIDGET_SECONDARY,
					group: 'navigation',
					order: 2,
					when: ContextKeyExpr.and(ChatContextKeys.isResponse, ChatContextKeys.responseHasError.negate())
				}]
			});
		}

		run(accessor: ServicesAccessor, ...args: any[]) {
			const item = args[0];
			if (!isResponseVM(item)) {
				return;
			}

			const reason = args[1];
			if (typeof reason !== 'string') {
				return;
			}

			item.setVote(ChatAgentVoteDirection.Down);
			item.setVoteDownReason(reason as ChatAgentVoteDownReason);

			const chatService = accessor.get(IChatService);
			chatService.notifyUserAction({
				agentId: item.agent?.id,
				command: item.slashCommand?.name,
				sessionId: item.sessionId,
				requestId: item.requestId,
				result: item.result,
				action: {
					kind: 'vote',
					direction: ChatAgentVoteDirection.Down,
					reason: item.voteDownReason
				}
			});
		}
	});

	registerAction2(class ReportIssueForBugAction extends Action2 {
		constructor() {
			super({
				id: 'workbench.action.chat.reportIssueForBug',
				title: localize2('interactive.reportIssueForBug.label', "Report Issue"),
				f1: false,
				category: CHAT_CATEGORY,
				icon: Codicon.report,
				menu: [{
					id: MenuId.ChatMessageFooter,
					group: 'navigation',
					order: 3,
					when: ContextKeyExpr.and(ChatContextKeys.responseSupportsIssueReporting, ChatContextKeys.isResponse)
				}, {
					id: MENU_INLINE_CHAT_WIDGET_SECONDARY,
					group: 'navigation',
					order: 3,
					when: ContextKeyExpr.and(ChatContextKeys.responseSupportsIssueReporting, ChatContextKeys.isResponse)
				}]
			});
		}

		run(accessor: ServicesAccessor, ...args: any[]) {
			const item = args[0];
			if (!isResponseVM(item)) {
				return;
			}

			const chatService = accessor.get(IChatService);
			chatService.notifyUserAction({
				agentId: item.agent?.id,
				command: item.slashCommand?.name,
				sessionId: item.sessionId,
				requestId: item.requestId,
				result: item.result,
				action: {
					kind: 'bug'
				}
			});
		}
	});

	registerAction2(class RetryChatAction extends Action2 {
		constructor() {
			super({
				id: 'workbench.action.chat.retry',
				title: localize2('chat.retry.label', "Retry"),
				f1: false,
				category: CHAT_CATEGORY,
				icon: Codicon.refresh,
				menu: [
					{
						id: MenuId.ChatMessageFooter,
						group: 'navigation',
						when: ContextKeyExpr.and(
							ChatContextKeys.isResponse,
							ContextKeyExpr.in(ChatContextKeys.itemId.key, ChatContextKeys.lastItemId.key))
					},
					{
						id: MenuId.ChatEditingWidgetToolbar,
						group: 'navigation',
						when: applyingChatEditsFailedContextKey,
						order: 0
					}
				]
			});
		}

		async run(accessor: ServicesAccessor, ...args: any[]) {
			const chatWidgetService = accessor.get(IChatWidgetService);

			let item = args[0];
			if (isChatEditingActionContext(item)) {
				// Resolve chat editing action context to the last response VM
				item = chatWidgetService.getWidgetBySessionId(item.sessionId)?.viewModel?.getItems().at(-1);
			}
			if (!isResponseVM(item)) {
				return;
			}

			const chatService = accessor.get(IChatService);
			const chatEditingService = accessor.get(IChatEditingService);
			const chatModel = chatService.getSession(item.sessionId);
			const chatRequests = chatModel?.getRequests();
			if (!chatRequests) {
				return;
			}
			const itemIndex = chatRequests?.findIndex(request => request.id === item.requestId);
			if (chatModel?.initialLocation === ChatAgentLocation.EditingSession) {
				const configurationService = accessor.get(IConfigurationService);
				const dialogService = accessor.get(IDialogService);

				// Prompt if the last request modified the working set and the user hasn't already disabled the dialog
				const entriesModifiedInLastRequest = chatEditingService.currentEditingSessionObs.get()?.entries.get().filter((entry) => entry.lastModifyingRequestId === item.requestId) ?? [];
				const shouldPrompt = entriesModifiedInLastRequest.length > 0 && configurationService.getValue('chat.editing.confirmEditRequestRetry') === true;
				const confirmation = shouldPrompt
					? await dialogService.confirm({
						title: localize('chat.retryLast.confirmation.title2', "Do you want to retry your last request?"),
						message: entriesModifiedInLastRequest.length === 1
							? localize('chat.retry.confirmation.message2', "This will undo edits made to {0} since this request.", basename(entriesModifiedInLastRequest[0].modifiedURI))
							: localize('chat.retryLast.confirmation.message2', "This will undo edits made to {0} files in your working set since this request. Do you want to proceed?", entriesModifiedInLastRequest.length),
						primaryButton: localize('chat.retry.confirmation.primaryButton', "Yes"),
						checkbox: { label: localize('chat.retry.confirmation.checkbox', "Don't ask again"), checked: false },
						type: 'info'
					})
					: { confirmed: true };

				if (!confirmation.confirmed) {
					return;
				}

				if (confirmation.checkboxChecked) {
					await configurationService.updateValue('chat.editing.confirmEditRequestRetry', false);
				}

				// Reset the snapshot
				const snapshotRequest = chatRequests[itemIndex];
				if (snapshotRequest) {
					await chatEditingService.restoreSnapshot(snapshotRequest.id);
				}
			}
			const request = chatModel?.getRequests().find(candidate => candidate.id === item.requestId);
			const languageModelId = chatWidgetService.getWidgetBySessionId(item.sessionId)?.input.currentLanguageModel;
			chatService.resendRequest(request!, { userSelectedModelId: languageModelId });
		}
	});

	registerAction2(class InsertToNotebookAction extends Action2 {
		constructor() {
			super({
				id: 'workbench.action.chat.insertIntoNotebook',
				title: localize2('interactive.insertIntoNotebook.label', "Insert into Notebook"),
				f1: false,
				category: CHAT_CATEGORY,
				icon: Codicon.insert,
				menu: {
					id: MenuId.ChatMessageFooter,
					group: 'navigation',
					isHiddenByDefault: true,
					when: ContextKeyExpr.and(NOTEBOOK_IS_ACTIVE_EDITOR, ChatContextKeys.isResponse, ChatContextKeys.responseIsFiltered.negate())
				}
			});
		}

		async run(accessor: ServicesAccessor, ...args: any[]) {
			const item = args[0];
			if (!isResponseVM(item)) {
				return;
			}

			const editorService = accessor.get(IEditorService);

			if (editorService.activeEditorPane?.getId() === NOTEBOOK_EDITOR_ID) {
				const notebookEditor = editorService.activeEditorPane.getControl() as INotebookEditor;

				if (!notebookEditor.hasModel()) {
					return;
				}

				if (notebookEditor.isReadOnly) {
					return;
				}

				const value = item.response.toString();
				const splitContents = splitMarkdownAndCodeBlocks(value);

				const focusRange = notebookEditor.getFocus();
				const index = Math.max(focusRange.end, 0);
				const bulkEditService = accessor.get(IBulkEditService);

				await bulkEditService.apply(
					[
						new ResourceNotebookCellEdit(notebookEditor.textModel.uri,
							{
								editType: CellEditType.Replace,
								index: index,
								count: 0,
								cells: splitContents.map(content => {
									const kind = content.type === 'markdown' ? CellKind.Markup : CellKind.Code;
									const language = content.type === 'markdown' ? 'markdown' : content.language;
									const mime = content.type === 'markdown' ? 'text/markdown' : `text/x-${content.language}`;
									return {
										cellKind: kind,
										language,
										mime,
										source: content.content,
										outputs: [],
										metadata: {}
									};
								})
							}
						)
					],
					{ quotableLabel: 'Insert into Notebook' }
				);
			}
		}
	});


	registerAction2(class RemoveAction extends Action2 {
		constructor() {
			super({
				id: 'workbench.action.chat.remove',
				title: localize2('chat.removeRequest.label', "Remove Request"),
				f1: false,
				category: CHAT_CATEGORY,
				icon: Codicon.x,
				precondition: ChatContextKeys.location.notEqualsTo(ChatAgentLocation.EditingSession),
				keybinding: {
					primary: KeyCode.Delete,
					mac: {
						primary: KeyMod.CtrlCmd | KeyCode.Backspace,
					},
					when: ContextKeyExpr.and(ChatContextKeys.location.notEqualsTo(ChatAgentLocation.EditingSession), ChatContextKeys.inChatSession, ChatContextKeys.inChatInput.negate()),
					weight: KeybindingWeight.WorkbenchContrib,
				},
				menu: {
					id: MenuId.ChatMessageTitle,
					group: 'navigation',
					order: 2,
					when: ContextKeyExpr.and(ChatContextKeys.location.notEqualsTo(ChatAgentLocation.EditingSession), ChatContextKeys.isRequest)
				}
			});
		}

		run(accessor: ServicesAccessor, ...args: any[]) {
			let item: ChatTreeItem | undefined = args[0];
			if (!isRequestVM(item)) {
				const chatWidgetService = accessor.get(IChatWidgetService);
				const widget = chatWidgetService.lastFocusedWidget;
				item = widget?.getFocus();
			}

			if (!item) {
				return;
			}

			const chatService = accessor.get(IChatService);
			const chatModel = chatService.getSession(item.sessionId);
			if (chatModel?.initialLocation === ChatAgentLocation.EditingSession) {
				return;
			}

			const requestId = isRequestVM(item) ? item.id :
				isResponseVM(item) ? item.requestId : undefined;

			if (requestId) {
				const chatService = accessor.get(IChatService);
				chatService.removeRequest(item.sessionId, requestId);
			}
		}
	});

	registerAction2(class ContinueEditingAction extends Action2 {
		constructor() {
			super({
				id: 'workbench.action.chat.startEditing',
				title: localize2('chat.startEditing.label2', "Edit with Copilot"),
				f1: false,
				category: CHAT_CATEGORY,
				icon: Codicon.goToEditingSession,
				precondition: ContextKeyExpr.and(ChatContextKeys.editingParticipantRegistered, ChatContextKeys.requestInProgress.toNegated(), ChatContextKeys.location.isEqualTo(ChatAgentLocation.Panel)),
				menu: {
					id: MenuId.ChatMessageFooter,
					group: 'navigation',
					order: 4,
					when: ContextKeyExpr.and(ChatContextKeys.enabled, ChatContextKeys.isResponse, ChatContextKeys.editingParticipantRegistered, ChatContextKeys.location.isEqualTo(ChatAgentLocation.Panel))
				}
			});
		}

		async run(accessor: ServicesAccessor, ...args: any[]) {

			const logService = accessor.get(ILogService);
			const chatWidgetService = accessor.get(IChatWidgetService);
			const chatService = accessor.get(IChatService);
			const chatAgentService = accessor.get(IChatAgentService);
			const viewsService = accessor.get(IViewsService);
			// const dialogService = accessor.get(IDialogService);
			const chatEditingService = accessor.get(IChatEditingService);
			const quickPickService = accessor.get(IQuickInputService);

			const editAgent = chatAgentService.getDefaultAgent(ChatAgentLocation.EditingSession);
			if (!editAgent) {
				logService.trace('[CHAT_MOVE] No edit agent found');
				return;
			}

			const sourceWidget = chatWidgetService.lastFocusedWidget;
			if (!sourceWidget || !sourceWidget.viewModel) {
				logService.trace('[CHAT_MOVE] NO source model');
				return;
			}

			const sourceModel = sourceWidget.viewModel.model;
			let sourceRequests = sourceModel.getRequests().slice();

			// when a response is passed (clicked on) ignore all item after it
			const [first] = args;
			if (isResponseVM(first)) {
				const idx = sourceRequests.findIndex(candidate => candidate.id === first.requestId);
				if (idx >= 0) {
					sourceRequests.length = idx + 1;
				}
			}

			// when having multiple turns, let the user pick
			if (sourceRequests.length > 1) {
				const picks: (IQuickPickItem & { request: IChatRequestModel })[] = [];
				for (const request of sourceRequests) {
					picks.push({
						picked: true,
						request: request,
						label: request.message.text,
						description: request.response?.response.toString()
					});
				}
				const result = await quickPickService.pick(picks, {
					placeHolder: localize('chat.startEditing.pickRequest', "Select requests that you want to use for editing"),
					canPickMany: true
				});
				if (!result) {
					return;
				}
				sourceRequests = picks.map(pick => pick.request);
			}

<<<<<<< HEAD
			await viewsService.openView(EditsViewId);
=======
			if (sourceRequests.length === 0) {
				logService.trace('[CHAT_MOVE] NO requests to move');
			}

			await viewsService.openView(EDITS_VIEW_ID);
>>>>>>> 33c2ffbd

			let editingSession = chatEditingService.currentEditingSessionObs.get();
			if (!editingSession) {
				await Event.toPromise(chatEditingService.onDidCreateEditingSession);
				editingSession = chatEditingService.currentEditingSessionObs.get();
				return;
			}

			if (!editingSession) {
				return;
			}

			const state = editingSession.state.get();
			if (state === ChatEditingSessionState.Disposed) {
				return;
			}

			// adopt request items and collect new working set entries
			const workingSetAdditions = new ResourceSet();
			for (const request of sourceRequests) {
				await chatService.adoptRequest(editingSession.chatSessionId, request);
				this._collectWorkingSetAdditions(request, workingSetAdditions);
			}
			workingSetAdditions.forEach(uri => editingSession.addFileToWorkingSet(uri));

			// make request
			await chatService.sendRequest(editingSession.chatSessionId, '', {
				agentId: editAgent.id,
				acceptedConfirmationData: [{ _type: 'toEditTransfer', transferedTurnResults: sourceRequests.map(v => v.response?.result) }], // TODO@jrieken HACKY
				confirmation: typeof this.desc.title === 'string' ? this.desc.title : this.desc.title.value
			});
		}

		private _collectWorkingSetAdditions(request: IChatRequestModel, bucket: ResourceSet) {
			for (const item of request.response?.response.value ?? []) {
				if (item.kind === 'inlineReference') {
					bucket.add(isLocation(item.inlineReference)
						? item.inlineReference.uri
						: URI.isUri(item.inlineReference)
							? item.inlineReference
							: item.inlineReference.location.uri
					);
				}
			}
		}

	});
}

interface MarkdownContent {
	type: 'markdown';
	content: string;
}

interface CodeContent {
	type: 'code';
	language: string;
	content: string;
}

type Content = MarkdownContent | CodeContent;

function splitMarkdownAndCodeBlocks(markdown: string): Content[] {
	const lexer = new marked.Lexer();
	const tokens = lexer.lex(markdown);

	const splitContent: Content[] = [];

	let markdownPart = '';
	tokens.forEach((token) => {
		if (token.type === 'code') {
			if (markdownPart.trim()) {
				splitContent.push({ type: 'markdown', content: markdownPart });
				markdownPart = '';
			}
			splitContent.push({
				type: 'code',
				language: token.lang || '',
				content: token.text,
			});
		} else {
			markdownPart += token.raw;
		}
	});

	if (markdownPart.trim()) {
		splitContent.push({ type: 'markdown', content: markdownPart });
	}

	return splitContent;
}<|MERGE_RESOLUTION|>--- conflicted
+++ resolved
@@ -468,15 +468,11 @@
 				sourceRequests = picks.map(pick => pick.request);
 			}
 
-<<<<<<< HEAD
-			await viewsService.openView(EditsViewId);
-=======
 			if (sourceRequests.length === 0) {
 				logService.trace('[CHAT_MOVE] NO requests to move');
 			}
 
-			await viewsService.openView(EDITS_VIEW_ID);
->>>>>>> 33c2ffbd
+			await viewsService.openView(EditsViewId);
 
 			let editingSession = chatEditingService.currentEditingSessionObs.get();
 			if (!editingSession) {
