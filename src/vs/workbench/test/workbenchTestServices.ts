--- conflicted
+++ resolved
@@ -1213,148 +1213,6 @@
 	}
 }
 
-<<<<<<< HEAD
-export class TestWindowsService implements IWindowsService {
-
-	_serviceBrand: undefined;
-
-	readonly onWindowOpen: Event<number> = Event.None;
-	readonly onWindowFocus: Event<number> = Event.None;
-	readonly onWindowBlur: Event<number> = Event.None;
-	readonly onWindowMaximize: Event<number> = Event.None;
-	readonly onWindowUnmaximize: Event<number> = Event.None;
-	readonly onRecentlyOpenedChange: Event<void> = Event.None;
-
-	isFocused(_windowId: number): Promise<boolean> {
-		return Promise.resolve(false);
-	}
-
-	closeWorkspace(_windowId: number): Promise<void> {
-		return Promise.resolve();
-	}
-
-	enterWorkspace(_windowId: number, _path: URI): Promise<IEnterWorkspaceResult | undefined> {
-		return Promise.resolve(undefined);
-	}
-
-	addRecentlyOpened(_recents: IRecent[]): Promise<void> {
-		return Promise.resolve();
-	}
-
-	removeFromRecentlyOpened(_paths: URI[]): Promise<void> {
-		return Promise.resolve();
-	}
-
-	clearRecentlyOpened(): Promise<void> {
-		return Promise.resolve();
-	}
-
-	getRecentlyOpened(_windowId: number): Promise<IRecentlyOpened> {
-		return Promise.resolve({
-			workspaces: [],
-			files: []
-		});
-	}
-
-	focusWindow(_windowId: number): Promise<void> {
-		return Promise.resolve();
-	}
-
-	closeWindow(_windowId: number): Promise<void> {
-		return Promise.resolve();
-	}
-
-	isMaximized(_windowId: number): Promise<boolean> {
-		return Promise.resolve(false);
-	}
-
-	maximizeWindow(_windowId: number): Promise<void> {
-		return Promise.resolve();
-	}
-
-	minimizeWindow(_windowId: number): Promise<void> {
-		return Promise.resolve();
-	}
-
-	unmaximizeWindow(_windowId: number): Promise<void> {
-		return Promise.resolve();
-	}
-
-	onWindowTitleDoubleClick(_windowId: number): Promise<void> {
-		return Promise.resolve();
-	}
-
-	quit(): Promise<void> {
-		return Promise.resolve();
-	}
-
-	whenSharedProcessReady(): Promise<void> {
-		return Promise.resolve();
-	}
-
-	toggleSharedProcess(): Promise<void> {
-		return Promise.resolve();
-	}
-
-	// Global methods
-	openWindow(_windowId: number, _uris: IURIToOpen[], _options: IOpenSettings): Promise<void> {
-		return Promise.resolve();
-	}
-
-	openExtensionDevelopmentHostWindow(args: string[], env: IProcessEnvironment): Promise<void> {
-		return Promise.resolve();
-	}
-
-	getWindows(): Promise<{ id: number; workspace?: IWorkspaceIdentifier; folderUri?: ISingleFolderWorkspaceIdentifier; title: string; filename?: string; }[]> {
-		throw new Error('not implemented');
-	}
-
-	newWindowTab(): Promise<void> {
-		return Promise.resolve();
-	}
-
-	showPreviousWindowTab(): Promise<void> {
-		return Promise.resolve();
-	}
-
-	showNextWindowTab(): Promise<void> {
-		return Promise.resolve();
-	}
-
-	moveWindowTabToNewWindow(): Promise<void> {
-		return Promise.resolve();
-	}
-
-	mergeAllWindowTabs(): Promise<void> {
-		return Promise.resolve();
-	}
-
-	toggleWindowTabsBar(): Promise<void> {
-		return Promise.resolve();
-	}
-
-	updateTouchBar(_windowId: number, _items: ISerializableCommandAction[][]): Promise<void> {
-		return Promise.resolve();
-	}
-
-	getActiveWindowId(): Promise<number | undefined> {
-		return Promise.resolve(undefined);
-	}
-
-	// This needs to be handled from browser process to prevent
-	// foreground ordering issues on Windows
-	openExternal(_url: string): Promise<boolean> {
-		return Promise.resolve(true);
-	}
-
-	// TODO: this is a bit backwards
-	startCrashReporter(_config: CrashReporterStartOptions): Promise<void> {
-		return Promise.resolve();
-	}
-}
-
-=======
->>>>>>> 156b5fd4
 export class TestTextResourceConfigurationService implements ITextResourceConfigurationService {
 
 	_serviceBrand: undefined;
