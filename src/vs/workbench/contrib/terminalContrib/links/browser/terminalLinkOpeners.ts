/*---------------------------------------------------------------------------------------------
 *  Copyright (c) Microsoft Corporation. All rights reserved.
 *  Licensed under the MIT License. See License.txt in the project root for license information.
 *--------------------------------------------------------------------------------------------*/

import { Schemas } from 'vs/base/common/network';
import { OperatingSystem } from 'vs/base/common/platform';
import { URI } from 'vs/base/common/uri';
import { ICommandService } from 'vs/platform/commands/common/commands';
import { ITextEditorSelection } from 'vs/platform/editor/common/editor';
import { IFileService } from 'vs/platform/files/common/files';
import { IInstantiationService } from 'vs/platform/instantiation/common/instantiation';
import { IOpenerService } from 'vs/platform/opener/common/opener';
import { IQuickInputService } from 'vs/platform/quickinput/common/quickInput';
import { IWorkspaceContextService } from 'vs/platform/workspace/common/workspace';
import { ITerminalLinkOpener, ITerminalSimpleLink } from 'vs/workbench/contrib/terminalContrib/links/browser/links';
import { osPathModule, updateLinkWithRelativeCwd } from 'vs/workbench/contrib/terminalContrib/links/browser/terminalLinkHelpers';
import { ITerminalCapabilityStore, TerminalCapability } from 'vs/platform/terminal/common/capabilities/capabilities';
import { IEditorService } from 'vs/workbench/services/editor/common/editorService';
import { IWorkbenchEnvironmentService } from 'vs/workbench/services/environment/common/environmentService';
import { IHostService } from 'vs/workbench/services/host/browser/host';
import { QueryBuilder } from 'vs/workbench/services/search/common/queryBuilder';
import { ISearchService } from 'vs/workbench/services/search/common/search';
import { IConfigurationService } from 'vs/platform/configuration/common/configuration';
import { getLinkSuffix } from 'vs/workbench/contrib/terminalContrib/links/browser/terminalLinkParsing';
import { ITerminalLogService } from 'vs/platform/terminal/common/terminal';

export class TerminalLocalFileLinkOpener implements ITerminalLinkOpener {
	constructor(
		@IEditorService private readonly _editorService: IEditorService,
	) {
	}

	async open(link: ITerminalSimpleLink): Promise<void> {
		if (!link.uri) {
			throw new Error('Tried to open file link without a resolved URI');
		}
		const linkSuffix = link.parsedLink ? link.parsedLink.suffix : getLinkSuffix(link.text);
<<<<<<< HEAD
		let selection: ITextEditorSelection | undefined = link.selection;
		if (!selection) {
			selection = linkSuffix?.row === undefined ? undefined : {
				startLineNumber: linkSuffix.row ?? 1,
				startColumn: linkSuffix.col ?? 1
			};
		}
=======
		const selection: ITextEditorSelection | undefined = linkSuffix?.row === undefined ? undefined : {
			startLineNumber: linkSuffix.row ?? 1,
			startColumn: linkSuffix.col ?? 1,
			endLineNumber: linkSuffix.rowEnd,
			endColumn: linkSuffix.colEnd
		};
>>>>>>> fd4a49e8
		await this._editorService.openEditor({
			resource: link.uri,
			options: { pinned: true, selection, revealIfOpened: true }
		});
	}
}

export class TerminalLocalFolderInWorkspaceLinkOpener implements ITerminalLinkOpener {
	constructor(@ICommandService private readonly _commandService: ICommandService) {
	}

	async open(link: ITerminalSimpleLink): Promise<void> {
		if (!link.uri) {
			throw new Error('Tried to open folder in workspace link without a resolved URI');
		}
		await this._commandService.executeCommand('revealInExplorer', link.uri);
	}
}

export class TerminalLocalFolderOutsideWorkspaceLinkOpener implements ITerminalLinkOpener {
	constructor(@IHostService private readonly _hostService: IHostService) {
	}

	async open(link: ITerminalSimpleLink): Promise<void> {
		if (!link.uri) {
			throw new Error('Tried to open folder in workspace link without a resolved URI');
		}
		this._hostService.openWindow([{ folderUri: link.uri }], { forceNewWindow: true });
	}
}

export class TerminalSearchLinkOpener implements ITerminalLinkOpener {
	protected _fileQueryBuilder = this._instantiationService.createInstance(QueryBuilder);

	constructor(
		private readonly _capabilities: ITerminalCapabilityStore,
		private readonly _initialCwd: string,
		private readonly _localFileOpener: TerminalLocalFileLinkOpener,
		private readonly _localFolderInWorkspaceOpener: TerminalLocalFolderInWorkspaceLinkOpener,
		private readonly _getOS: () => OperatingSystem,
		@IFileService private readonly _fileService: IFileService,
		@IInstantiationService private readonly _instantiationService: IInstantiationService,
		@ITerminalLogService private readonly _logService: ITerminalLogService,
		@IQuickInputService private readonly _quickInputService: IQuickInputService,
		@ISearchService private readonly _searchService: ISearchService,
		@IWorkspaceContextService private readonly _workspaceContextService: IWorkspaceContextService,
		@IWorkbenchEnvironmentService private readonly _workbenchEnvironmentService: IWorkbenchEnvironmentService,
	) {
	}

	async open(link: ITerminalSimpleLink): Promise<void> {
		const osPath = osPathModule(this._getOS());
		const pathSeparator = osPath.sep;
		// Remove file:/// and any leading ./ or ../ since quick access doesn't understand that format
		let text = link.text.replace(/^file:\/\/\/?/, '');
		text = osPath.normalize(text).replace(/^(\.+[\\/])+/, '');

		// Remove `:<one or more non number characters>` from the end of the link.
		// Examples:
		// - Ruby stack traces: <link>:in ...
		// - Grep output: <link>:<result line>
		// This only happens when the colon is _not_ followed by a forward- or back-slash as that
		// would break absolute Windows paths (eg. `C:/Users/...`).
		text = text.replace(/:[^\\/][^\d]+$/, '');

		// If any of the names of the folders in the workspace matches
		// a prefix of the link, remove that prefix and continue
		this._workspaceContextService.getWorkspace().folders.forEach((folder) => {
			if (text.substring(0, folder.name.length + 1) === folder.name + pathSeparator) {
				text = text.substring(folder.name.length + 1);
				return;
			}
		});
		let cwdResolvedText = text;
		if (this._capabilities.has(TerminalCapability.CommandDetection)) {
			cwdResolvedText = updateLinkWithRelativeCwd(this._capabilities, link.bufferRange.start.y, text, osPath, this._logService)?.[0] || text;
		}

		// Try open the cwd resolved link first
		if (await this._tryOpenExactLink(cwdResolvedText, link)) {
			return;
		}

		// If the cwd resolved text didn't match, try find the link without the cwd resolved, for
		// example when a command prints paths in a sub-directory of the current cwd
		if (text !== cwdResolvedText) {
			if (await this._tryOpenExactLink(text, link)) {
				return;
			}
		}

		// Fallback to searching quick access
		return this._quickInputService.quickAccess.show(text);
	}

	private async _getExactMatch(sanitizedLink: string): Promise<IResourceMatch | undefined> {
		// Make the link relative to the cwd if it isn't absolute
		const os = this._getOS();
		const pathModule = osPathModule(os);
		const isAbsolute = pathModule.isAbsolute(sanitizedLink);
		let absolutePath: string | undefined = isAbsolute ? sanitizedLink : undefined;
		if (!isAbsolute && this._initialCwd.length > 0) {
			absolutePath = pathModule.join(this._initialCwd, sanitizedLink);
		}

		// Try open as an absolute link
		let resourceMatch: IResourceMatch | undefined;
		if (absolutePath) {
			let normalizedAbsolutePath: string = absolutePath;
			if (os === OperatingSystem.Windows) {
				normalizedAbsolutePath = absolutePath.replace(/\\/g, '/');
				if (normalizedAbsolutePath.match(/[a-z]:/i)) {
					normalizedAbsolutePath = `/${normalizedAbsolutePath}`;
				}
			}
			let uri: URI;
			if (this._workbenchEnvironmentService.remoteAuthority) {
				uri = URI.from({
					scheme: Schemas.vscodeRemote,
					authority: this._workbenchEnvironmentService.remoteAuthority,
					path: normalizedAbsolutePath
				});
			} else {
				uri = URI.file(normalizedAbsolutePath);
			}
			try {
				const fileStat = await this._fileService.stat(uri);
				resourceMatch = { uri, isDirectory: fileStat.isDirectory };
			} catch {
				// File or dir doesn't exist, continue on
			}
		}

		// Search the workspace if an exact match based on the absolute path was not found
		if (!resourceMatch) {
			const results = await this._searchService.fileSearch(
				this._fileQueryBuilder.file(this._workspaceContextService.getWorkspace().folders, {
					filePattern: sanitizedLink,
					maxResults: 2
				})
			);
			if (results.results.length > 0) {
				if (results.results.length === 1) {
					// If there's exactly 1 search result, return it regardless of whether it's
					// exact or partial.
					resourceMatch = { uri: results.results[0].resource };
				} else if (!isAbsolute) {
					// For non-absolute links, exact link matching is allowed only if there is a single an exact
					// file match. For example searching for `foo.txt` when there is no cwd information
					// available (ie. only the initial cwd) should open the file directly only if there is a
					// single file names `foo.txt` anywhere within the folder. These same rules apply to
					// relative paths with folders such as `src/foo.txt`.
					const results = await this._searchService.fileSearch(
						this._fileQueryBuilder.file(this._workspaceContextService.getWorkspace().folders, {
							filePattern: `**/${sanitizedLink}`
						})
					);
					// Find an exact match if it exists
					const exactMatches = results.results.filter(e => e.resource.toString().endsWith(sanitizedLink));
					if (exactMatches.length === 1) {
						resourceMatch = { uri: exactMatches[0].resource };
					}
				}
			}
		}
		return resourceMatch;
	}

	private async _tryOpenExactLink(text: string, link: ITerminalSimpleLink): Promise<boolean> {
		const sanitizedLink = text.replace(/:\d+(:\d+)?$/, '');
		try {
			const result = await this._getExactMatch(sanitizedLink);
			if (result) {
				const { uri, isDirectory } = result;
				const linkToOpen = {
					// Use the absolute URI's path here so the optional line/col get detected
					text: result.uri.path + (text.match(/:\d+(:\d+)?$/)?.[0] || ''),
					uri,
					bufferRange: link.bufferRange,
					type: link.type
				};
				if (uri) {
					await (isDirectory ? this._localFolderInWorkspaceOpener.open(linkToOpen) : this._localFileOpener.open(linkToOpen));
					return true;
				}
			}
		} catch {
			return false;
		}
		return false;
	}
}

interface IResourceMatch {
	uri: URI;
	isDirectory?: boolean;
}

export class TerminalUrlLinkOpener implements ITerminalLinkOpener {
	constructor(
		private readonly _isRemote: boolean,
		@IOpenerService private readonly _openerService: IOpenerService,
		@IConfigurationService private readonly _configurationService: IConfigurationService
	) {
	}

	async open(link: ITerminalSimpleLink): Promise<void> {
		if (!link.uri) {
			throw new Error('Tried to open a url without a resolved URI');
		}
		// It's important to use the raw string value here to avoid converting pre-encoded values
		// from the URL like `%2B` -> `+`.
		this._openerService.open(link.text, {
			allowTunneling: this._isRemote && this._configurationService.getValue('remote.forwardOnOpen'),
			allowContributedOpeners: true,
			openExternal: true
		});
	}
}<|MERGE_RESOLUTION|>--- conflicted
+++ resolved
@@ -36,22 +36,15 @@
 			throw new Error('Tried to open file link without a resolved URI');
 		}
 		const linkSuffix = link.parsedLink ? link.parsedLink.suffix : getLinkSuffix(link.text);
-<<<<<<< HEAD
 		let selection: ITextEditorSelection | undefined = link.selection;
 		if (!selection) {
 			selection = linkSuffix?.row === undefined ? undefined : {
 				startLineNumber: linkSuffix.row ?? 1,
-				startColumn: linkSuffix.col ?? 1
+				startColumn: linkSuffix.col ?? 1,
+				endLineNumber: linkSuffix.rowEnd,
+				endColumn: linkSuffix.colEnd
 			};
 		}
-=======
-		const selection: ITextEditorSelection | undefined = linkSuffix?.row === undefined ? undefined : {
-			startLineNumber: linkSuffix.row ?? 1,
-			startColumn: linkSuffix.col ?? 1,
-			endLineNumber: linkSuffix.rowEnd,
-			endColumn: linkSuffix.colEnd
-		};
->>>>>>> fd4a49e8
 		await this._editorService.openEditor({
 			resource: link.uri,
 			options: { pinned: true, selection, revealIfOpened: true }
