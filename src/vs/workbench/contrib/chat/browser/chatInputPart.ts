/*---------------------------------------------------------------------------------------------
 *  Copyright (c) Microsoft Corporation. All rights reserved.
 *  Licensed under the MIT License. See License.txt in the project root for license information.
 *--------------------------------------------------------------------------------------------*/

import * as dom from 'vs/base/browser/dom';
import { DEFAULT_FONT_FAMILY } from 'vs/base/browser/fonts';
import { IHistoryNavigationWidget } from 'vs/base/browser/history';
import * as aria from 'vs/base/browser/ui/aria/aria';
import { Checkbox } from 'vs/base/browser/ui/toggle/toggle';
import { IAction } from 'vs/base/common/actions';
import { Codicon } from 'vs/base/common/codicons';
import { Emitter } from 'vs/base/common/event';
import { HistoryNavigator } from 'vs/base/common/history';
import { Disposable, DisposableStore } from 'vs/base/common/lifecycle';
import { isMacintosh } from 'vs/base/common/platform';
import { URI } from 'vs/base/common/uri';
import { IEditorConstructionOptions } from 'vs/editor/browser/config/editorConfiguration';
import { EditorExtensionsRegistry } from 'vs/editor/browser/editorExtensions';
import { CodeEditorWidget } from 'vs/editor/browser/widget/codeEditor/codeEditorWidget';
import { IDimension } from 'vs/editor/common/core/dimension';
import { IPosition } from 'vs/editor/common/core/position';
import { ITextModel } from 'vs/editor/common/model';
import { IModelService } from 'vs/editor/common/services/model';
import { HoverController } from 'vs/editor/contrib/hover/browser/hover';
import { localize } from 'vs/nls';
import { IAccessibilityService } from 'vs/platform/accessibility/common/accessibility';
import { DropdownWithPrimaryActionViewItem } from 'vs/platform/actions/browser/dropdownWithPrimaryActionViewItem';
import { createAndFillInActionBarActions } from 'vs/platform/actions/browser/menuEntryActionViewItem';
import { HiddenItemStrategy, MenuWorkbenchToolBar } from 'vs/platform/actions/browser/toolbar';
import { IMenuService, MenuId, MenuItemAction } from 'vs/platform/actions/common/actions';
import { IConfigurationService } from 'vs/platform/configuration/common/configuration';
import { IContextKey, IContextKeyService } from 'vs/platform/contextkey/common/contextkey';
import { IContextMenuService } from 'vs/platform/contextview/browser/contextView';
import { registerAndCreateHistoryNavigationContext } from 'vs/platform/history/browser/contextScopedHistoryWidget';
import { IInstantiationService } from 'vs/platform/instantiation/common/instantiation';
import { ServiceCollection } from 'vs/platform/instantiation/common/serviceCollection';
import { IKeybindingService } from 'vs/platform/keybinding/common/keybinding';
import { INotificationService } from 'vs/platform/notification/common/notification';
import { defaultCheckboxStyles } from 'vs/platform/theme/browser/defaultStyles';
import { asCssVariableWithDefault, checkboxBorder, inputBackground } from 'vs/platform/theme/common/colorRegistry';
import { IThemeService } from 'vs/platform/theme/common/themeService';
import { AccessibilityVerbositySettingId } from 'vs/workbench/contrib/accessibility/browser/accessibilityConfiguration';
import { AccessibilityCommandId } from 'vs/workbench/contrib/accessibility/common/accessibilityCommands';
import { ChatSubmitSecondaryAgentEditorAction } from 'vs/workbench/contrib/chat/browser/actions/chatActions';
import { CancelAction, IChatExecuteActionContext, SubmitAction } from 'vs/workbench/contrib/chat/browser/actions/chatExecuteActions';
import { IChatWidget } from 'vs/workbench/contrib/chat/browser/chat';
import { ChatFollowups } from 'vs/workbench/contrib/chat/browser/chatFollowups';
import { ChatAgentLocation, IChatAgentService } from 'vs/workbench/contrib/chat/common/chatAgents';
import { CONTEXT_CHAT_INPUT_CURSOR_AT_TOP, CONTEXT_CHAT_INPUT_HAS_FOCUS, CONTEXT_CHAT_INPUT_HAS_TEXT, CONTEXT_IN_CHAT_INPUT } from 'vs/workbench/contrib/chat/common/chatContextKeys';
import { IChatFollowup } from 'vs/workbench/contrib/chat/common/chatService';
import { IChatResponseViewModel } from 'vs/workbench/contrib/chat/common/chatViewModel';
import { IChatHistoryEntry, IChatWidgetHistoryService } from 'vs/workbench/contrib/chat/common/chatWidgetHistoryService';
import { getSimpleCodeEditorWidgetOptions, getSimpleEditorOptions } from 'vs/workbench/contrib/codeEditor/browser/simpleEditorOptions';

const $ = dom.$;

const INPUT_EDITOR_MAX_HEIGHT = 250;

interface IChatInputPartOptions {
	renderFollowups: boolean;
	renderStyle?: 'default' | 'compact';
	menus: {
		executeToolbar: MenuId;
		inputSideToolbar?: MenuId;
		telemetrySource?: string;
	};
	editorOverflowWidgetsDomNode?: HTMLElement;
}

export class ChatInputPart extends Disposable implements IHistoryNavigationWidget {
	static readonly INPUT_SCHEME = 'chatSessionInput';
	private static _counter = 0;

	private _onDidLoadInputState = this._register(new Emitter<any>());
	readonly onDidLoadInputState = this._onDidLoadInputState.event;

	private _onDidChangeHeight = this._register(new Emitter<void>());
	readonly onDidChangeHeight = this._onDidChangeHeight.event;

	private _onDidFocus = this._register(new Emitter<void>());
	readonly onDidFocus = this._onDidFocus.event;

	private _onDidBlur = this._register(new Emitter<void>());
	readonly onDidBlur = this._onDidBlur.event;

	private _onDidAcceptFollowup = this._register(new Emitter<{ followup: IChatFollowup; response: IChatResponseViewModel | undefined }>());
	readonly onDidAcceptFollowup = this._onDidAcceptFollowup.event;

	private inputEditorHeight = 0;
	private container!: HTMLElement;

	private inputSideToolbarContainer?: HTMLElement;

	private followupsContainer!: HTMLElement;
	private followupsDisposables = this._register(new DisposableStore());

	private implicitContextContainer!: HTMLElement;
	private implicitContextLabel!: HTMLElement;
	private implicitContextCheckbox!: Checkbox;
	private implicitContextSettingEnabled = false;
	get implicitContextEnabled() {
		return this.implicitContextCheckbox.checked;
	}

	private _inputPartHeight: number = 0;
	get inputPartHeight() {
		return this._inputPartHeight;
	}

	private _inputEditor!: CodeEditorWidget;
	private _inputEditorElement!: HTMLElement;

	private toolbar!: MenuWorkbenchToolBar;

	get inputEditor() {
		return this._inputEditor;
	}

	private history: HistoryNavigator<IChatHistoryEntry>;
	private historyNavigationBackwardsEnablement!: IContextKey<boolean>;
	private historyNavigationForewardsEnablement!: IContextKey<boolean>;
	private onHistoryEntry = false;
	private inHistoryNavigation = false;
	private inputModel: ITextModel | undefined;
	private inputEditorHasText: IContextKey<boolean>;
	private chatCursorAtTop: IContextKey<boolean>;
	private inputEditorHasFocus: IContextKey<boolean>;
	private providerId: string | undefined;

	private cachedDimensions: dom.Dimension | undefined;
	private cachedToolbarWidth: number | undefined;

	readonly inputUri = URI.parse(`${ChatInputPart.INPUT_SCHEME}:input-${ChatInputPart._counter++}`);

	constructor(
		// private readonly editorOptions: ChatEditorOptions, // TODO this should be used
		private readonly location: ChatAgentLocation,
		private readonly options: IChatInputPartOptions,
		@IChatWidgetHistoryService private readonly historyService: IChatWidgetHistoryService,
		@IModelService private readonly modelService: IModelService,
		@IInstantiationService private readonly instantiationService: IInstantiationService,
		@IContextKeyService private readonly contextKeyService: IContextKeyService,
		@IConfigurationService private readonly configurationService: IConfigurationService,
		@IKeybindingService private readonly keybindingService: IKeybindingService,
		@IAccessibilityService private readonly accessibilityService: IAccessibilityService,
	) {
		super();

		this.inputEditorHasText = CONTEXT_CHAT_INPUT_HAS_TEXT.bindTo(contextKeyService);
		this.chatCursorAtTop = CONTEXT_CHAT_INPUT_CURSOR_AT_TOP.bindTo(contextKeyService);
		this.inputEditorHasFocus = CONTEXT_CHAT_INPUT_HAS_FOCUS.bindTo(contextKeyService);

		this.history = new HistoryNavigator([], 5);
		this._register(this.historyService.onDidClearHistory(() => this.history.clear()));

		this.implicitContextSettingEnabled = this.configurationService.getValue<boolean>('chat.experimental.implicitContext');
		this._register(this.configurationService.onDidChangeConfiguration(e => {
			if (e.affectsConfiguration(AccessibilityVerbositySettingId.Chat)) {
				this.inputEditor.updateOptions({ ariaLabel: this._getAriaLabel() });
			}

			if (e.affectsConfiguration('chat.experimental.implicitContext')) {
				this.implicitContextSettingEnabled = this.configurationService.getValue<boolean>('chat.experimental.implicitContext');
			}
		}));
	}

	private _getAriaLabel(): string {
		const verbose = this.configurationService.getValue<boolean>(AccessibilityVerbositySettingId.Chat);
		if (verbose) {
			const kbLabel = this.keybindingService.lookupKeybinding(AccessibilityCommandId.OpenAccessibilityHelp)?.getLabel();
			return kbLabel ? localize('actions.chat.accessibiltyHelp', "Chat Input,  Type to ask questions or type / for topics, press enter to send out the request. Use {0} for Chat Accessibility Help.", kbLabel) : localize('chatInput.accessibilityHelpNoKb', "Chat Input,  Type code here and press Enter to run. Use the Chat Accessibility Help command for more information.");
		}
		return localize('chatInput', "Chat Input");
	}

	setState(providerId: string, inputValue: string | undefined): void {
		this.providerId = providerId;
		const history = this.historyService.getHistory(providerId);
		this.history = new HistoryNavigator(history, 50);

		if (typeof inputValue === 'string') {
			this.setValue(inputValue);
		}
	}

	get element(): HTMLElement {
		return this.container;
	}

	showPreviousValue(): void {
		this.navigateHistory(true);
	}

	showNextValue(): void {
		this.navigateHistory(false);
	}

	private navigateHistory(previous: boolean): void {
		const historyEntry = (previous ?
			(this.history.previous() ?? this.history.first()) : this.history.next())
			?? { text: '' };

		this.onHistoryEntry = previous || this.history.current() !== null;

		aria.status(historyEntry.text);

		this.inHistoryNavigation = true;
		this.setValue(historyEntry.text);
		this.inHistoryNavigation = false;

		this._onDidLoadInputState.fire(historyEntry.state);
		if (previous) {
			this._inputEditor.setPosition({ lineNumber: 1, column: 1 });
		} else {
			const model = this._inputEditor.getModel();
			if (!model) {
				return;
			}

			this._inputEditor.setPosition(getLastPosition(model));
		}
	}

	setValue(value: string): void {
		this.inputEditor.setValue(value);
		// always leave cursor at the end
		this.inputEditor.setPosition({ lineNumber: 1, column: value.length + 1 });
	}

	focus() {
		this._inputEditor.focus();
	}

	hasFocus(): boolean {
		return this._inputEditor.hasWidgetFocus();
	}

	/**
	 * Reset the input and update history.
	 * @param userQuery If provided, this will be added to the history. Followups and programmatic queries should not be passed.
	 */
	async acceptInput(userQuery?: string, inputState?: any): Promise<void> {
		if (userQuery) {
			let element = this.history.getHistory().find(candidate => candidate.text === userQuery);
			if (!element) {
				element = { text: userQuery, state: inputState };
			} else {
				element.state = inputState;
			}
			this.history.add(element);
		}

		if (this.accessibilityService.isScreenReaderOptimized() && isMacintosh) {
			this._acceptInputForVoiceover();
		} else {
			this._inputEditor.focus();
			this._inputEditor.setValue('');
		}
	}

	private _acceptInputForVoiceover(): void {
		const domNode = this._inputEditor.getDomNode();
		if (!domNode) {
			return;
		}
		// Remove the input editor from the DOM temporarily to prevent VoiceOver
		// from reading the cleared text (the request) to the user.
		this._inputEditorElement.removeChild(domNode);
		this._inputEditor.setValue('');
		this._inputEditorElement.appendChild(domNode);
		this._inputEditor.focus();
	}

	render(container: HTMLElement, initialValue: string, widget: IChatWidget) {
		this.container = dom.append(container, $('.interactive-input-part'));
		this.container.classList.toggle('compact', this.options.renderStyle === 'compact');

		this.followupsContainer = dom.append(this.container, $('.interactive-input-followups'));
		this.implicitContextContainer = dom.append(this.container, $('.chat-implicit-context'));
		this.initImplicitContext(this.implicitContextContainer);
		const inputAndSideToolbar = dom.append(this.container, $('.interactive-input-and-side-toolbar'));
		const inputContainer = dom.append(inputAndSideToolbar, $('.interactive-input-and-execute-toolbar'));

		const inputScopedContextKeyService = this._register(this.contextKeyService.createScoped(inputContainer));
		CONTEXT_IN_CHAT_INPUT.bindTo(inputScopedContextKeyService).set(true);
		const scopedInstantiationService = this.instantiationService.createChild(new ServiceCollection([IContextKeyService, inputScopedContextKeyService]));

		const { historyNavigationBackwardsEnablement, historyNavigationForwardsEnablement } = this._register(registerAndCreateHistoryNavigationContext(inputScopedContextKeyService, this));
		this.historyNavigationBackwardsEnablement = historyNavigationBackwardsEnablement;
		this.historyNavigationForewardsEnablement = historyNavigationForwardsEnablement;

		const options: IEditorConstructionOptions = getSimpleEditorOptions(this.configurationService);
		options.overflowWidgetsDomNode = this.options.editorOverflowWidgetsDomNode;
		options.readOnly = false;
		options.ariaLabel = this._getAriaLabel();
		options.fontFamily = DEFAULT_FONT_FAMILY;
		options.fontSize = 13;
		options.lineHeight = 20;
		options.padding = this.options.renderStyle === 'compact' ? { top: 2, bottom: 2 } : { top: 8, bottom: 8 };
		options.cursorWidth = 1;
		options.wrappingStrategy = 'advanced';
		options.bracketPairColorization = { enabled: false };
		options.suggest = {
			showIcons: false,
			showSnippets: false,
			showWords: true,
			showStatusBar: false,
			insertMode: 'replace',
		};
		options.scrollbar = { ...(options.scrollbar ?? {}), vertical: 'hidden' };

		this._inputEditorElement = dom.append(inputContainer, $('.interactive-input-editor'));
		const editorOptions = getSimpleCodeEditorWidgetOptions();
		editorOptions.contributions?.push(...EditorExtensionsRegistry.getSomeEditorContributions([HoverController.ID]));
		this._inputEditor = this._register(scopedInstantiationService.createInstance(CodeEditorWidget, this._inputEditorElement, options, editorOptions));

		this._register(this._inputEditor.onDidChangeModelContent(() => {
			const currentHeight = Math.min(this._inputEditor.getContentHeight(), INPUT_EDITOR_MAX_HEIGHT);
			if (currentHeight !== this.inputEditorHeight) {
				this.inputEditorHeight = currentHeight;
				this._onDidChangeHeight.fire();
			}

			// Only allow history navigation when the input is empty.
			// (If this model change happened as a result of a history navigation, this is canceled out by a call in this.navigateHistory)
			const model = this._inputEditor.getModel();
			const inputHasText = !!model && model.getValue().trim().length > 0;
			this.inputEditorHasText.set(inputHasText);

			// If the user is typing on a history entry, then reset the onHistoryEntry flag so that history navigation can be disabled
			if (!this.inHistoryNavigation) {
				this.onHistoryEntry = false;
			}

			if (!this.onHistoryEntry) {
				this.historyNavigationForewardsEnablement.set(!inputHasText);
				this.historyNavigationBackwardsEnablement.set(!inputHasText);
			}
		}));
		this._register(this._inputEditor.onDidFocusEditorText(() => {
			this.inputEditorHasFocus.set(true);
			this._onDidFocus.fire();
			inputContainer.classList.toggle('focused', true);
		}));
		this._register(this._inputEditor.onDidBlurEditorText(() => {
			this.inputEditorHasFocus.set(false);
			inputContainer.classList.toggle('focused', false);

			this._onDidBlur.fire();
		}));
		this._register(this._inputEditor.onDidChangeCursorPosition(e => {
			const model = this._inputEditor.getModel();
			if (!model) {
				return;
			}

			const atTop = e.position.column === 1 && e.position.lineNumber === 1;
			this.chatCursorAtTop.set(atTop);

			if (this.onHistoryEntry) {
				this.historyNavigationBackwardsEnablement.set(atTop);
				this.historyNavigationForewardsEnablement.set(e.position.equals(getLastPosition(model)));
			}
		}));

		this.toolbar = this._register(this.instantiationService.createInstance(MenuWorkbenchToolBar, inputContainer, this.options.menus.executeToolbar, {
			telemetrySource: this.options.menus.telemetrySource,
			menuOptions: {
				shouldForwardArgs: true
			},
			hiddenItemStrategy: HiddenItemStrategy.Ignore, // keep it lean when hiding items and avoid a "..." overflow menu
			actionViewItemProvider: (action, options) => {
<<<<<<< HEAD
				if ((action.id === SubmitAction.ID || action.id === CancelAction.ID) && action instanceof MenuItemAction) {
					const dropdownAction = this.instantiationService.createInstance(MenuItemAction, { id: 'chat.moreExecuteActions', title: localize('notebook.moreExecuteActionsLabel', "More..."), icon: Codicon.chevronDown }, undefined, undefined, undefined);
					return this.instantiationService.createInstance(ChatSubmitDropdownActionItem, action, dropdownAction);
=======
				if (this.location === ChatAgentLocation.Panel) {
					if ((action.id === SubmitAction.ID || action.id === CancelAction.ID) && action instanceof MenuItemAction) {
						const dropdownAction = this.instantiationService.createInstance(MenuItemAction, { id: 'chat.moreExecuteActions', title: localize('notebook.moreExecuteActionsLabel', "More..."), icon: Codicon.chevronDown }, undefined, undefined, undefined);
						return this.instantiationService.createInstance(ChatSubmitDropdownActionItem, action, dropdownAction);
					}
>>>>>>> d7103b2e
				}

				return undefined;
			}
		}));
		this.toolbar.getElement().classList.add('interactive-execute-toolbar');
		this.toolbar.context = { widget } satisfies IChatExecuteActionContext;
		this._register(this.toolbar.onDidChangeMenuItems(() => {
			if (this.cachedDimensions && typeof this.cachedToolbarWidth === 'number' && this.cachedToolbarWidth !== this.toolbar.getItemsWidth()) {
				this.layout(this.cachedDimensions.height, this.cachedDimensions.width);
			}
		}));

		if (this.options.menus.inputSideToolbar) {
			const toolbarSide = this._register(this.instantiationService.createInstance(MenuWorkbenchToolBar, inputAndSideToolbar, this.options.menus.inputSideToolbar, {
				telemetrySource: this.options.menus.telemetrySource,
				menuOptions: {
					shouldForwardArgs: true
				}
			}));
			this.inputSideToolbarContainer = toolbarSide.getElement();
			toolbarSide.getElement().classList.add('chat-side-toolbar');
			toolbarSide.context = { widget } satisfies IChatExecuteActionContext;
		}

		let inputModel = this.modelService.getModel(this.inputUri);
		if (!inputModel) {
			inputModel = this.modelService.createModel('', null, this.inputUri, true);
			this._register(inputModel);
		}

		this.inputModel = inputModel;
		this.inputModel.updateOptions({ bracketColorizationOptions: { enabled: false, independentColorPoolPerBracketType: false } });
		this._inputEditor.setModel(this.inputModel);
		if (initialValue) {
			this.inputModel.setValue(initialValue);
			const lineNumber = this.inputModel.getLineCount();
			this._inputEditor.setPosition({ lineNumber, column: this.inputModel.getLineMaxColumn(lineNumber) });
		}
	}

	private initImplicitContext(container: HTMLElement) {
		this.implicitContextCheckbox = new Checkbox('#selection', true, { ...defaultCheckboxStyles, checkboxBorder: asCssVariableWithDefault(checkboxBorder, inputBackground) });
		container.append(this.implicitContextCheckbox.domNode);
		this.implicitContextLabel = dom.append(container, $('span.chat-implicit-context-label'));
		this.implicitContextLabel.textContent = '#selection';
	}

	setImplicitContextKinds(kinds: string[]) {
		dom.setVisibility(this.implicitContextSettingEnabled && kinds.length > 0, this.implicitContextContainer);
		this.implicitContextLabel.textContent = localize('use', "Use") + ' ' + kinds.map(k => `#${k}`).join(', ');
	}

	async renderFollowups(items: IChatFollowup[] | undefined, response: IChatResponseViewModel | undefined): Promise<void> {
		if (!this.options.renderFollowups) {
			return;
		}
		this.followupsDisposables.clear();
		dom.clearNode(this.followupsContainer);

		if (items && items.length > 0) {
			this.followupsDisposables.add(this.instantiationService.createInstance<typeof ChatFollowups<IChatFollowup>, ChatFollowups<IChatFollowup>>(ChatFollowups, this.followupsContainer, items, this.location, undefined, followup => this._onDidAcceptFollowup.fire({ followup, response })));
		}
	}

	layout(height: number, width: number) {
		this.cachedDimensions = new dom.Dimension(width, height);

		return this._layout(height, width);
	}

	private previousInputEditorDimension: IDimension | undefined;
	private _layout(height: number, width: number, allowRecurse = true): void {
		const followupsHeight = this.followupsContainer.offsetHeight;

		const inputPartBorder = 0;
		const inputPartHorizontalPadding = this.options.renderStyle === 'compact' ? 8 : 40;
		const inputPartVerticalPadding = this.options.renderStyle === 'compact' ? 12 : 24;
		const inputEditorHeight = Math.min(this._inputEditor.getContentHeight(), height - followupsHeight - inputPartVerticalPadding - inputPartBorder, INPUT_EDITOR_MAX_HEIGHT);
		const implicitContextHeight = this.implicitContextContainer.offsetHeight;

		const inputEditorBorder = 2;
		this._inputPartHeight = followupsHeight + inputEditorHeight + inputPartVerticalPadding + inputPartBorder + inputEditorBorder + implicitContextHeight;

		const editorBorder = 2;
		const editorPadding = 12;
		const executeToolbarWidth = this.cachedToolbarWidth = this.toolbar.getItemsWidth();
		const toolbarPadding = 4;
		const sideToolbarWidth = this.inputSideToolbarContainer ? dom.getTotalWidth(this.inputSideToolbarContainer) + 4 /*gap*/ : 0;

		const initialEditorScrollWidth = this._inputEditor.getScrollWidth();
		const newEditorWidth = width - inputPartHorizontalPadding - editorBorder - editorPadding - executeToolbarWidth - sideToolbarWidth - toolbarPadding;
		const newDimension = { width: newEditorWidth, height: inputEditorHeight };
		if (!this.previousInputEditorDimension || (this.previousInputEditorDimension.width !== newDimension.width || this.previousInputEditorDimension.height !== newDimension.height)) {
			// This layout call has side-effects that are hard to understand. eg if we are calling this inside a onDidChangeContent handler, this can trigger the next onDidChangeContent handler
			// to be invoked, and we have a lot of these on this editor. Only doing a layout this when the editor size has actually changed makes it much easier to follow.
			this._inputEditor.layout(newDimension);
			this.previousInputEditorDimension = newDimension;
		}

		if (allowRecurse && initialEditorScrollWidth < 10) {
			// This is probably the initial layout. Now that the editor is layed out with its correct width, it should report the correct contentHeight
			return this._layout(height, width, false);
		}
	}

	saveState(): void {
		const inputHistory = this.history.getHistory();
		this.historyService.saveHistory(this.providerId!, inputHistory);
	}
}

function getLastPosition(model: ITextModel): IPosition {
	return { lineNumber: model.getLineCount(), column: model.getLineLength(model.getLineCount()) + 1 };
}

// This does seems like a lot just to customize an item with dropdown. This whole class exists just because we need an
// onDidChange listener on the submenu, which is apparently not needed in other cases.
class ChatSubmitDropdownActionItem extends DropdownWithPrimaryActionViewItem {
	constructor(
		action: MenuItemAction,
		dropdownAction: IAction,
		@IMenuService menuService: IMenuService,
		@IContextMenuService contextMenuService: IContextMenuService,
		@IChatAgentService chatAgentService: IChatAgentService,
		@IContextKeyService contextKeyService: IContextKeyService,
		@IKeybindingService keybindingService: IKeybindingService,
		@INotificationService notificationService: INotificationService,
		@IThemeService themeService: IThemeService,
		@IAccessibilityService accessibilityService: IAccessibilityService
	) {
		super(
			action,
			dropdownAction,
			[],
			'',
			contextMenuService,
			{
				getKeyBinding: (action: IAction) => keybindingService.lookupKeybinding(action.id, contextKeyService)
			},
			keybindingService,
			notificationService,
			contextKeyService,
			themeService,
			accessibilityService);
		const menu = menuService.createMenu(MenuId.ChatExecuteSecondary, contextKeyService);
		const setActions = () => {
			const secondary: IAction[] = [];
			createAndFillInActionBarActions(menu, { shouldForwardArgs: true }, secondary);
			const secondaryAgent = chatAgentService.getSecondaryAgent();
			if (secondaryAgent) {
				secondary.forEach(a => {
					if (a.id === ChatSubmitSecondaryAgentEditorAction.ID) {
						a.label = localize('chat.submitToSecondaryAgent', "Send to @{0}", secondaryAgent.name);
					}

					return a;
				});
			}

			this.update(dropdownAction, secondary);
		};
		setActions();
		this._register(menu.onDidChange(() => setActions()));
	}
}<|MERGE_RESOLUTION|>--- conflicted
+++ resolved
@@ -372,17 +372,13 @@
 			},
 			hiddenItemStrategy: HiddenItemStrategy.Ignore, // keep it lean when hiding items and avoid a "..." overflow menu
 			actionViewItemProvider: (action, options) => {
-<<<<<<< HEAD
-				if ((action.id === SubmitAction.ID || action.id === CancelAction.ID) && action instanceof MenuItemAction) {
-					const dropdownAction = this.instantiationService.createInstance(MenuItemAction, { id: 'chat.moreExecuteActions', title: localize('notebook.moreExecuteActionsLabel', "More..."), icon: Codicon.chevronDown }, undefined, undefined, undefined);
-					return this.instantiationService.createInstance(ChatSubmitDropdownActionItem, action, dropdownAction);
-=======
+
 				if (this.location === ChatAgentLocation.Panel) {
 					if ((action.id === SubmitAction.ID || action.id === CancelAction.ID) && action instanceof MenuItemAction) {
 						const dropdownAction = this.instantiationService.createInstance(MenuItemAction, { id: 'chat.moreExecuteActions', title: localize('notebook.moreExecuteActionsLabel', "More..."), icon: Codicon.chevronDown }, undefined, undefined, undefined);
 						return this.instantiationService.createInstance(ChatSubmitDropdownActionItem, action, dropdownAction);
 					}
->>>>>>> d7103b2e
+
 				}
 
 				return undefined;
