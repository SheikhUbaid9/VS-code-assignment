--- conflicted
+++ resolved
@@ -206,20 +206,16 @@
 				: Promise.resolve();
 		this._offProcessTerminalService = !!this._environmentService.remoteAuthority ? this._remoteTerminalService : this._localTerminalService;
 		initPromise.then(() => this._setConnected());
-<<<<<<< HEAD
 		this._initRequiresWindowsMode();
-	}
-
-	private async _initRequiresWindowsMode(): Promise<void> {
-		this._requiresWindowsMode = await this._offProcessTerminalService?.requiresWindowsMode() || false;
-=======
-
-		// Wait up to 5 seconds for profiles to be ready so it's assured that we know the actual
+    	// Wait up to 5 seconds for profiles to be ready so it's assured that we know the actual
 		// default terminal before launching the first terminal. This isn't expected to ever take
 		// this long.
 		this._profilesReadyBarrier = new AutoOpenBarrier(5000);
 		this._refreshAvailableProfiles();
->>>>>>> 5987414a
+	}
+
+	private async _initRequiresWindowsMode(): Promise<void> {
+		this._requiresWindowsMode = await this._offProcessTerminalService?.requiresWindowsMode() || false;
 	}
 
 	private _setConnected() {
