/*---------------------------------------------------------------------------------------------
 *  Copyright (c) Microsoft Corporation. All rights reserved.
 *  Licensed under the MIT License. See License.txt in the project root for license information.
 *--------------------------------------------------------------------------------------------*/

import { IListService, WorkbenchList } from 'vs/platform/list/browser/listService';
import { IListAccessibilityProvider } from 'vs/base/browser/ui/list/listWidget';
import { IConfigurationService } from 'vs/platform/configuration/common/configuration';
import { IContextKey, IContextKeyService } from 'vs/platform/contextkey/common/contextkey';
import { IKeybindingService } from 'vs/platform/keybinding/common/keybinding';
import { IThemeService, ThemeIcon } from 'vs/platform/theme/common/themeService';
import { ITerminalInstance, ITerminalService } from 'vs/workbench/contrib/terminal/browser/terminal';
import { localize } from 'vs/nls';
import * as DOM from 'vs/base/browser/dom';
import { IInstantiationService } from 'vs/platform/instantiation/common/instantiation';
import { ActionBar } from 'vs/base/browser/ui/actionbar/actionbar';
import { MenuItemAction } from 'vs/platform/actions/common/actions';
import { MenuEntryActionViewItem } from 'vs/platform/actions/browser/menuEntryActionViewItem';
import { KEYBINDING_CONTEXT_TERMINAL_TABS_SINGULAR_SELECTION, TerminalCommandId, TerminalSettingId } from 'vs/workbench/contrib/terminal/common/terminal';
import { Codicon } from 'vs/base/common/codicons';
import { Action } from 'vs/base/common/actions';
import { MarkdownString } from 'vs/base/common/htmlContent';
import { TerminalDecorationsProvider } from 'vs/workbench/contrib/terminal/browser/terminalDecorationsProvider';
import { DEFAULT_LABELS_CONTAINER, IResourceLabel, ResourceLabels } from 'vs/workbench/browser/labels';
import { IDecorationsService } from 'vs/workbench/services/decorations/browser/decorations';
import { IHoverAction, IHoverService } from 'vs/workbench/services/hover/browser/hover';
import Severity from 'vs/base/common/severity';
import { DisposableStore } from 'vs/base/common/lifecycle';
import { IListRenderer } from 'vs/base/browser/ui/list/list';

const $ = DOM.$;
const TAB_HEIGHT = 22;
export const MIN_TABS_WIDGET_WIDTH = 46;
export const DEFAULT_TABS_WIDGET_WIDTH = 80;
export const MIDPOINT_WIDGET_WIDTH = (MIN_TABS_WIDGET_WIDTH + DEFAULT_TABS_WIDGET_WIDTH) / 2;

export class TerminalTabList extends WorkbenchList<ITerminalInstance> {
	private _decorationsProvider: TerminalDecorationsProvider | undefined;
	private _terminalTabsSingleSelectedContextKey: IContextKey<boolean>;

	constructor(
		container: HTMLElement,
		@IContextKeyService contextKeyService: IContextKeyService,
		@IListService listService: IListService,
		@IThemeService themeService: IThemeService,
		@IConfigurationService configurationService: IConfigurationService,
		@IKeybindingService keybindingService: IKeybindingService,
		@ITerminalService private readonly _terminalService: ITerminalService,
		@IInstantiationService instantiationService: IInstantiationService,
		@IDecorationsService _decorationsService: IDecorationsService
	) {
		super('TerminalTabsTree', container,
			{
				getHeight: () => TAB_HEIGHT,
				getTemplateId: () => 'terminal.tabs'
			},
			[instantiationService.createInstance(TerminalTabsRenderer, container, instantiationService.createInstance(ResourceLabels, DEFAULT_LABELS_CONTAINER), () => this.getSelectedElements())],
			{
				horizontalScrolling: false,
				supportDynamicHeights: false,
				identityProvider: {
					getId: e => e?.instanceId
				},
				accessibilityProvider: instantiationService.createInstance(TerminalTabsAccessibilityProvider),
				smoothScrolling: configurationService.getValue<boolean>('workbench.list.smoothScrolling'),
				multipleSelectionSupport: true,
				additionalScrollHeight: TAB_HEIGHT
			},
			contextKeyService,
			listService,
			themeService,
			configurationService,
			keybindingService
		);
		this._terminalService.onInstancesChanged(() => this._render());
		this._terminalService.onInstanceTitleChanged(() => this._render());
		this._terminalService.onActiveInstanceChanged(e => {
			if (e) {
				const i = this._terminalService.terminalInstances.indexOf(e);
				this.setSelection([i]);
				this.reveal(i);
			}
		});

		this.onMouseDblClick(async () => {
			if (this.getFocus().length === 0) {
				const instance = this._terminalService.createTerminal();
				this._terminalService.setActiveInstance(instance);
				await instance.focusWhenReady();
			}
		});

		this.onMouseClick(e => {
			// If focus mode is single click focus the element unless a multi-select in happening
			const focusMode = configurationService.getValue<'singleClick' | 'doubleClick'>(TerminalSettingId.TabsFocusMode);
			if (focusMode === 'singleClick') {
				if (this.getSelection().length <= 1) {
					e.element?.focus(true);
				}
			}
		});

		// Set the selection to whatever is right clicked if it is not inside the selection
		this.onContextMenu(e => {
			if (!e.element) {
				this.setSelection([]);
				return;
			}
			const selection = this.getSelectedElements();
			if (!selection || !selection.find(s => e.element === s)) {
				this.setSelection(e.index !== undefined ? [e.index] : []);
			}
		});

		this._terminalTabsSingleSelectedContextKey = KEYBINDING_CONTEXT_TERMINAL_TABS_SINGULAR_SELECTION.bindTo(contextKeyService);

		this.onDidChangeSelection(e => {
			this._terminalTabsSingleSelectedContextKey.set(e.elements.length === 1);
			if (this._terminalTabsSingleSelectedContextKey) {
				const instance = e.elements[0];
				if (!instance) {
					return;
				}
				this._terminalService.setActiveInstance(instance);
			}
		});

		this.onDidChangeFocus(e => {
			this._terminalTabsSingleSelectedContextKey.set(e.elements.length === 1);
		});

		this.onDidOpen(async e => {
			const instance = e.element;
			if (!instance) {
				return;
			}
			this._terminalService.setActiveInstance(instance);
			if (!e.editorOptions.preserveFocus) {
				await instance.focusWhenReady();
			}
		});
		if (!this._decorationsProvider) {
			this._decorationsProvider = instantiationService.createInstance(TerminalDecorationsProvider);
			_decorationsService.registerDecorationsProvider(this._decorationsProvider);
		}
		this._terminalService.onInstancePrimaryStatusChanged(() => this._render());
		this._render();
	}

	private _render(): void {
		this.splice(0, this.length, this._terminalService.terminalInstances);
	}
}

class TerminalTabsRenderer implements IListRenderer<ITerminalInstance, ITerminalTabEntryTemplate> {
	templateId = 'terminal.tabs';

	constructor(
		private readonly _container: HTMLElement,
		private readonly _labels: ResourceLabels,
		private readonly _getSelection: () => ITerminalInstance[],
		@IInstantiationService private readonly _instantiationService: IInstantiationService,
		@ITerminalService private readonly _terminalService: ITerminalService,
		@IHoverService private readonly _hoverService: IHoverService,
		@IConfigurationService private readonly _configurationService: IConfigurationService,
		@IKeybindingService private readonly _keybindingService: IKeybindingService,
		@IListService private readonly _listService: IListService
	) {
	}

	renderTemplate(container: HTMLElement): ITerminalTabEntryTemplate {
		const element = DOM.append(container, $('.terminal-tabs-entry'));
		const context: { hoverActions?: IHoverAction[] } = {};
		const label = this._labels.create(element, {
			supportHighlights: true,
			supportDescriptionHighlights: true,
			supportIcons: true,
			hoverDelegate: {
				delay: this._configurationService.getValue<number>('workbench.hover.delay'),
				showHover: options => {
					return this._hoverService.showHover({
						...options,
						actions: context.hoverActions,
						hideOnHover: true
					});
				}
			}
		});

		const actionsContainer = DOM.append(label.element, $('.actions'));

		const actionBar = new ActionBar(actionsContainer, {
			actionViewItemProvider: action =>
				action instanceof MenuItemAction
					? this._instantiationService.createInstance(MenuEntryActionViewItem, action)
					: undefined
		});

		return {
			element,
			label,
			actionBar,
			context
		};
	}

	shouldHideText(): boolean {
		return this._container ? this._container.clientWidth < MIDPOINT_WIDGET_WIDTH : false;
	}

<<<<<<< HEAD
	renderElement(node: ITreeNode<ITerminalInstance>, index: number, template: ITerminalTabEntryTemplate): void {
		const instance = node.element;

		const tab = this._terminalService.getGroupForInstance(instance);
=======
	renderElement(instance: ITerminalInstance, index: number, template: ITerminalTabEntryTemplate): void {
		const tab = this._terminalService.getTabForInstance(instance);
>>>>>>> 6bf0a308
		if (!tab) {
			throw new Error(`Could not find tab for instance "${instance.instanceId}"`);
		}

		const hasText = !this.shouldHideText();
		template.element.classList.toggle('has-text', hasText);

		let prefix: string = '';
		if (tab.terminalInstances.length > 1) {
			const terminalIndex = tab.terminalInstances.indexOf(instance);
			if (terminalIndex === 0) {
				prefix = `┌ `;
			} else if (terminalIndex === tab!.terminalInstances.length - 1) {
				prefix = `└ `;
			} else {
				prefix = `├ `;
			}
		}

		let title = instance.title;
		const statuses = instance.statusList.statuses;
		template.context.hoverActions = [];
		for (const status of statuses) {
			title += `\n\n---\n\n${status.tooltip || status.id}`;
			if (status.hoverActions) {
				template.context.hoverActions.push(...status.hoverActions);
			}
		}

		let label: string;
		if (!hasText) {
			template.actionBar.clear();
			const primaryStatus = instance.statusList.primary;
			if (primaryStatus && primaryStatus.severity >= Severity.Warning) {
				label = `${prefix}$(${primaryStatus.icon?.id || instance.icon?.id})`;
			} else {
				label = `${prefix}$(${instance.icon?.id})`;
			}
		} else {
			this.fillActionBar(instance, template);
			label = `${prefix}$(${instance.icon?.id})`;
			// Only add the title if the icon is set, this prevents the title jumping around for
			// example when launching with a ShellLaunchConfig.name and no icon
			if (instance.icon) {
				label += ` ${instance.title}`;
			}
		}

		if (!template.elementDispoables) {
			template.elementDispoables = new DisposableStore();
		}

		// Kill terminal on middle click
		template.elementDispoables.add(DOM.addDisposableListener(template.element, DOM.EventType.AUXCLICK, e => {
			if (e.button === 1/*middle*/) {
				instance.dispose();
			}
		}));

		template.label.setResource({
			resource: instance.resource,
			name: label,
			description: hasText ? instance.shellLaunchConfig.description : undefined
		}, {
			fileDecorations: {
				colors: true,
				badges: hasText
			},
			title: {
				markdown: new MarkdownString(title),
				markdownNotSupportedFallback: undefined
			}
		});
	}

	disposeElement(instance: ITerminalInstance, index: number, templateData: ITerminalTabEntryTemplate): void {
		templateData.elementDispoables?.dispose();
		templateData.elementDispoables = undefined;
	}

	disposeTemplate(templateData: ITerminalTabEntryTemplate): void {
	}

	fillActionBar(instance: ITerminalInstance, template: ITerminalTabEntryTemplate): void {
		// If the instance is within the selection, split all selected
		const actions = [
			new Action(TerminalCommandId.SplitInstance, localize('terminal.split', "Split"), ThemeIcon.asClassName(Codicon.splitHorizontal), true, async () => {
				this._runForSelectionOrInstance(instance, e => this._terminalService.splitInstance(e));
			}),
			new Action(TerminalCommandId.KillInstance, localize('terminal.kill', "Kill"), ThemeIcon.asClassName(Codicon.trashcan), true, async () => {
				this._runForSelectionOrInstance(instance, e => e.dispose());
			})
		];
		// TODO: Cache these in a way that will use the correct instance
		template.actionBar.clear();
		for (const action of actions) {
			template.actionBar.push(action, { icon: true, label: false, keybinding: this._keybindingService.lookupKeybinding(action.id)?.getLabel() });
		}
	}

	private _runForSelectionOrInstance(instance: ITerminalInstance, callback: (instance: ITerminalInstance) => void) {
		const selection = this._getSelection();
		if (selection.includes(instance)) {
			for (const s of selection) {
				if (s) {
					callback(s);
				}
			}
		} else {
			callback(instance);
		}
		this._terminalService.focusTabs();
		this._listService.lastFocusedList?.focusNext();
	}
}

interface ITerminalTabEntryTemplate {
	element: HTMLElement;
	label: IResourceLabel;
	actionBar: ActionBar;
	context: {
		hoverActions?: IHoverAction[];
	};
	elementDispoables?: DisposableStore;
}


class TerminalTabsAccessibilityProvider implements IListAccessibilityProvider<ITerminalInstance> {
	constructor(@ITerminalService private readonly _terminalService: ITerminalService) { }

	getWidgetAriaLabel(): string {
		return localize('terminal.tabs', "Terminal tabs");
	}

	getAriaLabel(instance: ITerminalInstance): string {
		let ariaLabel: string = '';
		const tab = this._terminalService.getGroupForInstance(instance);
		if (tab && tab.terminalInstances?.length > 1) {
			const terminalIndex = tab.terminalInstances.indexOf(instance);
			ariaLabel = localize({
				key: 'splitTerminalAriaLabel',
				comment: [
					`The terminal's ID`,
					`The terminal's title`,
					`The terminal's split number`,
					`The terminal group's total split number`
				]
			}, "Terminal {0} {1}, split {2} of {3}", instance.instanceId, instance.title, terminalIndex + 1, tab.terminalInstances.length);
		} else {
			ariaLabel = localize({
				key: 'terminalAriaLabel',
				comment: [
					`The terminal's ID`,
					`The terminal's title`
				]
			}, "Terminal {0} {1}", instance.instanceId, instance.title);
		}
		return ariaLabel;
	}
}<|MERGE_RESOLUTION|>--- conflicted
+++ resolved
@@ -208,28 +208,21 @@
 		return this._container ? this._container.clientWidth < MIDPOINT_WIDGET_WIDTH : false;
 	}
 
-<<<<<<< HEAD
-	renderElement(node: ITreeNode<ITerminalInstance>, index: number, template: ITerminalTabEntryTemplate): void {
-		const instance = node.element;
-
-		const tab = this._terminalService.getGroupForInstance(instance);
-=======
 	renderElement(instance: ITerminalInstance, index: number, template: ITerminalTabEntryTemplate): void {
-		const tab = this._terminalService.getTabForInstance(instance);
->>>>>>> 6bf0a308
-		if (!tab) {
-			throw new Error(`Could not find tab for instance "${instance.instanceId}"`);
+		const group = this._terminalService.getGroupForInstance(instance);
+		if (!group) {
+			throw new Error(`Could not find group for instance "${instance.instanceId}"`);
 		}
 
 		const hasText = !this.shouldHideText();
 		template.element.classList.toggle('has-text', hasText);
 
 		let prefix: string = '';
-		if (tab.terminalInstances.length > 1) {
-			const terminalIndex = tab.terminalInstances.indexOf(instance);
+		if (group.terminalInstances.length > 1) {
+			const terminalIndex = group.terminalInstances.indexOf(instance);
 			if (terminalIndex === 0) {
 				prefix = `┌ `;
-			} else if (terminalIndex === tab!.terminalInstances.length - 1) {
+			} else if (terminalIndex === group!.terminalInstances.length - 1) {
 				prefix = `└ `;
 			} else {
 				prefix = `├ `;
