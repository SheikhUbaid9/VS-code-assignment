/*---------------------------------------------------------------------------------------------
 *  Copyright (c) Microsoft Corporation. All rights reserved.
 *  Licensed under the MIT License. See License.txt in the project root for license information.
 *--------------------------------------------------------------------------------------------*/

import { Disposable, DisposableStore } from 'vs/base/common/lifecycle';
import { ICodeEditor } from 'vs/editor/browser/editorBrowser';
import { ILanguageFeaturesService } from 'vs/editor/common/services/languageFeatures';
import { OutlineModel, OutlineElement, OutlineGroup } from 'vs/editor/contrib/documentSymbols/browser/outlineModel';
import { CancellationToken, CancellationTokenSource, } from 'vs/base/common/cancellation';
import { EditorOption } from 'vs/editor/common/config/editorOptions';
import { RunOnceScheduler } from 'vs/base/common/async';
import { Range } from 'vs/editor/common/core/range';
import { Emitter } from 'vs/base/common/event';
import { binarySearch } from 'vs/base/common/arrays';

export class StickyRange {
	constructor(
		public readonly startLineNumber: number,
		public readonly endLineNumber: number
	) { }
}

export class StickyLineCandidate {
	constructor(
		public readonly startLineNumber: number,
		public readonly endLineNumber: number,
		public readonly nestingDepth: number,
	) { }
}

export class StickyLineCandidateProvider extends Disposable {
	private readonly onStickyScrollChangeEmitter = this._register(new Emitter<void>());
	public readonly onStickyScrollChange = this.onStickyScrollChangeEmitter.event;

	static readonly ID = 'store.contrib.stickyScrollController';
	private readonly _editor: ICodeEditor;
	private readonly _languageFeaturesService: ILanguageFeaturesService;
	private readonly _updateSoon: RunOnceScheduler;

	private _cts: CancellationTokenSource | undefined;
	private _outlineModel: StickyOutlineElement | undefined;
	private readonly _sessionStore: DisposableStore = new DisposableStore();
	private _modelVersionId: number = 0;
	private _providerString: string = '';

	constructor(
		editor: ICodeEditor,
		@ILanguageFeaturesService languageFeaturesService: ILanguageFeaturesService,
	) {
		super();
		this._editor = editor;
		this._languageFeaturesService = languageFeaturesService;
		this._updateSoon = this._register(new RunOnceScheduler(() => this.update(), 50));
		this._register(this._editor.onDidChangeConfiguration(e => {
			if (e.hasChanged(EditorOption.stickyScroll)) {
				this.readConfiguration();
			}
		}));
		this.readConfiguration();
	}

	private readConfiguration() {
		const options = this._editor.getOption(EditorOption.stickyScroll);
		if (options.enabled === false) {
			this._sessionStore.clear();
			return;
		} else {
			this._sessionStore.add(this._editor.onDidChangeModel(() => {
				this._providerString = '';
				this.update();
			}));
			this._sessionStore.add(this._editor.onDidChangeHiddenAreas(() => this.update()));
			this._sessionStore.add(this._editor.onDidChangeModelContent(() => this._updateSoon.schedule()));
			this._sessionStore.add(this._languageFeaturesService.documentSymbolProvider.onDidChange(() => {
				this._providerString = '';
				this.update();
			}));
			this.update();
		}
	}

	public getVersionId() {
		return this._modelVersionId;
	}

	public async update(): Promise<void> {
		this._cts?.dispose(true);
		this._cts = new CancellationTokenSource();
		await this.updateOutlineModel(this._cts.token);
		this.onStickyScrollChangeEmitter.fire();
	}

	private findSumOfRangesOfGroup(outline: OutlineGroup | OutlineElement): number {
		let res = 0;
		for (const child of outline.children.values()) {
			res += this.findSumOfRangesOfGroup(child);
		}
		if (outline instanceof OutlineElement) {
			return res + outline.symbol.range.endLineNumber - outline.symbol.selectionRange.startLineNumber;
		} else {
			return res;
		}
	}

	private async updateOutlineModel(token: CancellationToken) {
		if (this._editor.hasModel()) {
			const model = this._editor.getModel();
			const modelVersionId = model.getVersionId();
			let outlineModel = await OutlineModel.create(this._languageFeaturesService.documentSymbolProvider, model, token) as OutlineModel;
			if (token.isCancellationRequested) {
				return;
			}
<<<<<<< HEAD
			// When several possible outline providers
			if (outlineModel.children.size !== 0 && outlineModel.children.values().next().value instanceof OutlineGroup) {
				if (outlineModel.children.has(this._providerString)) {
					outlineModel = outlineModel.children.get(this._providerString) as unknown as OutlineModel;
				} else {
					let providerString = '';
					let maxTotalSumOfRanges = 0;
					for (const [key, outlineGroup] of outlineModel.children.entries()) {
						const totalSumRanges = this.findSumOfRangesOfGroup(outlineGroup);
						if (totalSumRanges > maxTotalSumOfRanges) {
							maxTotalSumOfRanges = totalSumRanges;
							providerString = key;
						}
					}
					this._providerString = providerString;
					outlineModel = outlineModel.children.get(this._providerString) as unknown as OutlineModel;
				}
			}
			this._outlineModel = StickyOutlineElement.fromOutlineModel(outlineModel);
=======
			this._outlineModel = StickyOutlineElement.fromOutlineModel(outlineModel, -1);
>>>>>>> 3cba0ec4
			this._modelVersionId = modelVersionId;
		}
	}

	private updateIndex(index: number) {
		if (index === -1) {
			index = 0;
		} else if (index < 0) {
			index = -index - 2;
		}
		return index;
	}

	public getCandidateStickyLinesIntersectingFromOutline(range: StickyRange, outlineModel: StickyOutlineElement, result: StickyLineCandidate[], depth: number, lastStartLineNumber: number): void {
		if (outlineModel.children.length === 0) {
			return;
		}
		let lastLine = lastStartLineNumber;
		const childrenStartLines: number[] = [];
		for (let i = 0; i < outlineModel.children.length; i++) {
			const child = outlineModel.children[i];
			if (child.range) {
				childrenStartLines.push(child.range.startLineNumber);
			}
		}
		const lowerBound = this.updateIndex(binarySearch(childrenStartLines, range.startLineNumber, (a: number, b: number) => { return a - b; }));
		const upperBound = this.updateIndex(binarySearch(childrenStartLines, range.startLineNumber + depth, (a: number, b: number) => { return a - b; }));
		for (let i = lowerBound; i <= upperBound; i++) {
			const child = outlineModel.children[i];
			if (!child) {
				return;
			}
			if (child.range) {
				const childStartLine = child.range.startLineNumber;
				const childEndLine = child.range.endLineNumber;
				if (range.startLineNumber <= childEndLine + 1 && childStartLine - 1 <= range.endLineNumber && childStartLine !== lastLine) {
					lastLine = childStartLine;
					result.push(new StickyLineCandidate(childStartLine, childEndLine - 1, depth + 1));
					this.getCandidateStickyLinesIntersectingFromOutline(range, child, result, depth + 1, childStartLine);
				}
			} else {
				this.getCandidateStickyLinesIntersectingFromOutline(range, child, result, depth, lastStartLineNumber);
			}
		}
	}

	public getCandidateStickyLinesIntersecting(range: StickyRange): StickyLineCandidate[] {
		let stickyLineCandidates: StickyLineCandidate[] = [];
		this.getCandidateStickyLinesIntersectingFromOutline(range, this._outlineModel as StickyOutlineElement, stickyLineCandidates, 0, -1);
		const hiddenRanges: Range[] | undefined = this._editor._getViewModel()?.getHiddenAreas();
		if (hiddenRanges) {
			for (const hiddenRange of hiddenRanges) {
				stickyLineCandidates = stickyLineCandidates.filter(stickyLine => !(stickyLine.startLineNumber >= hiddenRange.startLineNumber && stickyLine.endLineNumber <= hiddenRange.endLineNumber + 1));
			}
		}
		return stickyLineCandidates;
	}

	override dispose(): void {
		super.dispose();
		this._sessionStore.dispose();
	}
}

class StickyOutlineElement {
	public static fromOutlineModel(outlineModel: OutlineModel | OutlineElement | OutlineGroup, previousStartLine: number): StickyOutlineElement {

		const children: StickyOutlineElement[] = [];
		for (const child of outlineModel.children.values()) {
			if (child instanceof OutlineGroup || child instanceof OutlineModel) {
				children.push(StickyOutlineElement.fromOutlineModel(child, previousStartLine));
			} else if (child instanceof OutlineElement && child.symbol.selectionRange.startLineNumber !== child.symbol.range.endLineNumber) {
				if (child.symbol.selectionRange.startLineNumber !== previousStartLine) {
					children.push(StickyOutlineElement.fromOutlineModel(child, child.symbol.selectionRange.startLineNumber));
				} else {
					for (const subchild of child.children.values()) {
						children.push(StickyOutlineElement.fromOutlineModel(subchild, child.symbol.selectionRange.startLineNumber));
					}
				}
			}
		}
		children.sort((child1, child2) => {
			if (!child1.range || !child2.range) {
				return 1;
			} else if (child1.range.startLineNumber !== child2.range.startLineNumber) {
				return child1.range.startLineNumber - child2.range.startLineNumber;
			} else {
				return child2.range.endLineNumber - child1.range.endLineNumber;
			}
		});
		let range: StickyRange | undefined;
		if (outlineModel instanceof OutlineElement) {
			range = new StickyRange(outlineModel.symbol.selectionRange.startLineNumber, outlineModel.symbol.range.endLineNumber);
		} else {
			range = undefined;
		}
		return new StickyOutlineElement(
			range,
			children
		);
	}
	constructor(
		/**
		 * Range of line numbers spanned by the current scope
		 */
		public readonly range: StickyRange | undefined,
		/**
		 * Must be sorted by start line number
		*/
		public readonly children: readonly StickyOutlineElement[],
	) {
	}
}<|MERGE_RESOLUTION|>--- conflicted
+++ resolved
@@ -111,7 +111,6 @@
 			if (token.isCancellationRequested) {
 				return;
 			}
-<<<<<<< HEAD
 			// When several possible outline providers
 			if (outlineModel.children.size !== 0 && outlineModel.children.values().next().value instanceof OutlineGroup) {
 				if (outlineModel.children.has(this._providerString)) {
@@ -131,9 +130,6 @@
 				}
 			}
 			this._outlineModel = StickyOutlineElement.fromOutlineModel(outlineModel);
-=======
-			this._outlineModel = StickyOutlineElement.fromOutlineModel(outlineModel, -1);
->>>>>>> 3cba0ec4
 			this._modelVersionId = modelVersionId;
 		}
 	}
