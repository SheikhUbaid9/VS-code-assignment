--- conflicted
+++ resolved
@@ -819,62 +819,6 @@
 		this._register(this.doc.onDidChangeContent(e => this._mirrorEdits(e)));
 	}
 
-	private _mirrorEdits(event: IModelContentChangedEvent) {
-
-		if (this._isApplyingEdits) {
-			// ignore edits that we are making
-			return;
-		}
-
-		// mirror edits that "others" are doing into the document snapshot. this is done
-		// so that subsequent diffing will not identify these edits are changes. the logic
-		// is simple: use the diff info to transpose each edit from `doc` into `docSnapshot`
-		// but ignore edits are inside AI-changes
-
-		const diff = this._diffInfo.get();
-		const edits: IIdentifiedSingleEditOperation[] = [];
-
-		for (const edit of event.changes) {
-
-			let isOverlapping = false;
-			let changeDelta = 0;
-
-			for (const change of diff.changes) {
-				const modifiedRange = lineRangeAsRange(change.modified, this.doc);
-
-				if (modifiedRange.getEndPosition().isBefore(Range.getStartPosition(edit.range))) {
-					const originalRange = lineRangeAsRange(change.original, this.docSnapshot);
-					changeDelta -= this.docSnapshot.getValueLengthInRange(originalRange);
-					changeDelta += this.doc.getValueLengthInRange(modifiedRange);
-
-				} else if (Range.areIntersectingOrTouching(modifiedRange, edit.range)) {
-					// overlapping
-					isOverlapping = true;
-					break;
-
-				} else {
-					// changes past the edit aren't relevant
-					break;
-				}
-			}
-
-			if (isOverlapping) {
-				// change overlapping with AI change aren't mirrored
-				continue;
-			}
-
-			const offset = edit.rangeOffset - changeDelta;
-			const start = this.docSnapshot.getPositionAt(offset);
-			const end = this.docSnapshot.getPositionAt(offset + edit.rangeLength);
-			edits.push(EditOperation.replace(Range.fromPositions(start, end), edit.text));
-		}
-
-		this.docSnapshot.applyEdits(edits);
-
-		// console.log('mirrored');
-		// console.log(this.docSnapshot.getValue());
-	}
-
 	createSnapshot(): ISnapshotEntry {
 		return {
 			resource: this.modifiedURI,
@@ -893,6 +837,62 @@
 
 	resetToInitialValue(value: string) {
 		this._setDocValue(value);
+	}
+
+	private _mirrorEdits(event: IModelContentChangedEvent) {
+
+		if (this._isApplyingEdits) {
+			// ignore edits that we are making
+			return;
+		}
+
+		// mirror edits that "others" are doing into the document snapshot. this is done
+		// so that subsequent diffing will not identify these edits are changes. the logic
+		// is simple: use the diff info to transpose each edit from `doc` into `docSnapshot`
+		// but ignore edits are inside AI-changes
+
+		const diff = this._diffInfo.get();
+		const edits: IIdentifiedSingleEditOperation[] = [];
+
+		for (const edit of event.changes) {
+
+			let isOverlapping = false;
+			let changeDelta = 0;
+
+			for (const change of diff.changes) {
+				const modifiedRange = lineRangeAsRange(change.modified, this.doc);
+
+				if (modifiedRange.getEndPosition().isBefore(Range.getStartPosition(edit.range))) {
+					const originalRange = lineRangeAsRange(change.original, this.docSnapshot);
+					changeDelta -= this.docSnapshot.getValueLengthInRange(originalRange);
+					changeDelta += this.doc.getValueLengthInRange(modifiedRange);
+
+				} else if (Range.areIntersectingOrTouching(modifiedRange, edit.range)) {
+					// overlapping
+					isOverlapping = true;
+					break;
+
+				} else {
+					// changes past the edit aren't relevant
+					break;
+				}
+			}
+
+			if (isOverlapping) {
+				// change overlapping with AI change aren't mirrored
+				continue;
+			}
+
+			const offset = edit.rangeOffset - changeDelta;
+			const start = this.docSnapshot.getPositionAt(offset);
+			const end = this.docSnapshot.getPositionAt(offset + edit.rangeLength);
+			edits.push(EditOperation.replace(Range.fromPositions(start, end), edit.text));
+		}
+
+		this.docSnapshot.applyEdits(edits);
+
+		// console.log('mirrored');
+		// console.log(this.docSnapshot.getValue());
 	}
 
 	private readonly _allEditDecorations: string[][] = [];
@@ -1005,7 +1005,6 @@
 	}
 }
 
-<<<<<<< HEAD
 export interface IModifiedEntryTelemetryInfo {
 	agentId: string | undefined;
 	command: string | undefined;
@@ -1026,11 +1025,10 @@
 	readonly state: WorkingSetEntryState;
 	telemetryInfo: IModifiedEntryTelemetryInfo;
 }
-=======
+
 const lineRangeAsRange = (lineRange: LineRange, model: ITextModel) => {
 	return model.validateRange(lineRange.isEmpty
 		? new Range(lineRange.startLineNumber, 1, lineRange.startLineNumber, Number.MAX_SAFE_INTEGER)
 		: new Range(lineRange.startLineNumber, 1, lineRange.endLineNumberExclusive - 1, Number.MAX_SAFE_INTEGER)
 	);
-};
->>>>>>> 7e40fbc3
+};