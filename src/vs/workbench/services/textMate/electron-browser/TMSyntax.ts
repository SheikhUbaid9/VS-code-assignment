--- conflicted
+++ resolved
@@ -25,11 +25,8 @@
 import { INotificationService } from 'vs/platform/notification/common/notification';
 import URI from 'vs/base/common/uri';
 import { IFileService } from 'vs/platform/files/common/files';
-<<<<<<< HEAD
 import { winJSRequire } from 'vs/base/common/async';
-=======
 import { ILogService } from 'vs/platform/log/common/log';
->>>>>>> e7c0f075
 
 export class TMScopeRegistry {
 
