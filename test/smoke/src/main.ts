/*---------------------------------------------------------------------------------------------
 *  Copyright (c) Microsoft Corporation. All rights reserved.
 *  Licensed under the MIT License. See License.txt in the project root for license information.
 *--------------------------------------------------------------------------------------------*/

import * as fs from 'fs';
import * as cp from 'child_process';
import * as path from 'path';
import * as minimist from 'minimist';
import * as tmp from 'tmp';
import * as rimraf from 'rimraf';
import * as mkdirp from 'mkdirp';
import { ncp } from 'ncp';
import {
	Application,
	Quality,
	ApplicationOptions,
	MultiLogger,
	Logger,
	ConsoleLogger,
	FileLogger,
} from '../../automation';

import { setup as setupDataMigrationTests } from './areas/workbench/data-migration.test';
import { setup as setupDataLossTests } from './areas/workbench/data-loss.test';
import { setup as setupDataExplorerTests } from './areas/explorer/explorer.test';
import { setup as setupDataPreferencesTests } from './areas/preferences/preferences.test';
import { setup as setupDataSearchTests } from './areas/search/search.test';
import { setup as setupDataCSSTests } from './areas/css/css.test';
import { setup as setupDataEditorTests } from './areas/editor/editor.test';
import { setup as setupDataGitTests } from './areas/git/git.test';
import { setup as setupDataStatusbarTests } from './areas/statusbar/statusbar.test';
import { setup as setupDataExtensionTests } from './areas/extensions/extensions.test';
import { setup as setupTerminalTests } from './areas/terminal/terminal.test';
import { setup as setupDataMultirootTests } from './areas/multiroot/multiroot.test';
import { setup as setupDataLocalizationTests } from './areas/workbench/localization.test';
import { setup as setupLaunchTests } from './areas/workbench/launch.test';

if (!/^v10/.test(process.version) && !/^v12/.test(process.version)) {
	console.error('Error: Smoketest must be run using Node 10/12. Currently running', process.version);
	process.exit(1);
}

const tmpDir = tmp.dirSync({ prefix: 't' }) as { name: string; removeCallback: Function; };
const testDataPath = tmpDir.name;
process.once('exit', () => rimraf.sync(testDataPath));

const [, , ...args] = process.argv;
const opts = minimist(args, {
	string: [
		'browser',
		'build',
		'stable-build',
		'wait-time',
		'test-repo',
		'screenshots',
		'log'
	],
	boolean: [
		'verbose',
		'remote',
		'web',
		'headless',
		'ci'
	],
	default: {
		verbose: false
	}
});

const testRepoUrl = 'https://github.com/Microsoft/vscode-smoketest-express';
const workspacePath = path.join(testDataPath, 'vscode-smoketest-express');
const extensionsPath = path.join(testDataPath, 'extensions-dir');
mkdirp.sync(extensionsPath);

const screenshotsPath = opts.screenshots ? path.resolve(opts.screenshots) : null;
if (screenshotsPath) {
	mkdirp.sync(screenshotsPath);
}

function fail(errorMessage): void {
	console.error(errorMessage);
	process.exit(1);
}

const repoPath = path.join(__dirname, '..', '..', '..');

let quality: Quality;

//
// #### Electron Smoke Tests ####
//
if (!opts.web) {

	function getDevElectronPath(): string {
		const buildPath = path.join(repoPath, '.build');
		const product = require(path.join(repoPath, 'product.json'));

		switch (process.platform) {
			case 'darwin':
				return path.join(buildPath, 'electron', `${product.nameLong}.app`, 'Contents', 'MacOS', 'Electron');
			case 'linux':
				return path.join(buildPath, 'electron', `${product.applicationName}`);
			case 'win32':
				return path.join(buildPath, 'electron', `${product.nameShort}.exe`);
			default:
				throw new Error('Unsupported platform.');
		}
	}

	function getBuildElectronPath(root: string): string {
		switch (process.platform) {
			case 'darwin':
				return path.join(root, 'Contents', 'MacOS', 'Electron');
			case 'linux': {
				const product = require(path.join(root, 'resources', 'app', 'product.json'));
				return path.join(root, product.applicationName);
			}
			case 'win32': {
				const product = require(path.join(root, 'resources', 'app', 'product.json'));
				return path.join(root, `${product.nameShort}.exe`);
			}
			default:
				throw new Error('Unsupported platform.');
		}
	}

	let testCodePath = opts.build;
	let stableCodePath = opts['stable-build'];
	let electronPath: string;
	let stablePath: string | undefined = undefined;

	if (testCodePath) {
		electronPath = getBuildElectronPath(testCodePath);

		if (stableCodePath) {
			stablePath = getBuildElectronPath(stableCodePath);
		}
	} else {
		testCodePath = getDevElectronPath();
		electronPath = testCodePath;
		process.env.VSCODE_REPOSITORY = repoPath;
		process.env.VSCODE_DEV = '1';
		process.env.VSCODE_CLI = '1';
	}

	if (!fs.existsSync(electronPath || '')) {
		fail(`Can't find VSCode at ${electronPath}.`);
	}

	if (typeof stablePath === 'string' && !fs.existsSync(stablePath)) {
		fail(`Can't find Stable VSCode at ${stablePath}.`);
	}

	if (process.env.VSCODE_DEV === '1') {
		quality = Quality.Dev;
	} else if (electronPath.indexOf('Code - Insiders') >= 0 /* macOS/Windows */ || electronPath.indexOf('code-insiders') /* Linux */ >= 0) {
		quality = Quality.Insiders;
	} else {
		quality = Quality.Stable;
	}
}

//
// #### Web Smoke Tests ####
//
else {
	const testCodeServerPath = opts.build || process.env.VSCODE_REMOTE_SERVER_PATH;

	if (typeof testCodeServerPath === 'string' && !fs.existsSync(testCodeServerPath)) {
		fail(`Can't find Code server at ${testCodeServerPath}.`);
	}

	if (!testCodeServerPath) {
		process.env.VSCODE_REPOSITORY = repoPath;
		process.env.VSCODE_DEV = '1';
		process.env.VSCODE_CLI = '1';
	}

	if (process.env.VSCODE_DEV === '1') {
		quality = Quality.Dev;
	} else {
		quality = Quality.Insiders;
	}
}

const userDataDir = path.join(testDataPath, 'd');

async function setupRepository(): Promise<void> {
	if (opts['test-repo']) {
		console.log('*** Copying test project repository:', opts['test-repo']);
		rimraf.sync(workspacePath);
		// not platform friendly
		if (process.platform === 'win32') {
			cp.execSync(`xcopy /E "${opts['test-repo']}" "${workspacePath}"\\*`);
		} else {
			cp.execSync(`cp -R "${opts['test-repo']}" "${workspacePath}"`);
		}

	} else {
		if (!fs.existsSync(workspacePath)) {
			console.log('*** Cloning test project repository...');
			cp.spawnSync('git', ['clone', testRepoUrl, workspacePath]);
		} else {
			console.log('*** Cleaning test project repository...');
			cp.spawnSync('git', ['fetch'], { cwd: workspacePath });
			cp.spawnSync('git', ['reset', '--hard', 'FETCH_HEAD'], { cwd: workspacePath });
			cp.spawnSync('git', ['clean', '-xdf'], { cwd: workspacePath });
		}

		console.log('*** Running yarn...');
		cp.execSync('yarn', { cwd: workspacePath, stdio: 'inherit' });
	}
}

async function setup(): Promise<void> {
	console.log('*** Test data:', testDataPath);
	console.log('*** Preparing smoketest setup...');

	await setupRepository();

	console.log('*** Smoketest setup done!\n');
}

function createOptions(): ApplicationOptions {
	const loggers: Logger[] = [];

	if (opts.verbose) {
		loggers.push(new ConsoleLogger());
	}

	let log: string | undefined = undefined;

	if (opts.log) {
		loggers.push(new FileLogger(opts.log));
		log = 'trace';
	}
	return {
		quality,
		codePath: opts.build,
		workspacePath,
		userDataDir,
		extensionsPath,
		waitTime: parseInt(opts['wait-time'] || '0') || 20,
		logger: new MultiLogger(loggers),
		verbose: opts.verbose,
		log,
		screenshotsPath,
		remote: opts.remote,
		web: opts.web,
		browser: opts.browser,
		headless: opts.headless
	};
}

before(async function () {
	this.timeout(2 * 60 * 1000); // allow two minutes for setup
	await setup();
	this.defaultOptions = createOptions();
});

after(async function () {
	await new Promise(c => setTimeout(c, 500)); // wait for shutdown

	if (opts.log) {
		const logsDir = path.join(userDataDir, 'logs');
		const destLogsDir = path.join(path.dirname(opts.log), 'logs');
		await new Promise((c, e) => ncp(logsDir, destLogsDir, err => err ? e(err) : c()));
	}

	await new Promise((c, e) => rimraf(testDataPath, { maxBusyTries: 10 }, err => err ? e(err) : c()));
});

describe(`VSCode Smoke Tests (${opts.web ? 'Web' : 'Electron'})`, () => {
	before(async function () {
		const app = new Application(this.defaultOptions);
		await app!.start(opts.web ? false : undefined);
		this.app = app;
	});

	after(async function () {
		await this.app.stop();
	});

	if (screenshotsPath) {
		afterEach(async function () {
			if (this.currentTest.state !== 'failed') {
				return;
			}
			const app = this.app as Application;
			const name = this.currentTest.fullTitle().replace(/[^a-z0-9\-]/ig, '_');

			await app.captureScreenshot(name);
		});
	}

	if (opts.log) {
		beforeEach(async function () {
			const app = this.app as Application;
			const title = this.currentTest.fullTitle();

			app.logger.log('*** Test start:', title);
		});
	}

<<<<<<< HEAD
	// CI only tests (must be reliable)
	if (opts.ci) {
		// TODO@Ben figure out tests that can run continously and reliably
	}
=======
	if (!opts.web) { setupDataLossTests(); }
	setupDataExplorerTests();
	if (!opts.web) { setupDataPreferencesTests(); }
	setupDataSearchTests();
	setupDataCSSTests();
	setupDataEditorTests();
	setupDataGitTests();
	setupDataStatusbarTests(!!opts.web);
	setupDataExtensionTests();
	setupTerminalTests();
	if (!opts.web) { setupDataMultirootTests(); }
	setupDataLocalizationTests();
});
>>>>>>> 491a17bd

	// Non-CI execution (all tests)
	else {
		if (!opts.web) { setupDataMigrationTests(opts['stable-build'], testDataPath); }
		if (!opts.web) { setupDataLossTests(); }
		setupDataExplorerTests();
		if (!opts.web) { setupDataPreferencesTests(); }
		setupDataSearchTests();
		setupDataCSSTests();
		setupDataEditorTests();
		if (!opts.web) { setupDataDebugTests(); }
		setupDataGitTests();
		setupDataStatusbarTests(!!opts.web);
		setupDataExtensionTests();
		setupTerminalTests();
		if (!opts.web) { setupDataMultirootTests(); }
		setupDataLocalizationTests();
		if (!opts.web) { setupLaunchTests(); }
	}
});<|MERGE_RESOLUTION|>--- conflicted
+++ resolved
@@ -303,26 +303,10 @@
 		});
 	}
 
-<<<<<<< HEAD
 	// CI only tests (must be reliable)
 	if (opts.ci) {
 		// TODO@Ben figure out tests that can run continously and reliably
 	}
-=======
-	if (!opts.web) { setupDataLossTests(); }
-	setupDataExplorerTests();
-	if (!opts.web) { setupDataPreferencesTests(); }
-	setupDataSearchTests();
-	setupDataCSSTests();
-	setupDataEditorTests();
-	setupDataGitTests();
-	setupDataStatusbarTests(!!opts.web);
-	setupDataExtensionTests();
-	setupTerminalTests();
-	if (!opts.web) { setupDataMultirootTests(); }
-	setupDataLocalizationTests();
-});
->>>>>>> 491a17bd
 
 	// Non-CI execution (all tests)
 	else {
@@ -333,7 +317,6 @@
 		setupDataSearchTests();
 		setupDataCSSTests();
 		setupDataEditorTests();
-		if (!opts.web) { setupDataDebugTests(); }
 		setupDataGitTests();
 		setupDataStatusbarTests(!!opts.web);
 		setupDataExtensionTests();
