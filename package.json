--- conflicted
+++ resolved
@@ -1,11 +1,7 @@
 {
   "name": "code-oss-dev",
   "version": "1.37.0",
-<<<<<<< HEAD
-  "distro": "aeb8d17f84c592c5a508830f47aa1881dd35a156",
-=======
   "distro": "f45c7e875e40b31f0d7e0e0a8ff89aee49343949",
->>>>>>> 35aa7b1f
   "author": {
     "name": "Microsoft Corporation"
   },
