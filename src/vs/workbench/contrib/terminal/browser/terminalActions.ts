--- conflicted
+++ resolved
@@ -231,11 +231,7 @@
 		label: string,
 		@ITerminalService terminalService: ITerminalService
 	) {
-<<<<<<< HEAD
-		// Send alt+D
-=======
 		// Send alt+d
->>>>>>> 7aff0c42
 		super(id, label, '\x1bd', terminalService);
 	}
 }
