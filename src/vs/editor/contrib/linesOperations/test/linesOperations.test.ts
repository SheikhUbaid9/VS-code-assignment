/*---------------------------------------------------------------------------------------------
 *  Copyright (c) Microsoft Corporation. All rights reserved.
 *  Licensed under the MIT License. See License.txt in the project root for license information.
 *--------------------------------------------------------------------------------------------*/
import * as assert from 'assert';
import { CoreEditingCommands } from 'vs/editor/browser/controller/coreCommands';
import { Cursor } from 'vs/editor/common/controller/cursor';
import { Position } from 'vs/editor/common/core/position';
import { Selection } from 'vs/editor/common/core/selection';
import { Handler } from 'vs/editor/common/editorCommon';
import { ITextModel } from 'vs/editor/common/model';
import { TitleCaseAction, DeleteAllLeftAction, DeleteAllRightAction, IndentLinesAction, InsertLineAfterAction, InsertLineBeforeAction, JoinLinesAction, LowerCaseAction, SortLinesAscendingAction, SortLinesDescendingAction, TransposeAction, UpperCaseAction, DeleteLinesAction } from 'vs/editor/contrib/linesOperations/linesOperations';
import { withTestCodeEditor } from 'vs/editor/test/browser/testCodeEditor';
import { createTextModel } from 'vs/editor/test/common/editorTestUtils';
import type { ICodeEditor } from 'vs/editor/browser/editorBrowser';
import { EditorAction } from 'vs/editor/browser/editorExtensions';

function assertSelection(editor: ICodeEditor, expected: Selection | Selection[]): void {
	if (!Array.isArray(expected)) {
		expected = [expected];
	}
	assert.deepEqual(editor.getSelections(), expected);
}

function executeAction(action: EditorAction, editor: ICodeEditor): void {
	action.run(null!, editor, undefined);
}

suite('Editor Contrib - Line Operations', () => {
	suite('SortLinesAscendingAction', () => {
		test('should sort selected lines in ascending order', function () {
			withTestCodeEditor(
				[
					'omicron',
					'beta',
					'alpha'
				], {}, (editor) => {
					let model = editor.getModel()!;
					let sortLinesAscendingAction = new SortLinesAscendingAction();

					editor.setSelection(new Selection(1, 1, 3, 5));
					executeAction(sortLinesAscendingAction, editor);
					assert.deepEqual(model.getLinesContent(), [
						'alpha',
						'beta',
						'omicron'
					]);
					assertSelection(editor, new Selection(1, 1, 3, 7));
				});
		});

		test('should sort multiple selections in ascending order', function () {
			withTestCodeEditor(
				[
					'omicron',
					'beta',
					'alpha',
					'',
					'omicron',
					'beta',
					'alpha'
				], {}, (editor) => {
					let model = editor.getModel()!;
					let sortLinesAscendingAction = new SortLinesAscendingAction();

					editor.setSelections([new Selection(1, 1, 3, 5), new Selection(5, 1, 7, 5)]);
					executeAction(sortLinesAscendingAction, editor);
					assert.deepEqual(model.getLinesContent(), [
						'alpha',
						'beta',
						'omicron',
						'',
						'alpha',
						'beta',
						'omicron'
					]);
					let expectedSelections = [
						new Selection(1, 1, 3, 7),
						new Selection(5, 1, 7, 7)
					];
					editor.getSelections()!.forEach((actualSelection, index) => {
						assert.deepEqual(actualSelection.toString(), expectedSelections[index].toString());
					});
				});
		});
	});

	suite('SortLinesDescendingAction', () => {
		test('should sort selected lines in descending order', function () {
			withTestCodeEditor(
				[
					'alpha',
					'beta',
					'omicron'
				], {}, (editor) => {
					let model = editor.getModel()!;
					let sortLinesDescendingAction = new SortLinesDescendingAction();

					editor.setSelection(new Selection(1, 1, 3, 7));
					executeAction(sortLinesDescendingAction, editor);
					assert.deepEqual(model.getLinesContent(), [
						'omicron',
						'beta',
						'alpha'
					]);
					assertSelection(editor, new Selection(1, 1, 3, 5));
				});
		});

		test('should sort multiple selections in descending order', function () {
			withTestCodeEditor(
				[
					'alpha',
					'beta',
					'omicron',
					'',
					'alpha',
					'beta',
					'omicron'
				], {}, (editor) => {
					let model = editor.getModel()!;
					let sortLinesDescendingAction = new SortLinesDescendingAction();

					editor.setSelections([new Selection(1, 1, 3, 7), new Selection(5, 1, 7, 7)]);
					executeAction(sortLinesDescendingAction, editor);
					assert.deepEqual(model.getLinesContent(), [
						'omicron',
						'beta',
						'alpha',
						'',
						'omicron',
						'beta',
						'alpha'
					]);
					let expectedSelections = [
						new Selection(1, 1, 3, 5),
						new Selection(5, 1, 7, 5)
					];
					editor.getSelections()!.forEach((actualSelection, index) => {
						assert.deepEqual(actualSelection.toString(), expectedSelections[index].toString());
					});
				});
		});
	});


	suite('DeleteAllLeftAction', () => {
		test('should delete to the left of the cursor', function () {
			withTestCodeEditor(
				[
					'one',
					'two',
					'three'
				], {}, (editor) => {
					let model = editor.getModel()!;
					let deleteAllLeftAction = new DeleteAllLeftAction();

					editor.setSelection(new Selection(1, 2, 1, 2));
					executeAction(deleteAllLeftAction, editor);
					assert.equal(model.getLineContent(1), 'ne');

					editor.setSelections([new Selection(2, 2, 2, 2), new Selection(3, 2, 3, 2)]);
					executeAction(deleteAllLeftAction, editor);
					assert.equal(model.getLineContent(2), 'wo');
					assert.equal(model.getLineContent(3), 'hree');
				});
		});

		test('should jump to the previous line when on first column', function () {
			withTestCodeEditor(
				[
					'one',
					'two',
					'three'
				], {}, (editor) => {
					let model = editor.getModel()!;
					let deleteAllLeftAction = new DeleteAllLeftAction();

					editor.setSelection(new Selection(2, 1, 2, 1));
					executeAction(deleteAllLeftAction, editor);
					assert.equal(model.getLineContent(1), 'onetwo');

					editor.setSelections([new Selection(1, 1, 1, 1), new Selection(2, 1, 2, 1)]);
					executeAction(deleteAllLeftAction, editor);
					assert.equal(model.getLinesContent()[0], 'onetwothree');
					assert.equal(model.getLinesContent().length, 1);

					editor.setSelection(new Selection(1, 1, 1, 1));
					executeAction(deleteAllLeftAction, editor);
					assert.equal(model.getLinesContent()[0], 'onetwothree');
				});
		});

		test('should keep deleting lines in multi cursor mode', function () {
			withTestCodeEditor(
				[
					'hi my name is Carlos Matos',
					'BCC',
					'waso waso waso',
					'my wife doesnt believe in me',
					'nonononono',
					'bitconneeeect'
				], {}, (editor) => {
					let model = editor.getModel()!;
					let deleteAllLeftAction = new DeleteAllLeftAction();

					const beforeSecondWasoSelection = new Selection(3, 5, 3, 5);
					const endOfBCCSelection = new Selection(2, 4, 2, 4);
					const endOfNonono = new Selection(5, 11, 5, 11);

					editor.setSelections([beforeSecondWasoSelection, endOfBCCSelection, endOfNonono]);

					executeAction(deleteAllLeftAction, editor);
					let selections = editor.getSelections()!;

					assert.equal(model.getLineContent(2), '');
					assert.equal(model.getLineContent(3), ' waso waso');
					assert.equal(model.getLineContent(5), '');

					assert.deepEqual([
						selections[0].startLineNumber,
						selections[0].startColumn,
						selections[0].endLineNumber,
						selections[0].endColumn
					], [3, 1, 3, 1]);

					assert.deepEqual([
						selections[1].startLineNumber,
						selections[1].startColumn,
						selections[1].endLineNumber,
						selections[1].endColumn
					], [2, 1, 2, 1]);

					assert.deepEqual([
						selections[2].startLineNumber,
						selections[2].startColumn,
						selections[2].endLineNumber,
						selections[2].endColumn
					], [5, 1, 5, 1]);

					executeAction(deleteAllLeftAction, editor);
					selections = editor.getSelections()!;

					assert.equal(model.getLineContent(1), 'hi my name is Carlos Matos waso waso');
					assert.equal(selections.length, 2);

					assert.deepEqual([
						selections[0].startLineNumber,
						selections[0].startColumn,
						selections[0].endLineNumber,
						selections[0].endColumn
					], [1, 27, 1, 27]);

					assert.deepEqual([
						selections[1].startLineNumber,
						selections[1].startColumn,
						selections[1].endLineNumber,
						selections[1].endColumn
					], [2, 29, 2, 29]);
				});
		});

		test('should work in multi cursor mode', function () {
			withTestCodeEditor(
				[
					'hello',
					'world',
					'hello world',
					'hello',
					'bonjour',
					'hola',
					'world',
					'hello world',
				], {}, (editor) => {
					let model = editor.getModel()!;
					let deleteAllLeftAction = new DeleteAllLeftAction();

					editor.setSelections([new Selection(1, 2, 1, 2), new Selection(1, 4, 1, 4)]);
					executeAction(deleteAllLeftAction, editor);
					assert.equal(model.getLineContent(1), 'lo');

					editor.setSelections([new Selection(2, 2, 2, 2), new Selection(2, 4, 2, 5)]);
					executeAction(deleteAllLeftAction, editor);
					assert.equal(model.getLineContent(2), 'd');

					editor.setSelections([new Selection(3, 2, 3, 5), new Selection(3, 7, 3, 7)]);
					executeAction(deleteAllLeftAction, editor);
					assert.equal(model.getLineContent(3), 'world');

					editor.setSelections([new Selection(4, 3, 4, 3), new Selection(4, 5, 5, 4)]);
					executeAction(deleteAllLeftAction, editor);
					assert.equal(model.getLineContent(4), 'jour');

					editor.setSelections([new Selection(5, 3, 6, 3), new Selection(6, 5, 7, 5), new Selection(7, 7, 7, 7)]);
					executeAction(deleteAllLeftAction, editor);
					assert.equal(model.getLineContent(5), 'world');
				});
		});

		test('issue #36234: should push undo stop', () => {
			withTestCodeEditor(
				[
					'one',
					'two',
					'three'
				], {}, (editor) => {
					let model = editor.getModel()!;
					let deleteAllLeftAction = new DeleteAllLeftAction();

					editor.setSelection(new Selection(1, 1, 1, 1));

					editor.trigger('keyboard', Handler.Type, { text: 'Typing some text here on line ' });
					assert.equal(model.getLineContent(1), 'Typing some text here on line one');
					assert.deepEqual(editor.getSelection(), new Selection(1, 31, 1, 31));

<<<<<<< HEAD
					editor.setSelection(new Selection(1, 30, 1, 30));

					deleteAllLeftAction.run(null!, editor);
					assert.equal(model.getLineContent(1), ' one');
=======
					executeAction(deleteAllLeftAction, editor);
					assert.equal(model.getLineContent(1), 'one');
>>>>>>> d2f9126d
					assert.deepEqual(editor.getSelection(), new Selection(1, 1, 1, 1));

					editor.trigger('keyboard', Handler.Undo, {});
					assert.equal(model.getLineContent(1), 'Typing some text here on line one');
					assert.deepEqual(editor.getSelection(), new Selection(1, 30, 1, 30));
				});
		});

		test('issue #71506: smart backspace deletes all trailing whitespaces', () => {
			withTestCodeEditor(
				[
					'',
				], {}, (editor) => {
					let model = editor.getModel()!;
					let deleteAllLeftAction = new DeleteAllLeftAction();

					editor.setSelection(new Selection(1, 1, 1, 1));

					editor.trigger('keyboard', Handler.Type, { text: 'Typing some text here on line      ' });
					assert.equal(model.getLineContent(1), 'Typing some text here on line      ');
					assert.deepEqual(editor.getSelection(), new Selection(1, 36, 1, 36));

					deleteAllLeftAction.run(null!, editor);
					assert.equal(model.getLineContent(1), 'Typing some text here on line');
					assert.deepEqual(editor.getSelection(), new Selection(1, 30, 1, 30));

					deleteAllLeftAction.run(null!, editor);
					assert.equal(model.getLineContent(1), '');
					assert.deepEqual(editor.getSelection(), new Selection(1, 1, 1, 1));

					editor.trigger('keyboard', Handler.Type, { text: '        ' });
					assert.equal(model.getLineContent(1), '        ');
					assert.deepEqual(editor.getSelection(), new Selection(1, 9, 1, 9));

					deleteAllLeftAction.run(null!, editor);
					assert.equal(model.getLineContent(1), '');
					assert.deepEqual(editor.getSelection(), new Selection(1, 1, 1, 1));
				});
		});

		test('issue #71506: smart backspace deletes multiline trailing whitespaces', () => {
			withTestCodeEditor(
				[
					'',
					'',
					''
				], {}, (editor) => {
					let model = editor.getModel()!;
					let deleteAllLeftAction = new DeleteAllLeftAction();

					// Line 1
					editor.setSelection(new Selection(1, 1, 1, 1));
					editor.trigger('keyboard', Handler.Type, { text: 'Typing some text here on line 1     ' });

					// Line 2
					editor.setSelection(new Selection(2, 1, 2, 1));
					editor.trigger('keyboard', Handler.Type, { text: '      		 ' });

					// Line 3
					editor.setSelection(new Selection(3, 1, 3, 1));
					editor.trigger('keyboard', Handler.Type, { text: '     ' });

					assert.equal(model.getLineContent(1), 'Typing some text here on line 1     ');
					assert.equal(model.getLineContent(2), '      		 ');
					assert.equal(model.getLineContent(3), '     ');
					assert.deepEqual(editor.getSelection(), new Selection(3, 6, 3, 6));

					deleteAllLeftAction.run(null!, editor);
					assert.equal(model.getLineContent(1), 'Typing some text here on line 1');
					assert.deepEqual(editor.getSelection(), new Selection(1, 32, 1, 32));

					deleteAllLeftAction.run(null!, editor);
					assert.equal(model.getLineContent(1), '');
					assert.deepEqual(editor.getSelection(), new Selection(1, 1, 1, 1));
				});
		});
	});

	suite('JoinLinesAction', () => {
		test('should join lines and insert space if necessary', function () {
			withTestCodeEditor(
				[
					'hello',
					'world',
					'hello ',
					'world',
					'hello		',
					'	world',
					'hello   ',
					'	world',
					'',
					'',
					'hello world'
				], {}, (editor) => {
					let model = editor.getModel()!;
					let joinLinesAction = new JoinLinesAction();

					editor.setSelection(new Selection(1, 2, 1, 2));
					executeAction(joinLinesAction, editor);
					assert.equal(model.getLineContent(1), 'hello world');
					assertSelection(editor, new Selection(1, 6, 1, 6));

					editor.setSelection(new Selection(2, 2, 2, 2));
					executeAction(joinLinesAction, editor);
					assert.equal(model.getLineContent(2), 'hello world');
					assertSelection(editor, new Selection(2, 7, 2, 7));

					editor.setSelection(new Selection(3, 2, 3, 2));
					executeAction(joinLinesAction, editor);
					assert.equal(model.getLineContent(3), 'hello world');
					assertSelection(editor, new Selection(3, 7, 3, 7));

					editor.setSelection(new Selection(4, 2, 5, 3));
					executeAction(joinLinesAction, editor);
					assert.equal(model.getLineContent(4), 'hello world');
					assertSelection(editor, new Selection(4, 2, 4, 8));

					editor.setSelection(new Selection(5, 1, 7, 3));
					executeAction(joinLinesAction, editor);
					assert.equal(model.getLineContent(5), 'hello world');
					assertSelection(editor, new Selection(5, 1, 5, 3));
				});
		});

		test('#50471 Join lines at the end of document', function () {
			withTestCodeEditor(
				[
					'hello',
					'world'
				], {}, (editor) => {
					let model = editor.getModel()!;
					let joinLinesAction = new JoinLinesAction();

					editor.setSelection(new Selection(2, 1, 2, 1));
					executeAction(joinLinesAction, editor);
					assert.equal(model.getLineContent(1), 'hello');
					assert.equal(model.getLineContent(2), 'world');
					assertSelection(editor, new Selection(2, 6, 2, 6));
				});
		});

		test('should work in multi cursor mode', function () {
			withTestCodeEditor(
				[
					'hello',
					'world',
					'hello ',
					'world',
					'hello		',
					'	world',
					'hello   ',
					'	world',
					'',
					'',
					'hello world'
				], {}, (editor) => {
					let model = editor.getModel()!;
					let joinLinesAction = new JoinLinesAction();

					editor.setSelections([
						/** primary cursor */
						new Selection(5, 2, 5, 2),
						new Selection(1, 2, 1, 2),
						new Selection(3, 2, 4, 2),
						new Selection(5, 4, 6, 3),
						new Selection(7, 5, 8, 4),
						new Selection(10, 1, 10, 1)
					]);

					executeAction(joinLinesAction, editor);
					assert.equal(model.getLinesContent().join('\n'), 'hello world\nhello world\nhello world\nhello world\n\nhello world');
					assertSelection(editor, [
						/** primary cursor */
						new Selection(3, 4, 3, 8),
						new Selection(1, 6, 1, 6),
						new Selection(2, 2, 2, 8),
						new Selection(4, 5, 4, 9),
						new Selection(6, 1, 6, 1)
					]);
				});
		});

		test('should push undo stop', function () {
			withTestCodeEditor(
				[
					'hello',
					'world'
				], {}, (editor) => {
					let model = editor.getModel()!;
					let joinLinesAction = new JoinLinesAction();

					editor.setSelection(new Selection(1, 6, 1, 6));

					editor.trigger('keyboard', Handler.Type, { text: ' my dear' });
					assert.equal(model.getLineContent(1), 'hello my dear');
					assert.deepEqual(editor.getSelection(), new Selection(1, 14, 1, 14));

					executeAction(joinLinesAction, editor);
					assert.equal(model.getLineContent(1), 'hello my dear world');
					assert.deepEqual(editor.getSelection(), new Selection(1, 14, 1, 14));

					editor.trigger('keyboard', Handler.Undo, {});
					assert.equal(model.getLineContent(1), 'hello my dear');
					assert.deepEqual(editor.getSelection(), new Selection(1, 14, 1, 14));
				});
		});
	});

	test('transpose', () => {
		withTestCodeEditor(
			[
				'hello world',
				'',
				'',
				'   ',
			], {}, (editor) => {
				let model = editor.getModel()!;
				let transposeAction = new TransposeAction();

				editor.setSelection(new Selection(1, 1, 1, 1));
				executeAction(transposeAction, editor);
				assert.equal(model.getLineContent(1), 'hello world');
				assertSelection(editor, new Selection(1, 2, 1, 2));

				editor.setSelection(new Selection(1, 6, 1, 6));
				executeAction(transposeAction, editor);
				assert.equal(model.getLineContent(1), 'hell oworld');
				assertSelection(editor, new Selection(1, 7, 1, 7));

				editor.setSelection(new Selection(1, 12, 1, 12));
				executeAction(transposeAction, editor);
				assert.equal(model.getLineContent(1), 'hell oworl');
				assertSelection(editor, new Selection(2, 2, 2, 2));

				editor.setSelection(new Selection(3, 1, 3, 1));
				executeAction(transposeAction, editor);
				assert.equal(model.getLineContent(3), '');
				assertSelection(editor, new Selection(4, 1, 4, 1));

				editor.setSelection(new Selection(4, 2, 4, 2));
				executeAction(transposeAction, editor);
				assert.equal(model.getLineContent(4), '   ');
				assertSelection(editor, new Selection(4, 3, 4, 3));
			}
		);

		// fix #16633
		withTestCodeEditor(
			[
				'',
				'',
				'hello',
				'world',
				'',
				'hello world',
				'',
				'hello world'
			], {}, (editor) => {
				let model = editor.getModel()!;
				let transposeAction = new TransposeAction();

				editor.setSelection(new Selection(1, 1, 1, 1));
				executeAction(transposeAction, editor);
				assert.equal(model.getLineContent(2), '');
				assertSelection(editor, new Selection(2, 1, 2, 1));

				editor.setSelection(new Selection(3, 6, 3, 6));
				executeAction(transposeAction, editor);
				assert.equal(model.getLineContent(4), 'oworld');
				assertSelection(editor, new Selection(4, 2, 4, 2));

				editor.setSelection(new Selection(6, 12, 6, 12));
				executeAction(transposeAction, editor);
				assert.equal(model.getLineContent(7), 'd');
				assertSelection(editor, new Selection(7, 2, 7, 2));

				editor.setSelection(new Selection(8, 12, 8, 12));
				executeAction(transposeAction, editor);
				assert.equal(model.getLineContent(8), 'hello world');
				assertSelection(editor, new Selection(8, 12, 8, 12));
			}
		);
	});

	test('toggle case', function () {
		withTestCodeEditor(
			[
				'hello world',
				'öçşğü'
			], {}, (editor) => {
				let model = editor.getModel()!;
				let uppercaseAction = new UpperCaseAction();
				let lowercaseAction = new LowerCaseAction();
				let titlecaseAction = new TitleCaseAction();

				editor.setSelection(new Selection(1, 1, 1, 12));
				executeAction(uppercaseAction, editor);
				assert.equal(model.getLineContent(1), 'HELLO WORLD');
				assertSelection(editor, new Selection(1, 1, 1, 12));

				editor.setSelection(new Selection(1, 1, 1, 12));
				executeAction(lowercaseAction, editor);
				assert.equal(model.getLineContent(1), 'hello world');
				assertSelection(editor, new Selection(1, 1, 1, 12));

				editor.setSelection(new Selection(1, 3, 1, 3));
				executeAction(uppercaseAction, editor);
				assert.equal(model.getLineContent(1), 'HELLO world');
				assertSelection(editor, new Selection(1, 3, 1, 3));

				editor.setSelection(new Selection(1, 4, 1, 4));
				executeAction(lowercaseAction, editor);
				assert.equal(model.getLineContent(1), 'hello world');
				assertSelection(editor, new Selection(1, 4, 1, 4));

				editor.setSelection(new Selection(1, 1, 1, 12));
				executeAction(titlecaseAction, editor);
				assert.equal(model.getLineContent(1), 'Hello World');
				assertSelection(editor, new Selection(1, 1, 1, 12));

				editor.setSelection(new Selection(2, 1, 2, 6));
				executeAction(uppercaseAction, editor);
				assert.equal(model.getLineContent(2), 'ÖÇŞĞÜ');
				assertSelection(editor, new Selection(2, 1, 2, 6));

				editor.setSelection(new Selection(2, 1, 2, 6));
				executeAction(lowercaseAction, editor);
				assert.equal(model.getLineContent(2), 'öçşğü');
				assertSelection(editor, new Selection(2, 1, 2, 6));

				editor.setSelection(new Selection(2, 1, 2, 6));
				executeAction(titlecaseAction, editor);
				assert.equal(model.getLineContent(2), 'Öçşğü');
				assertSelection(editor, new Selection(2, 1, 2, 6));
			}
		);

		withTestCodeEditor(
			[
				'foO baR BaZ',
				'foO\'baR\'BaZ',
				'foO[baR]BaZ',
				'foO`baR~BaZ',
				'foO^baR%BaZ',
				'foO$baR!BaZ'
			], {}, (editor) => {
				let model = editor.getModel()!;
				let titlecaseAction = new TitleCaseAction();

				editor.setSelection(new Selection(1, 1, 1, 12));
				executeAction(titlecaseAction, editor);
				assert.equal(model.getLineContent(1), 'Foo Bar Baz');

				editor.setSelection(new Selection(2, 1, 2, 12));
				executeAction(titlecaseAction, editor);
				assert.equal(model.getLineContent(2), 'Foo\'Bar\'Baz');

				editor.setSelection(new Selection(3, 1, 3, 12));
				executeAction(titlecaseAction, editor);
				assert.equal(model.getLineContent(3), 'Foo[Bar]Baz');

				editor.setSelection(new Selection(4, 1, 4, 12));
				executeAction(titlecaseAction, editor);
				assert.equal(model.getLineContent(4), 'Foo`Bar~Baz');

				editor.setSelection(new Selection(5, 1, 5, 12));
				executeAction(titlecaseAction, editor);
				assert.equal(model.getLineContent(5), 'Foo^Bar%Baz');

				editor.setSelection(new Selection(6, 1, 6, 12));
				executeAction(titlecaseAction, editor);
				assert.equal(model.getLineContent(6), 'Foo$Bar!Baz');
			}
		);

		withTestCodeEditor(
			[
				'',
				'   '
			], {}, (editor) => {
				let model = editor.getModel()!;
				let uppercaseAction = new UpperCaseAction();
				let lowercaseAction = new LowerCaseAction();

				editor.setSelection(new Selection(1, 1, 1, 1));
				executeAction(uppercaseAction, editor);
				assert.equal(model.getLineContent(1), '');
				assertSelection(editor, new Selection(1, 1, 1, 1));

				editor.setSelection(new Selection(1, 1, 1, 1));
				executeAction(lowercaseAction, editor);
				assert.equal(model.getLineContent(1), '');
				assertSelection(editor, new Selection(1, 1, 1, 1));

				editor.setSelection(new Selection(2, 2, 2, 2));
				executeAction(uppercaseAction, editor);
				assert.equal(model.getLineContent(2), '   ');
				assertSelection(editor, new Selection(2, 2, 2, 2));

				editor.setSelection(new Selection(2, 2, 2, 2));
				executeAction(lowercaseAction, editor);
				assert.equal(model.getLineContent(2), '   ');
				assertSelection(editor, new Selection(2, 2, 2, 2));
			}
		);
	});

	suite('DeleteAllRightAction', () => {
		test('should be noop on empty', () => {
			withTestCodeEditor([''], {}, (editor) => {
				const model = editor.getModel()!;
				const action = new DeleteAllRightAction();

				executeAction(action, editor);
				assert.deepEqual(model.getLinesContent(), ['']);
				assert.deepEqual(editor.getSelections(), [new Selection(1, 1, 1, 1)]);

				editor.setSelection(new Selection(1, 1, 1, 1));
				executeAction(action, editor);
				assert.deepEqual(model.getLinesContent(), ['']);
				assert.deepEqual(editor.getSelections(), [new Selection(1, 1, 1, 1)]);

				editor.setSelections([new Selection(1, 1, 1, 1), new Selection(1, 1, 1, 1), new Selection(1, 1, 1, 1)]);
				executeAction(action, editor);
				assert.deepEqual(model.getLinesContent(), ['']);
				assert.deepEqual(editor.getSelections(), [new Selection(1, 1, 1, 1)]);
			});
		});

		test('should delete selected range', () => {
			withTestCodeEditor([
				'hello',
				'world'
			], {}, (editor) => {
				const model = editor.getModel()!;
				const action = new DeleteAllRightAction();

				editor.setSelection(new Selection(1, 2, 1, 5));
				executeAction(action, editor);
				assert.deepEqual(model.getLinesContent(), ['ho', 'world']);
				assert.deepEqual(editor.getSelections(), [new Selection(1, 2, 1, 2)]);

				editor.setSelection(new Selection(1, 1, 2, 4));
				executeAction(action, editor);
				assert.deepEqual(model.getLinesContent(), ['ld']);
				assert.deepEqual(editor.getSelections(), [new Selection(1, 1, 1, 1)]);

				editor.setSelection(new Selection(1, 1, 1, 3));
				executeAction(action, editor);
				assert.deepEqual(model.getLinesContent(), ['']);
				assert.deepEqual(editor.getSelections(), [new Selection(1, 1, 1, 1)]);
			});
		});

		test('should delete to the right of the cursor', () => {
			withTestCodeEditor([
				'hello',
				'world'
			], {}, (editor) => {
				const model = editor.getModel()!;
				const action = new DeleteAllRightAction();

				editor.setSelection(new Selection(1, 3, 1, 3));
				executeAction(action, editor);
				assert.deepEqual(model.getLinesContent(), ['he', 'world']);
				assert.deepEqual(editor.getSelections(), [new Selection(1, 3, 1, 3)]);

				editor.setSelection(new Selection(2, 1, 2, 1));
				executeAction(action, editor);
				assert.deepEqual(model.getLinesContent(), ['he', '']);
				assert.deepEqual(editor.getSelections(), [new Selection(2, 1, 2, 1)]);
			});
		});

		test('should join two lines, if at the end of the line', () => {
			withTestCodeEditor([
				'hello',
				'world'
			], {}, (editor) => {
				const model = editor.getModel()!;
				const action = new DeleteAllRightAction();

				editor.setSelection(new Selection(1, 6, 1, 6));
				executeAction(action, editor);
				assert.deepEqual(model.getLinesContent(), ['helloworld']);
				assert.deepEqual(editor.getSelections(), [new Selection(1, 6, 1, 6)]);

				editor.setSelection(new Selection(1, 6, 1, 6));
				executeAction(action, editor);
				assert.deepEqual(model.getLinesContent(), ['hello']);
				assert.deepEqual(editor.getSelections(), [new Selection(1, 6, 1, 6)]);

				editor.setSelection(new Selection(1, 6, 1, 6));
				executeAction(action, editor);
				assert.deepEqual(model.getLinesContent(), ['hello']);
				assert.deepEqual(editor.getSelections(), [new Selection(1, 6, 1, 6)]);
			});
		});

		test('should work with multiple cursors', () => {
			withTestCodeEditor([
				'hello',
				'there',
				'world'
			], {}, (editor) => {
				const model = editor.getModel()!;
				const action = new DeleteAllRightAction();

				editor.setSelections([
					new Selection(1, 3, 1, 3),
					new Selection(1, 6, 1, 6),
					new Selection(3, 4, 3, 4),
				]);
				executeAction(action, editor);
				assert.deepEqual(model.getLinesContent(), ['hethere', 'wor']);
				assert.deepEqual(editor.getSelections(), [
					new Selection(1, 3, 1, 3),
					new Selection(2, 4, 2, 4)
				]);

				executeAction(action, editor);
				assert.deepEqual(model.getLinesContent(), ['he', 'wor']);
				assert.deepEqual(editor.getSelections(), [
					new Selection(1, 3, 1, 3),
					new Selection(2, 4, 2, 4)
				]);

				executeAction(action, editor);
				assert.deepEqual(model.getLinesContent(), ['hewor']);
				assert.deepEqual(editor.getSelections(), [
					new Selection(1, 3, 1, 3),
					new Selection(1, 6, 1, 6)
				]);

				executeAction(action, editor);
				assert.deepEqual(model.getLinesContent(), ['he']);
				assert.deepEqual(editor.getSelections(), [
					new Selection(1, 3, 1, 3)
				]);

				executeAction(action, editor);
				assert.deepEqual(model.getLinesContent(), ['he']);
				assert.deepEqual(editor.getSelections(), [
					new Selection(1, 3, 1, 3)
				]);
			});
		});

		test('should work with undo/redo', () => {
			withTestCodeEditor([
				'hello',
				'there',
				'world'
			], {}, (editor) => {
				const model = editor.getModel()!;
				const action = new DeleteAllRightAction();

				editor.setSelections([
					new Selection(1, 3, 1, 3),
					new Selection(1, 6, 1, 6),
					new Selection(3, 4, 3, 4),
				]);
				executeAction(action, editor);
				assert.deepEqual(model.getLinesContent(), ['hethere', 'wor']);
				assert.deepEqual(editor.getSelections(), [
					new Selection(1, 3, 1, 3),
					new Selection(2, 4, 2, 4)
				]);

				editor.trigger('tests', Handler.Undo, {});
				assert.deepEqual(editor.getSelections(), [
					new Selection(1, 3, 1, 3),
					new Selection(1, 6, 1, 6),
					new Selection(3, 4, 3, 4)
				]);
				editor.trigger('tests', Handler.Redo, {});
				assert.deepEqual(editor.getSelections(), [
					new Selection(1, 3, 1, 3),
					new Selection(2, 4, 2, 4)
				]);
			});
		});
	});

	test('InsertLineBeforeAction', () => {
		function testInsertLineBefore(lineNumber: number, column: number, callback: (model: ITextModel, cursor: Cursor) => void): void {
			const TEXT = [
				'First line',
				'Second line',
				'Third line'
			];
			withTestCodeEditor(TEXT, {}, (editor, cursor) => {
				editor.setPosition(new Position(lineNumber, column));
				let insertLineBeforeAction = new InsertLineBeforeAction();

				executeAction(insertLineBeforeAction, editor);
				callback(editor.getModel()!, cursor);
			});
		}

		testInsertLineBefore(1, 3, (model, cursor) => {
			assert.deepEqual(cursor.getSelection(), new Selection(1, 1, 1, 1));
			assert.equal(model.getLineContent(1), '');
			assert.equal(model.getLineContent(2), 'First line');
			assert.equal(model.getLineContent(3), 'Second line');
			assert.equal(model.getLineContent(4), 'Third line');
		});

		testInsertLineBefore(2, 3, (model, cursor) => {
			assert.deepEqual(cursor.getSelection(), new Selection(2, 1, 2, 1));
			assert.equal(model.getLineContent(1), 'First line');
			assert.equal(model.getLineContent(2), '');
			assert.equal(model.getLineContent(3), 'Second line');
			assert.equal(model.getLineContent(4), 'Third line');
		});

		testInsertLineBefore(3, 3, (model, cursor) => {
			assert.deepEqual(cursor.getSelection(), new Selection(3, 1, 3, 1));
			assert.equal(model.getLineContent(1), 'First line');
			assert.equal(model.getLineContent(2), 'Second line');
			assert.equal(model.getLineContent(3), '');
			assert.equal(model.getLineContent(4), 'Third line');
		});
	});

	test('InsertLineAfterAction', () => {
		function testInsertLineAfter(lineNumber: number, column: number, callback: (model: ITextModel, cursor: Cursor) => void): void {
			const TEXT = [
				'First line',
				'Second line',
				'Third line'
			];
			withTestCodeEditor(TEXT, {}, (editor, cursor) => {
				editor.setPosition(new Position(lineNumber, column));
				let insertLineAfterAction = new InsertLineAfterAction();

				executeAction(insertLineAfterAction, editor);
				callback(editor.getModel()!, cursor);
			});
		}

		testInsertLineAfter(1, 3, (model, cursor) => {
			assert.deepEqual(cursor.getSelection(), new Selection(2, 1, 2, 1));
			assert.equal(model.getLineContent(1), 'First line');
			assert.equal(model.getLineContent(2), '');
			assert.equal(model.getLineContent(3), 'Second line');
			assert.equal(model.getLineContent(4), 'Third line');
		});

		testInsertLineAfter(2, 3, (model, cursor) => {
			assert.deepEqual(cursor.getSelection(), new Selection(3, 1, 3, 1));
			assert.equal(model.getLineContent(1), 'First line');
			assert.equal(model.getLineContent(2), 'Second line');
			assert.equal(model.getLineContent(3), '');
			assert.equal(model.getLineContent(4), 'Third line');
		});

		testInsertLineAfter(3, 3, (model, cursor) => {
			assert.deepEqual(cursor.getSelection(), new Selection(4, 1, 4, 1));
			assert.equal(model.getLineContent(1), 'First line');
			assert.equal(model.getLineContent(2), 'Second line');
			assert.equal(model.getLineContent(3), 'Third line');
			assert.equal(model.getLineContent(4), '');
		});
	});

	test('Bug 18276:[editor] Indentation broken when selection is empty', () => {

		let model = createTextModel(
			[
				'function baz() {'
			].join('\n'),
			{
				insertSpaces: false,
			}
		);

		withTestCodeEditor(null, { model: model }, (editor) => {
			let indentLinesAction = new IndentLinesAction();
			editor.setPosition(new Position(1, 2));

			executeAction(indentLinesAction, editor);
			assert.equal(model.getLineContent(1), '\tfunction baz() {');
			assert.deepEqual(editor.getSelection(), new Selection(1, 3, 1, 3));

			CoreEditingCommands.Tab.runEditorCommand(null, editor, null);
			assert.equal(model.getLineContent(1), '\tf\tunction baz() {');
		});

		model.dispose();
	});

	test('issue #80736: Indenting while the cursor is at the start of a line of text causes the added spaces or tab to be selected', () => {
		const model = createTextModel(
			[
				'Some text'
			].join('\n'),
			{
				insertSpaces: false,
			}
		);

		withTestCodeEditor(null, { model: model }, (editor) => {
			const indentLinesAction = new IndentLinesAction();
			editor.setPosition(new Position(1, 1));

			executeAction(indentLinesAction, editor);
			assert.equal(model.getLineContent(1), '\tSome text');
			assert.deepEqual(editor.getSelection(), new Selection(1, 2, 1, 2));
		});

		model.dispose();
	});

	test('issue #62112: Delete line does not work properly when multiple cursors are on line', () => {
		const TEXT = [
			'a',
			'foo boo',
			'too',
			'c',
		];
		withTestCodeEditor(TEXT, {}, (editor) => {
			editor.setSelections([
				new Selection(2, 4, 2, 4),
				new Selection(2, 8, 2, 8),
				new Selection(3, 4, 3, 4),
			]);
			const deleteLinesAction = new DeleteLinesAction();
			executeAction(deleteLinesAction, editor);

			assert.equal(editor.getValue(), 'a\nc');
		});
	});

	function testDeleteLinesCommand(initialText: string[], _initialSelections: Selection | Selection[], resultingText: string[], _resultingSelections: Selection | Selection[]): void {
		const initialSelections = Array.isArray(_initialSelections) ? _initialSelections : [_initialSelections];
		const resultingSelections = Array.isArray(_resultingSelections) ? _resultingSelections : [_resultingSelections];
		withTestCodeEditor(initialText, {}, (editor) => {
			editor.setSelections(initialSelections);
			const deleteLinesAction = new DeleteLinesAction();
			executeAction(deleteLinesAction, editor);

			assert.equal(editor.getValue(), resultingText.join('\n'));
			assert.deepEqual(editor.getSelections(), resultingSelections);
		});
	}

	test('empty selection in middle of lines', function () {
		testDeleteLinesCommand(
			[
				'first',
				'second line',
				'third line',
				'fourth line',
				'fifth'
			],
			new Selection(2, 3, 2, 3),
			[
				'first',
				'third line',
				'fourth line',
				'fifth'
			],
			new Selection(2, 3, 2, 3)
		);
	});

	test('empty selection at top of lines', function () {
		testDeleteLinesCommand(
			[
				'first',
				'second line',
				'third line',
				'fourth line',
				'fifth'
			],
			new Selection(1, 5, 1, 5),
			[
				'second line',
				'third line',
				'fourth line',
				'fifth'
			],
			new Selection(1, 5, 1, 5)
		);
	});

	test('empty selection at end of lines', function () {
		testDeleteLinesCommand(
			[
				'first',
				'second line',
				'third line',
				'fourth line',
				'fifth'
			],
			new Selection(5, 2, 5, 2),
			[
				'first',
				'second line',
				'third line',
				'fourth line'
			],
			new Selection(4, 2, 4, 2)
		);
	});

	test('with selection in middle of lines', function () {
		testDeleteLinesCommand(
			[
				'first',
				'second line',
				'third line',
				'fourth line',
				'fifth'
			],
			new Selection(3, 3, 2, 2),
			[
				'first',
				'fourth line',
				'fifth'
			],
			new Selection(2, 2, 2, 2)
		);
	});

	test('with selection at top of lines', function () {
		testDeleteLinesCommand(
			[
				'first',
				'second line',
				'third line',
				'fourth line',
				'fifth'
			],
			new Selection(1, 4, 1, 5),
			[
				'second line',
				'third line',
				'fourth line',
				'fifth'
			],
			new Selection(1, 5, 1, 5)
		);
	});

	test('with selection at end of lines', function () {
		testDeleteLinesCommand(
			[
				'first',
				'second line',
				'third line',
				'fourth line',
				'fifth'
			],
			new Selection(5, 1, 5, 2),
			[
				'first',
				'second line',
				'third line',
				'fourth line'
			],
			new Selection(4, 2, 4, 2)
		);
	});

	test('with full line selection in middle of lines', function () {
		testDeleteLinesCommand(
			[
				'first',
				'second line',
				'third line',
				'fourth line',
				'fifth'
			],
			new Selection(4, 1, 2, 1),
			[
				'first',
				'fourth line',
				'fifth'
			],
			new Selection(2, 1, 2, 1)
		);
	});

	test('with full line selection at top of lines', function () {
		testDeleteLinesCommand(
			[
				'first',
				'second line',
				'third line',
				'fourth line',
				'fifth'
			],
			new Selection(2, 1, 1, 5),
			[
				'second line',
				'third line',
				'fourth line',
				'fifth'
			],
			new Selection(1, 5, 1, 5)
		);
	});

	test('with full line selection at end of lines', function () {
		testDeleteLinesCommand(
			[
				'first',
				'second line',
				'third line',
				'fourth line',
				'fifth'
			],
			new Selection(4, 1, 5, 2),
			[
				'first',
				'second line',
				'third line'
			],
			new Selection(3, 2, 3, 2)
		);
	});

	test('multicursor 1', function () {
		testDeleteLinesCommand(
			[
				'class P {',
				'',
				'    getA() {',
				'        if (true) {',
				'            return "a";',
				'        }',
				'    }',
				'',
				'    getB() {',
				'        if (true) {',
				'            return "b";',
				'        }',
				'    }',
				'',
				'    getC() {',
				'        if (true) {',
				'            return "c";',
				'        }',
				'    }',
				'}',
			],
			[
				new Selection(4, 1, 5, 1),
				new Selection(10, 1, 11, 1),
				new Selection(16, 1, 17, 1),
			],
			[
				'class P {',
				'',
				'    getA() {',
				'            return "a";',
				'        }',
				'    }',
				'',
				'    getB() {',
				'            return "b";',
				'        }',
				'    }',
				'',
				'    getC() {',
				'            return "c";',
				'        }',
				'    }',
				'}',
			],
			[
				new Selection(4, 1, 4, 1),
				new Selection(9, 1, 9, 1),
				new Selection(14, 1, 14, 1),
			]
		);
	});
});<|MERGE_RESOLUTION|>--- conflicted
+++ resolved
@@ -313,15 +313,9 @@
 					assert.equal(model.getLineContent(1), 'Typing some text here on line one');
 					assert.deepEqual(editor.getSelection(), new Selection(1, 31, 1, 31));
 
-<<<<<<< HEAD
 					editor.setSelection(new Selection(1, 30, 1, 30));
 
-					deleteAllLeftAction.run(null!, editor);
-					assert.equal(model.getLineContent(1), ' one');
-=======
 					executeAction(deleteAllLeftAction, editor);
-					assert.equal(model.getLineContent(1), 'one');
->>>>>>> d2f9126d
 					assert.deepEqual(editor.getSelection(), new Selection(1, 1, 1, 1));
 
 					editor.trigger('keyboard', Handler.Undo, {});
