--- conflicted
+++ resolved
@@ -614,14 +614,8 @@
 		this._findInput.focus();
 	}
 
-<<<<<<< HEAD
-	public show(initialInput?: string): void {
-		// isVisible deleted, only need input to show the result
+	public show(initialInput?: string, options?: { focus?: boolean }): void {
 		if (initialInput) {
-=======
-	public show(initialInput?: string, options?: { focus?: boolean }): void {
-		if (initialInput && !this._isVisible) {
->>>>>>> 21a10ca0
 			this._findInput.setValue(initialInput);
 		}
 
