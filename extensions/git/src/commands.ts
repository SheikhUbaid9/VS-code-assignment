--- conflicted
+++ resolved
@@ -2457,14 +2457,9 @@
 		quickPick.show();
 
 		picks.push(... await createCheckoutItems(repository, opts?.detached));
-<<<<<<< HEAD
-		quickpick.items = picks;
-		quickpick.busy = false;
-		quickpick.sortByLabel = false;
-=======
 		quickPick.items = picks;
 		quickPick.busy = false;
->>>>>>> 8622b235
+		quickPick.sortByLabel = false;
 
 		const choice = await new Promise<QuickPickItem | undefined>(c => {
 			disposables.push(quickPick.onDidHide(() => c(undefined)));
