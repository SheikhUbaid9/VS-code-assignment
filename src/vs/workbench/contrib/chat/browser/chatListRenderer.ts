/*---------------------------------------------------------------------------------------------
 *  Copyright (c) Microsoft Corporation. All rights reserved.
 *  Licensed under the MIT License. See License.txt in the project root for license information.
 *--------------------------------------------------------------------------------------------*/

import * as dom from 'vs/base/browser/dom';
import { IActionViewItemOptions } from 'vs/base/browser/ui/actionbar/actionViewItems';
import { AriaRole } from 'vs/base/browser/ui/aria/aria';
import { Button } from 'vs/base/browser/ui/button/button';
import { renderIcon } from 'vs/base/browser/ui/iconLabel/iconLabels';
import { IListRenderer, IListVirtualDelegate } from 'vs/base/browser/ui/list/list';
import { IListAccessibilityProvider } from 'vs/base/browser/ui/list/listWidget';
import { ITreeCompressionDelegate } from 'vs/base/browser/ui/tree/asyncDataTree';
import { ICompressedTreeNode } from 'vs/base/browser/ui/tree/compressedObjectTreeModel';
import { ICompressibleTreeRenderer } from 'vs/base/browser/ui/tree/objectTree';
import { IAsyncDataSource, ITreeNode, ITreeRenderer } from 'vs/base/browser/ui/tree/tree';
import { IAction } from 'vs/base/common/actions';
import { distinct } from 'vs/base/common/arrays';
import { IntervalTimer, disposableTimeout } from 'vs/base/common/async';
import { Codicon } from 'vs/base/common/codicons';
import { Emitter, Event } from 'vs/base/common/event';
import { FuzzyScore } from 'vs/base/common/filters';
import { IMarkdownString, MarkdownString } from 'vs/base/common/htmlContent';
import { Disposable, DisposableStore, IDisposable, toDisposable } from 'vs/base/common/lifecycle';
import { ResourceMap } from 'vs/base/common/map';
import { marked } from 'vs/base/common/marked/marked';
import { FileAccess } from 'vs/base/common/network';
import { ThemeIcon } from 'vs/base/common/themables';
import { URI } from 'vs/base/common/uri';
import { IMarkdownRenderResult, MarkdownRenderer } from 'vs/editor/contrib/markdownRenderer/browser/markdownRenderer';
import { localize } from 'vs/nls';
import { IMenuEntryActionViewItemOptions, MenuEntryActionViewItem } from 'vs/platform/actions/browser/menuEntryActionViewItem';
import { MenuWorkbenchToolBar } from 'vs/platform/actions/browser/toolbar';
import { MenuId, MenuItemAction } from 'vs/platform/actions/common/actions';
import { ICommandService } from 'vs/platform/commands/common/commands';
import { IConfigurationService } from 'vs/platform/configuration/common/configuration';
import { IContextKeyService } from 'vs/platform/contextkey/common/contextkey';
import { FileKind } from 'vs/platform/files/common/files';
import { IInstantiationService } from 'vs/platform/instantiation/common/instantiation';
import { ServiceCollection } from 'vs/platform/instantiation/common/serviceCollection';
import { WorkbenchCompressibleAsyncDataTree, WorkbenchList } from 'vs/platform/list/browser/listService';
import { ILogService } from 'vs/platform/log/common/log';
import { IOpenerService } from 'vs/platform/opener/common/opener';
import { IProductService } from 'vs/platform/product/common/productService';
import { defaultButtonStyles } from 'vs/platform/theme/browser/defaultStyles';
import { ColorScheme } from 'vs/platform/theme/common/theme';
import { IThemeService } from 'vs/platform/theme/common/themeService';
import { IResourceLabel, ResourceLabels } from 'vs/workbench/browser/labels';
import { AccessibilityVerbositySettingId } from 'vs/workbench/contrib/accessibility/browser/accessibilityConfiguration';
import { IAccessibleViewService } from 'vs/workbench/contrib/accessibility/browser/accessibleView';
import { ChatTreeItem, IChatCodeBlockInfo, IChatFileTreeInfo } from 'vs/workbench/contrib/chat/browser/chat';
import { ChatFollowups } from 'vs/workbench/contrib/chat/browser/chatFollowups';
import { convertParsedRequestToMarkdown, reduceInlineContentReferences, walkTreeAndAnnotateReferenceLinks } from 'vs/workbench/contrib/chat/browser/chatMarkdownDecorationsRenderer';
import { ChatEditorOptions } from 'vs/workbench/contrib/chat/browser/chatOptions';
import { CodeBlockPart, ICodeBlockData, ICodeBlockPart } from 'vs/workbench/contrib/chat/browser/codeBlockPart';
import { CONTEXT_REQUEST, CONTEXT_RESPONSE, CONTEXT_RESPONSE_FILTERED, CONTEXT_RESPONSE_HAS_PROVIDER_ID, CONTEXT_RESPONSE_VOTE } from 'vs/workbench/contrib/chat/common/chatContextKeys';
import { IPlaceholderMarkdownString } from 'vs/workbench/contrib/chat/common/chatModel';
import { chatAgentLeader } from 'vs/workbench/contrib/chat/common/chatParserTypes';
import { IChatContentReference, IChatReplyFollowup, IChatResponseProgressFileTreeData, IChatService, ISlashCommand, InteractiveSessionVoteDirection } from 'vs/workbench/contrib/chat/common/chatService';
import { IChatResponseMarkdownRenderData, IChatResponseRenderData, IChatResponseViewModel, IChatWelcomeMessageViewModel, isRequestVM, isResponseVM, isWelcomeVM } from 'vs/workbench/contrib/chat/common/chatViewModel';
import { IWordCountResult, getNWords } from 'vs/workbench/contrib/chat/common/chatWordCounter';
import { createFileIconThemableTreeContainerScope } from 'vs/workbench/contrib/files/browser/views/explorerView';
import { IFilesConfiguration } from 'vs/workbench/contrib/files/common/files';
import { IEditorService } from 'vs/workbench/services/editor/common/editorService';

const $ = dom.$;

interface IChatListItemTemplate {
	readonly rowContainer: HTMLElement;
	readonly titleToolbar: MenuWorkbenchToolBar;
	readonly avatarContainer: HTMLElement;
	readonly username: HTMLElement;
	readonly detail: HTMLElement;
	readonly value: HTMLElement;
	readonly referencesListContainer: HTMLElement;
	readonly contextKeyService: IContextKeyService;
	readonly templateDisposables: IDisposable;
	readonly elementDisposables: DisposableStore;
}

interface IItemHeightChangeParams {
	element: ChatTreeItem;
	height: number;
}

const forceVerboseLayoutTracing = false;

export interface IChatRendererDelegate {
	getListLength(): number;
	getSlashCommands(): ISlashCommand[];
}

export interface IChatListItemRendererOptions {
	readonly renderStyle?: 'default' | 'compact';
}

export class ChatListItemRenderer extends Disposable implements ITreeRenderer<ChatTreeItem, FuzzyScore, IChatListItemTemplate> {
	static readonly ID = 'item';

	private readonly codeBlocksByResponseId = new Map<string, IChatCodeBlockInfo[]>();
	private readonly codeBlocksByEditorUri = new ResourceMap<IChatCodeBlockInfo>();

	private readonly fileTreesByResponseId = new Map<string, IChatFileTreeInfo[]>();
	private readonly focusedFileTreesByResponseId = new Map<string, number>();

	private readonly renderer: MarkdownRenderer;

	protected readonly _onDidClickFollowup = this._register(new Emitter<IChatReplyFollowup>());
	readonly onDidClickFollowup: Event<IChatReplyFollowup> = this._onDidClickFollowup.event;

	protected readonly _onDidChangeItemHeight = this._register(new Emitter<IItemHeightChangeParams>());
	readonly onDidChangeItemHeight: Event<IItemHeightChangeParams> = this._onDidChangeItemHeight.event;

	private readonly _editorPool: EditorPool;
	private readonly _treePool: TreePool;
<<<<<<< HEAD
	private readonly _usedContextListPool: UsedContextListPool;
=======
	private readonly _contentReferencesListPool: ContentReferencesListPool;
>>>>>>> 0e98f35f

	private _currentLayoutWidth: number = 0;
	private _isVisible = true;
	private _onDidChangeVisibility = this._register(new Emitter<boolean>());

	private _usedReferencesEnabled = false;

	constructor(
		private readonly editorOptions: ChatEditorOptions,
		private readonly rendererOptions: IChatListItemRendererOptions,
		private readonly delegate: IChatRendererDelegate,
		@IInstantiationService private readonly instantiationService: IInstantiationService,
		@IConfigurationService configService: IConfigurationService,
		@ILogService private readonly logService: ILogService,
		@ICommandService private readonly commandService: ICommandService,
		@IOpenerService private readonly openerService: IOpenerService,
		@IContextKeyService private readonly contextKeyService: IContextKeyService,
		@IChatService private readonly chatService: IChatService,
		@IEditorService private readonly editorService: IEditorService,
<<<<<<< HEAD
=======
		@IProductService productService: IProductService,
		@IThemeService private readonly themeService: IThemeService,
>>>>>>> 0e98f35f
	) {
		super();
		this.renderer = this.instantiationService.createInstance(MarkdownRenderer, {});
		this._editorPool = this._register(this.instantiationService.createInstance(EditorPool, this.editorOptions));
		this._treePool = this._register(this.instantiationService.createInstance(TreePool, this._onDidChangeVisibility.event));
<<<<<<< HEAD
		this._usedContextListPool = this._register(this.instantiationService.createInstance(UsedContextListPool, this._onDidChangeVisibility.event));
=======
		this._contentReferencesListPool = this._register(this.instantiationService.createInstance(ContentReferencesListPool, this._onDidChangeVisibility.event));

		this._usedReferencesEnabled = configService.getValue('chat.experimental.usedReferences') ?? true;
		this._register(configService.onDidChangeConfiguration(e => {
			if (e.affectsConfiguration('chat.experimental.usedReferences')) {
				this._usedReferencesEnabled = configService.getValue('chat.experimental.usedReferences') ?? true;
			}
		}));
>>>>>>> 0e98f35f
	}

	get templateId(): string {
		return ChatListItemRenderer.ID;
	}

	private traceLayout(method: string, message: string) {
		if (forceVerboseLayoutTracing) {
			this.logService.info(`ChatListItemRenderer#${method}: ${message}`);
		} else {
			this.logService.trace(`ChatListItemRenderer#${method}: ${message}`);
		}
	}

	private getProgressiveRenderRate(element: IChatResponseViewModel): number {
		if (element.isComplete) {
			return 60;
		}

		if (element.contentUpdateTimings && element.contentUpdateTimings.impliedWordLoadRate) {
			const minRate = 12;
			// This doesn't account for dead time after the last update. When the previous update is the final one and the model is only waiting for followupQuestions, that's good.
			// When there was one quick update and then you are waiting longer for the next one, that's not good since the rate should be decreasing.
			// If it's an issue, we can change this to be based on the total time from now to the beginning.
			const rateBoost = 1.5;
			const rate = element.contentUpdateTimings.impliedWordLoadRate * rateBoost;
			return Math.max(rate, minRate);
		}

		return 8;
	}

	getCodeBlockInfosForResponse(response: IChatResponseViewModel): IChatCodeBlockInfo[] {
		const codeBlocks = this.codeBlocksByResponseId.get(response.id);
		return codeBlocks ?? [];
	}

	getCodeBlockInfoForEditor(uri: URI): IChatCodeBlockInfo | undefined {
		return this.codeBlocksByEditorUri.get(uri);
	}

	getFileTreeInfosForResponse(response: IChatResponseViewModel): IChatFileTreeInfo[] {
		const fileTrees = this.fileTreesByResponseId.get(response.id);
		return fileTrees ?? [];
	}

	getLastFocusedFileTreeForResponse(response: IChatResponseViewModel): IChatFileTreeInfo | undefined {
		const fileTrees = this.fileTreesByResponseId.get(response.id);
		const lastFocusedFileTreeIndex = this.focusedFileTreesByResponseId.get(response.id);
		if (fileTrees?.length && lastFocusedFileTreeIndex !== undefined && lastFocusedFileTreeIndex < fileTrees.length) {
			return fileTrees[lastFocusedFileTreeIndex];
		}
		return undefined;
	}

	setVisible(visible: boolean): void {
		this._isVisible = visible;
		this._onDidChangeVisibility.fire(visible);
	}

	layout(width: number): void {
		this._currentLayoutWidth = width - 40; // TODO Padding
		this._editorPool.inUse.forEach(editor => {
			editor.layout(this._currentLayoutWidth);
		});
	}

	renderTemplate(container: HTMLElement): IChatListItemTemplate {
		const templateDisposables = new DisposableStore();
		const rowContainer = dom.append(container, $('.interactive-item-container'));
		if (this.rendererOptions.renderStyle === 'compact') {
			rowContainer.classList.add('interactive-item-compact');
		}
		const header = dom.append(rowContainer, $('.header'));
		const user = dom.append(header, $('.user'));
		const avatarContainer = dom.append(user, $('.avatar-container'));
		const username = dom.append(user, $('h3.username'));
		const detail = dom.append(user, $('.detail'));
		const referencesListContainer = dom.append(rowContainer, $('.referencesListContainer'));
		const value = dom.append(rowContainer, $('.value'));
		const elementDisposables = new DisposableStore();

		const contextKeyService = templateDisposables.add(this.contextKeyService.createScoped(rowContainer));
		const scopedInstantiationService = this.instantiationService.createChild(new ServiceCollection([IContextKeyService, contextKeyService]));
		const titleToolbar = templateDisposables.add(scopedInstantiationService.createInstance(MenuWorkbenchToolBar, header, MenuId.ChatMessageTitle, {
			menuOptions: {
				shouldForwardArgs: true
			},
			actionViewItemProvider: (action: IAction, options: IActionViewItemOptions) => {
				if (action instanceof MenuItemAction && (action.item.id === 'workbench.action.chat.voteDown' || action.item.id === 'workbench.action.chat.voteUp')) {
					return scopedInstantiationService.createInstance(ChatVoteButton, action, options as IMenuEntryActionViewItemOptions);
				}

				return undefined;
			}
		}));


		const template: IChatListItemTemplate = { avatarContainer, username, detail, referencesListContainer, value, rowContainer, elementDisposables, titleToolbar, templateDisposables, contextKeyService };
		return template;
	}

	renderElement(node: ITreeNode<ChatTreeItem, FuzzyScore>, index: number, templateData: IChatListItemTemplate, height?: number): void {
		const { element } = node;
		const kind = isRequestVM(element) ? 'request' :
			isResponseVM(element) ? 'response' :
				'welcome';
		this.traceLayout('renderElement', `${kind}, index=${index}`);

		CONTEXT_RESPONSE.bindTo(templateData.contextKeyService).set(isResponseVM(element));
		CONTEXT_REQUEST.bindTo(templateData.contextKeyService).set(isRequestVM(element));
		CONTEXT_RESPONSE_HAS_PROVIDER_ID.bindTo(templateData.contextKeyService).set(isResponseVM(element) && !!element.providerResponseId);
		if (isResponseVM(element)) {
			CONTEXT_RESPONSE_VOTE.bindTo(templateData.contextKeyService).set(element.vote === InteractiveSessionVoteDirection.Up ? 'up' : element.vote === InteractiveSessionVoteDirection.Down ? 'down' : '');
		} else {
			CONTEXT_RESPONSE_VOTE.bindTo(templateData.contextKeyService).set('');
		}

		templateData.titleToolbar.context = element;

		const isFiltered = !!(isResponseVM(element) && element.errorDetails?.responseIsFiltered);
		CONTEXT_RESPONSE_FILTERED.bindTo(templateData.contextKeyService).set(isFiltered);

		templateData.rowContainer.classList.toggle('interactive-request', isRequestVM(element));
		templateData.rowContainer.classList.toggle('interactive-response', isResponseVM(element));
		templateData.rowContainer.classList.toggle('interactive-welcome', isWelcomeVM(element));
		templateData.rowContainer.classList.toggle('filtered-response', isFiltered);
		templateData.rowContainer.classList.toggle('show-progress', isResponseVM(element) && !element.isComplete);
		templateData.username.textContent = element.username;
		dom.clearNode(templateData.detail);

		if (element.avatarIconUri) {
			const avatarImgIcon = dom.$<HTMLImageElement>('img.icon');
			avatarImgIcon.src = FileAccess.uriToBrowserUri(element.avatarIconUri).toString(true);
			templateData.avatarContainer.replaceChildren(dom.$('.avatar', undefined, avatarImgIcon));
		} else {
			const defaultIcon = isRequestVM(element) ? Codicon.account : Codicon.hubot;
			const avatarIcon = dom.$(ThemeIcon.asCSSSelector(defaultIcon));
			templateData.avatarContainer.replaceChildren(dom.$('.avatar.codicon-avatar', undefined, avatarIcon));
		}

		if (isResponseVM(element) && element.agent?.metadata.icon && !element.agent.metadata.isDefault) {
			// const avatarIcon = dom.$<HTMLImageElement>('img.icon');
			// avatarIcon.src = FileAccess.uriToBrowserUri(element.agent.metadata.icon).toString(true);
			// avatarIcon.title = element.agent.metadata.fullName ?? '';
			const defaultIcon = Codicon.code;
			const avatarIcon = dom.$(ThemeIcon.asCSSSelector(defaultIcon));
			templateData.avatarContainer.appendChild(dom.$('.avatar.codicon-avatar', undefined, avatarIcon));
		}

		const isLoading = isResponseVM(element) && index === this.delegate.getListLength() - 1 && (!element.isComplete || element.renderData);

		if (isLoading) {
			templateData.detail.textContent = element.agent && !element.agent.metadata.isDefault ?
				localize('usingAgent', "using {0}{1}", chatAgentLeader, element.agent.id) :
				localize('thinking', "Thinking");
			templateData.detail.appendChild(dom.$('span.chat-animated-ellipsis'));
		}

		// Do a progressive render if
		// - This the last response in the list
		// - And it has some content
<<<<<<< HEAD
=======
		// - And it has some content
>>>>>>> 0e98f35f
		// - And the response is not complete
		//   - Or, we previously started a progressive rendering of this element (if the element is complete, we will finish progressive rendering with a very fast rate)
		// - And, the feature is not disabled in configuration
		if (isLoading && element.response.value.length) {
			this.traceLayout('renderElement', `start progressive render ${kind}, index=${index}`);

<<<<<<< HEAD
=======

>>>>>>> 0e98f35f
			const progressiveRenderingDisposables = templateData.elementDisposables.add(new DisposableStore());
			const timer = templateData.elementDisposables.add(new IntervalTimer());
			const runProgressiveRender = (initial?: boolean) => {
				try {
					if (this.doNextProgressiveRender(element, index, templateData, !!initial, progressiveRenderingDisposables)) {
						timer.cancel();
					}
				} catch (err) {
					// Kill the timer if anything went wrong, avoid getting stuck in a nasty rendering loop.
					timer.cancel();
					throw err;
				}
			};
			timer.cancelAndSet(runProgressiveRender, 50);
			runProgressiveRender(true);
		} else if (isResponseVM(element)) {
			const renderableResponse = reduceInlineContentReferences(element.response.value);
			this.basicRenderElement(renderableResponse, element, index, templateData);
		} else if (isRequestVM(element)) {
			const markdown = 'kind' in element.message ?
				element.message.message :
				convertParsedRequestToMarkdown(element.message);
			this.basicRenderElement([new MarkdownString(markdown)], element, index, templateData);
		} else {
			this.renderWelcomeMessage(element, templateData, height);
		}
	}

	private renderProgressMessage(element: IChatResponseViewModel, templateData: IChatListItemTemplate): void {
		let progressMsg: string = '';
		if (element.agent && !element.agent.metadata.isDefault) {
			let usingMsg = chatAgentLeader + element.agent.id;
			if (element.slashCommand) {
				usingMsg += ` ${chatSubcommandLeader}${element.slashCommand.name}`;
			}

			if (element.isComplete) {
				progressMsg = localize('usedAgent', "used {0}", usingMsg);
			} else {
				progressMsg = localize('usingAgent', "using {0}", usingMsg);
			}
		} else if (!element.isComplete) {
			progressMsg = localize('thinking', "Thinking");
		}

		templateData.detail.textContent = progressMsg;
		if (element.agent) {
			templateData.detail.title = progressMsg + (element.slashCommand?.description ? `\n${element.slashCommand.description}` : '');
		} else {
			templateData.detail.title = '';
		}
	}

	private renderAvatar(element: ChatTreeItem, templateData: IChatListItemTemplate): void {
		if (element.avatarIconUri) {
			const avatarImgIcon = dom.$<HTMLImageElement>('img.icon');
			avatarImgIcon.src = FileAccess.uriToBrowserUri(element.avatarIconUri).toString(true);
			templateData.avatarContainer.replaceChildren(dom.$('.avatar', undefined, avatarImgIcon));
		} else {
			const defaultIcon = isRequestVM(element) ? Codicon.account : Codicon.copilot;
			const avatarIcon = dom.$(ThemeIcon.asCSSSelector(defaultIcon));
			templateData.avatarContainer.replaceChildren(dom.$('.avatar.codicon-avatar', undefined, avatarIcon));
		}

		if (isResponseVM(element) && element.agent && !element.agent.metadata.isDefault) {
			dom.show(templateData.agentAvatarContainer);
			const icon = this.getAgentIcon(element.agent.metadata);
			if (icon instanceof URI) {
				const avatarIcon = dom.$<HTMLImageElement>('img.icon');
				avatarIcon.src = FileAccess.uriToBrowserUri(icon).toString(true);
				templateData.agentAvatarContainer.replaceChildren(dom.$('.avatar', undefined, avatarIcon));
			} else if (icon) {
				const avatarIcon = dom.$(ThemeIcon.asCSSSelector(icon));
				templateData.agentAvatarContainer.replaceChildren(dom.$('.avatar.codicon-avatar', undefined, avatarIcon));
			} else {
				dom.hide(templateData.agentAvatarContainer);
				return;
			}

			templateData.agentAvatarContainer.classList.toggle('complete', element.isComplete);
			if (!element.agentAvatarHasBeenRendered && !element.isComplete) {
				element.agentAvatarHasBeenRendered = true;
				templateData.agentAvatarContainer.classList.remove('loading');
				templateData.elementDisposables.add(disposableTimeout(() => {
					templateData.agentAvatarContainer.classList.toggle('loading', !element.isComplete);
				}, 100));
			} else {
				templateData.agentAvatarContainer.classList.toggle('loading', !element.isComplete);
			}
		} else {
			dom.hide(templateData.agentAvatarContainer);
		}
	}

	private getAgentIcon(agent: IChatAgentMetadata): URI | ThemeIcon | undefined {
		if (agent.themeIcon) {
			return agent.themeIcon;
		} else {
			return this.themeService.getColorTheme().type === ColorScheme.DARK && agent.iconDark ? agent.iconDark :
				agent.icon;
		}
	}

	private basicRenderElement(value: ReadonlyArray<IMarkdownString | IChatResponseProgressFileTreeData>, element: ChatTreeItem, index: number, templateData: IChatListItemTemplate) {
		const fillInIncompleteTokens = isResponseVM(element) && (!element.isComplete || element.isCanceled || element.errorDetails?.responseIsFiltered || element.errorDetails?.responseIsIncomplete);

		dom.clearNode(templateData.value);
		dom.clearNode(templateData.referencesListContainer);

		if (isResponseVM(element) && element.isComplete) {
			templateData.detail.textContent = element.agent && !element.agent.metadata.isDefault ?
				localize('usedAgent', "used {0}{1}", chatAgentLeader, element.agent.id) :
				'';
		}

		this.renderContentReferencesIfNeeded(element, templateData, templateData.elementDisposables);

		let fileTreeIndex = 0;
		for (const data of value) {
			const result = 'value' in data
				? this.renderMarkdown(data, element, templateData, fillInIncompleteTokens)
				: this.renderTreeData(data, element, templateData, fileTreeIndex++);
			templateData.value.appendChild(result.element);
			templateData.elementDisposables.add(result);
		}

		if (isResponseVM(element) && element.response.usedContext?.documents.length) {
			const usedContextListResult = this.renderUsedContextListData(element.response.usedContext, element, templateData);
			templateData.value.appendChild(usedContextListResult.element);
			templateData.elementDisposables.add(usedContextListResult);
		}

		if (isResponseVM(element) && element.errorDetails?.message) {
			const icon = element.errorDetails.responseIsFiltered ? Codicon.info : Codicon.error;
			const errorDetails = dom.append(templateData.value, $('.interactive-response-error-details', undefined, renderIcon(icon)));
			const renderedError = templateData.elementDisposables.add(this.renderer.render(new MarkdownString(element.errorDetails.message)));
			errorDetails.appendChild($('span', undefined, renderedError.element));
		}

		if (isResponseVM(element) && element.commandFollowups?.length) {
			const followupsContainer = dom.append(templateData.value, $('.interactive-response-followups'));
			templateData.elementDisposables.add(new ChatFollowups(
				followupsContainer,
				element.commandFollowups,
				defaultButtonStyles,
				followup => {
					this.chatService.notifyUserAction({
						providerId: element.providerId,
						agentId: element.agent?.id,
						sessionId: element.sessionId,
						requestId: element.requestId,
						action: {
							kind: 'command',
							command: followup,
						}
					});
					return this.commandService.executeCommand(followup.commandId, ...(followup.args ?? []));
				},
				templateData.contextKeyService));
		}

		const newHeight = templateData.rowContainer.offsetHeight;
		const fireEvent = !element.currentRenderedHeight || element.currentRenderedHeight !== newHeight;
		element.currentRenderedHeight = newHeight;
		if (fireEvent) {
			const disposable = templateData.elementDisposables.add(dom.scheduleAtNextAnimationFrame(() => {
				disposable.dispose();
				this._onDidChangeItemHeight.fire({ element, height: newHeight });
			}));
		}
	}

	private renderWelcomeMessage(element: IChatWelcomeMessageViewModel, templateData: IChatListItemTemplate, height?: number) {
		dom.clearNode(templateData.value);
		dom.clearNode(templateData.referencesListContainer);
		const slashCommands = this.delegate.getSlashCommands();

		for (const item of element.content) {
			if (Array.isArray(item)) {
				templateData.elementDisposables.add(new ChatFollowups(
					templateData.value,
					item,
					undefined,
					followup => this._onDidClickFollowup.fire(followup),
					templateData.contextKeyService));
			} else {
				const result = this.renderMarkdown(item as IMarkdownString, element, templateData);
				for (const codeElement of result.element.querySelectorAll('code')) {
					if (codeElement.textContent && slashCommands.find(command => codeElement.textContent === `/${command.command}`)) {
						codeElement.classList.add('interactive-slash-command');
					}
				}
				templateData.value.appendChild(result.element);
				templateData.elementDisposables.add(result);
			}
		}

		// When going from welcome content to actual chat list items, rowContainer.offsetHeight is initially 0,
		// but the height that we get from `renderElement` is accurate, so use that
		const newHeight = templateData.rowContainer.offsetHeight === 0 && height ? height : templateData.rowContainer.offsetHeight;
		const fireEvent = !element.currentRenderedHeight || element.currentRenderedHeight !== newHeight;
		element.currentRenderedHeight = newHeight;
		if (fireEvent) {
			const disposable = templateData.elementDisposables.add(dom.scheduleAtNextAnimationFrame(() => {
				disposable.dispose();
				this._onDidChangeItemHeight.fire({ element, height: newHeight });
			}));
		}
	}

	/**
	 *	@returns true if progressive rendering should be considered complete- the element's data is fully rendered or the view is not visible
	 */
	private doNextProgressiveRender(element: IChatResponseViewModel, index: number, templateData: IChatListItemTemplate, isInRenderElement: boolean, disposables: DisposableStore): boolean {
		if (!this._isVisible) {
			return true;
		}

		disposables.clear();

		const renderableResponse = reduceInlineContentReferences(element.response.value);
		let isFullyRendered = false;
		if (element.isCanceled) {
			this.traceLayout('runProgressiveRender', `canceled, index=${index}`);
			element.renderData = undefined;
			this.basicRenderElement(renderableResponse, element, index, templateData);
			isFullyRendered = true;
		} else {
			// Figure out what we need to render in addition to what has already been rendered
			element.renderData ??= { renderedParts: [] };
			const renderedParts = element.renderData.renderedParts;
			const wordCountResults: IWordCountResult[] = [];
			const partsToRender: IChatResponseRenderData['renderedParts'] = [];

			renderableResponse.forEach((part, index) => {
				const renderedPart = renderedParts[index];
				// Is this part completely new?
				if (!renderedPart) {
					if (isInteractiveProgressTreeData(part)) {
						partsToRender[index] = part;
					} else {
						const wordCountResult = this.getDataForProgressiveRender(element, part, { renderedWordCount: 0, lastRenderTime: 0 });
						if (wordCountResult !== undefined) {
							partsToRender[index] = {
								renderedWordCount: wordCountResult.actualWordCount,
								lastRenderTime: Date.now(),
								isFullyRendered: wordCountResult.isFullString,
							};
							wordCountResults[index] = wordCountResult;
						}
					}
				}

				// Did this part go from being a placeholder string to resolved tree data?
				else if (isInteractiveProgressTreeData(part) && !isInteractiveProgressTreeData(renderedPart)) {
					partsToRender[index] = part;
				}

				// Did this part's content change?
				else if (!isInteractiveProgressTreeData(part) && !isInteractiveProgressTreeData(renderedPart)) {
					const wordCountResult = this.getDataForProgressiveRender(element, part, renderedPart);
					// Check if there are any new words to render
					if (wordCountResult !== undefined && renderedPart.renderedWordCount !== wordCountResult?.actualWordCount) {
						partsToRender[index] = {
							renderedWordCount: wordCountResult.actualWordCount,
							lastRenderTime: Date.now(),
							isFullyRendered: wordCountResult.isFullString,
						};
						wordCountResults[index] = wordCountResult;
					}
				}
			});

			isFullyRendered = partsToRender.length === 0;

			if (isFullyRendered && element.isComplete) {
				// Response is done and content is rendered, so do a normal render
				this.traceLayout('runProgressiveRender', `end progressive render, index=${index} and clearing renderData, response is complete, index=${index}`);
				element.renderData = undefined;
				disposables.clear();
				this.basicRenderElement(renderableResponse, element, index, templateData);
			} else if (!isFullyRendered) {
				this.renderContentReferencesIfNeeded(element, templateData, disposables);
				let hasRenderedOneMarkdownBlock = false;
				partsToRender.forEach((partToRender, index) => {
					if (!partToRender) {
						return;
					}

					let result;
					if (isInteractiveProgressTreeData(partToRender)) {
						result = this.renderTreeData(partToRender, element, templateData, index);
					}

					// Avoid doing progressive rendering for multiple markdown parts simultaneously
					else if (!hasRenderedOneMarkdownBlock) {
						const { value } = wordCountResults[index];
						const isPlaceholder = isPlaceholderMarkdown(renderableResponse[index]);
						result = isPlaceholder
							? this.renderPlaceholder(new MarkdownString(value), templateData)
							: this.renderMarkdown(new MarkdownString(value), element, templateData, true);
						hasRenderedOneMarkdownBlock = true;
					}

					if (!result) {
						return;
					}

					// Doing the progressive render
					renderedParts[index] = partToRender;
					const existingElement = templateData.value.children[index];
					if (existingElement) {
						templateData.value.replaceChild(result.element, existingElement);
					} else {
						templateData.value.appendChild(result.element);
					}
					disposables.add(result);
				});
			} else {
				// Nothing new to render, not done, keep waiting
				return false;
			}
		}

		// Some render happened - update the height
		const height = templateData.rowContainer.offsetHeight;
		element.currentRenderedHeight = height;
		if (!isInRenderElement) {
			this._onDidChangeItemHeight.fire({ element, height: templateData.rowContainer.offsetHeight });
		}

		return isFullyRendered;
	}

	private renderTreeData(data: IChatResponseProgressFileTreeData, element: ChatTreeItem, templateData: IChatListItemTemplate, treeDataIndex: number): { element: HTMLElement; dispose: () => void } {
		const treeDisposables = new DisposableStore();
		const ref = treeDisposables.add(this._treePool.get());
		const tree = ref.object;

		treeDisposables.add(tree.onDidOpen((e) => {
			if (e.element && !('children' in e.element)) {
				this.openerService.open(e.element.uri);
			}
		}));
		treeDisposables.add(tree.onDidChangeCollapseState(() => {
			this._onDidChangeItemHeight.fire({ element, height: templateData.rowContainer.offsetHeight });
		}));
		treeDisposables.add(tree.onContextMenu((e) => {
			e.browserEvent.preventDefault();
			e.browserEvent.stopPropagation();
		}));

		tree.setInput(data).then(() => {
			if (!ref.isStale()) {
				tree.layout();
				this._onDidChangeItemHeight.fire({ element, height: templateData.rowContainer.offsetHeight });
			}
		});

		if (isResponseVM(element)) {
			const fileTreeFocusInfo = {
				treeDataId: data.uri.toString(),
				treeIndex: treeDataIndex,
				focus() {
					tree.domFocus();
				}
			};

			treeDisposables.add(tree.onDidFocus(() => {
				this.focusedFileTreesByResponseId.set(element.id, fileTreeFocusInfo.treeIndex);
			}));

			const fileTrees = this.fileTreesByResponseId.get(element.id) ?? [];
			fileTrees.push(fileTreeFocusInfo);
			this.fileTreesByResponseId.set(element.id, distinct(fileTrees, (v) => v.treeDataId));
			treeDisposables.add(toDisposable(() => this.fileTreesByResponseId.set(element.id, fileTrees.filter(v => v.treeDataId !== data.uri.toString()))));
		}

		return {
			element: tree.getHTMLElement().parentElement!,
			dispose: () => {
				treeDisposables.dispose();
<<<<<<< HEAD
			}
		};
	}

	private renderUsedContextListData(data: IUsedContext, element: IChatResponseViewModel, templateData: IChatListItemTemplate): { element: HTMLElement; dispose: () => void } {
		const listDisposables = new DisposableStore();
		const referencesLabel = data.documents.length > 1 ?
			localize('usedReferencesPlural', "Used {0} references", data.documents.length) :
			localize('usedReferencesSingular', "Used {0} reference", 1);
		const iconElement = $('.chat-used-context-icon');
		const icon = (element: IChatResponseViewModel) => element.usedReferencesExpanded ? Codicon.chevronDown : Codicon.chevronRight;
		iconElement.classList.add(...ThemeIcon.asClassNameArray(icon(element)));
		const buttonElement = $('.chat-used-context-label', undefined);

		const collapseButton = new Button(buttonElement, {
			buttonBackground: undefined,
			buttonBorder: undefined,
			buttonForeground: undefined,
			buttonHoverBackground: undefined,
			buttonSecondaryBackground: undefined,
			buttonSecondaryForeground: undefined,
			buttonSecondaryHoverBackground: undefined,
			buttonSeparator: undefined
		});
		const container = $('.chat-used-context', undefined, buttonElement);
		collapseButton.label = referencesLabel;
		collapseButton.element.prepend(iconElement);

		container.classList.toggle('chat-used-context-collapsed', !element.usedReferencesExpanded);
		listDisposables.add(collapseButton.onDidClick(() => {
			iconElement.classList.remove(...ThemeIcon.asClassNameArray(icon(element)));
			element.usedReferencesExpanded = !element.usedReferencesExpanded;
			iconElement.classList.add(...ThemeIcon.asClassNameArray(icon(element)));
			container.classList.toggle('chat-used-context-collapsed', !element.usedReferencesExpanded);
			this._onDidChangeItemHeight.fire({ element, height: templateData.rowContainer.offsetHeight });
		}));

		const ref = listDisposables.add(this._usedContextListPool.get());
		const list = ref.object;
		container.appendChild(list.getHTMLElement().parentElement!);

		listDisposables.add(list.onDidOpen((e) => {
			if (e.element) {
				this.editorService.openEditor({
					resource: e.element.uri,
					options: {
						...e.editorOptions,
						...{
							selection: e.element.ranges[0]
						}
					}
				});
			}
		}));
		listDisposables.add(list.onContextMenu((e) => {
			e.browserEvent.preventDefault();
			e.browserEvent.stopPropagation();
		}));

		list.layout(data.documents.length * 22);
		list.splice(0, list.length, data.documents);
		dom.scheduleAtNextAnimationFrame(() => {
			this._onDidChangeItemHeight.fire({ element, height: templateData.rowContainer.offsetHeight });
		});

		return {
			element: container,
			dispose: () => {
				listDisposables.dispose();
=======
>>>>>>> 0e98f35f
			}
		};
	}

	private renderContentReferencesIfNeeded(element: ChatTreeItem, templateData: IChatListItemTemplate, disposables: DisposableStore): void {
		dom.clearNode(templateData.referencesListContainer);
		if (isResponseVM(element) && this._usedReferencesEnabled && element.response.contentReferences.length) {
			dom.show(templateData.referencesListContainer);
			const contentReferencesListResult = this.renderContentReferencesListData(element.response.contentReferences, element, templateData);
			templateData.referencesListContainer.appendChild(contentReferencesListResult.element);
			disposables.add(contentReferencesListResult);
		} else {
			dom.hide(templateData.referencesListContainer);
		}
	}

	private renderContentReferencesListData(data: ReadonlyArray<IChatContentReference>, element: IChatResponseViewModel, templateData: IChatListItemTemplate): { element: HTMLElement; dispose: () => void } {
		const listDisposables = new DisposableStore();
		const referencesLabel = data.length > 1 ?
			localize('usedReferencesPlural', "Used {0} references", data.length) :
			localize('usedReferencesSingular', "Used {0} reference", 1);
		const iconElement = $('.chat-used-context-icon');
		const icon = (element: IChatResponseViewModel) => element.usedReferencesExpanded ? Codicon.chevronDown : Codicon.chevronRight;
		iconElement.classList.add(...ThemeIcon.asClassNameArray(icon(element)));
		const buttonElement = $('.chat-used-context-label', undefined);

		const collapseButton = new Button(buttonElement, {
			buttonBackground: undefined,
			buttonBorder: undefined,
			buttonForeground: undefined,
			buttonHoverBackground: undefined,
			buttonSecondaryBackground: undefined,
			buttonSecondaryForeground: undefined,
			buttonSecondaryHoverBackground: undefined,
			buttonSeparator: undefined
		});
		const container = $('.chat-used-context', undefined, buttonElement);
		collapseButton.label = referencesLabel;
		collapseButton.element.append(iconElement);
		this.updateAriaLabel(collapseButton.element, referencesLabel, element.usedReferencesExpanded);
		container.classList.toggle('chat-used-context-collapsed', !element.usedReferencesExpanded);
		listDisposables.add(collapseButton.onDidClick(() => {
			iconElement.classList.remove(...ThemeIcon.asClassNameArray(icon(element)));
			element.usedReferencesExpanded = !element.usedReferencesExpanded;
			iconElement.classList.add(...ThemeIcon.asClassNameArray(icon(element)));
			container.classList.toggle('chat-used-context-collapsed', !element.usedReferencesExpanded);
			this._onDidChangeItemHeight.fire({ element, height: templateData.rowContainer.offsetHeight });
			this.updateAriaLabel(collapseButton.element, referencesLabel, element.usedReferencesExpanded);
		}));

		const ref = listDisposables.add(this._contentReferencesListPool.get());
		const list = ref.object;
		container.appendChild(list.getHTMLElement().parentElement!);

		listDisposables.add(list.onDidOpen((e) => {
			if (e.element) {
				this.editorService.openEditor({
					resource: 'uri' in e.element.reference ? e.element.reference.uri : e.element.reference,
					options: {
						...e.editorOptions,
						...{
							selection: 'range' in e.element.reference ? e.element.reference.range : undefined
						}
					}
				});
			}
		}));
		listDisposables.add(list.onContextMenu((e) => {
			e.browserEvent.preventDefault();
			e.browserEvent.stopPropagation();
		}));

		const maxItemsShown = 6;
		const itemsShown = Math.min(data.length, maxItemsShown);
		const height = itemsShown * 22;
		list.layout(height);
		list.getHTMLElement().style.height = `${height}px`;
		list.splice(0, list.length, data);

		return {
			element: container,
			dispose: () => {
				listDisposables.dispose();
			}
		};
	}

	private updateAriaLabel(element: HTMLElement, label: string, expanded?: boolean): void {
		element.ariaLabel = expanded ? localize('usedReferencesExpanded', "{0}, expanded", label) : localize('usedReferencesCollapsed', "{0}, collapsed", label);
	}

	private renderPlaceholder(markdown: IMarkdownString, templateData: IChatListItemTemplate): IMarkdownRenderResult {
		const codicon = $('.interactive-response-codicon-details', undefined, renderIcon({ id: 'sync~spin' }));
		codicon.classList.add('interactive-response-placeholder-codicon');
		const result = dom.append(templateData.value, codicon);

		const content = this.renderer.render(markdown);
		content.element.className = 'interactive-response-placeholder-content';
		result.appendChild(content.element);

		return { element: result, dispose: () => content.dispose() };
	}

	private renderMarkdown(markdown: IMarkdownString, element: ChatTreeItem, templateData: IChatListItemTemplate, fillInIncompleteTokens = false): IMarkdownRenderResult {
		const disposables = new DisposableStore();
		let codeBlockIndex = 0;

		// TODO if the slash commands stay completely dynamic, this isn't quite right
		const slashCommands = this.delegate.getSlashCommands();
		const usedSlashCommand = slashCommands.find(s => markdown.value.startsWith(`/${s.command} `));
		const toRender = usedSlashCommand ? markdown.value.slice(usedSlashCommand.command.length + 2) : markdown.value;
		markdown = new MarkdownString(toRender, {
			isTrusted: {
				// Disable all other config options except isTrusted
				enabledCommands: typeof markdown.isTrusted === 'object' ? markdown.isTrusted?.enabledCommands : [] ?? []
			}
		});

		// We release editors in order so that it's more likely that the same editor will be assigned if this element is re-rendered right away, like it often is during progressive rendering
		const orderedDisposablesList: IDisposable[] = [];
		const codeblocks: IChatCodeBlockInfo[] = [];
		const result = this.renderer.render(markdown, {
			fillInIncompleteTokens,
			codeBlockRendererSync: (languageId, text) => {
				const hideToolbar = isResponseVM(element) && element.errorDetails?.responseIsFiltered;
				const data = { languageId, text, codeBlockIndex: codeBlockIndex++, element, hideToolbar, parentContextKeyService: templateData.contextKeyService };
				const ref = this.renderCodeBlock(data, disposables);

				// Attach this after updating text/layout of the editor, so it should only be fired when the size updates later (horizontal scrollbar, wrapping)
				// not during a renderElement OR a progressive render (when we will be firing this event anyway at the end of the render)
				disposables.add(ref.object.onDidChangeContentHeight(() => {
					ref.object.layout(this._currentLayoutWidth);
					this._onDidChangeItemHeight.fire({ element, height: templateData.rowContainer.offsetHeight });
				}));

				if (isResponseVM(element)) {
					const info: IChatCodeBlockInfo = {
						codeBlockIndex: data.codeBlockIndex,
						element,
						focus() {
							ref.object.focus();
						}
					};
					codeblocks.push(info);
					this.codeBlocksByEditorUri.set(ref.object.textModel.uri, info);
					disposables.add(toDisposable(() => this.codeBlocksByEditorUri.delete(ref.object.textModel.uri)));
				}
				orderedDisposablesList.push(ref);
				return ref.object.element;
			}
		});

		if (isResponseVM(element)) {
			this.codeBlocksByResponseId.set(element.id, codeblocks);
			disposables.add(toDisposable(() => this.codeBlocksByResponseId.delete(element.id)));
		}

		walkTreeAndAnnotateReferenceLinks(result.element);

		if (usedSlashCommand) {
			const slashCommandElement = $('span.interactive-slash-command', { title: usedSlashCommand.detail }, `/${usedSlashCommand.command} `);
			if (result.element.firstChild?.nodeName.toLowerCase() === 'p') {
				result.element.firstChild.insertBefore(slashCommandElement, result.element.firstChild.firstChild);
			} else {
				result.element.insertBefore($('p', undefined, slashCommandElement), result.element.firstChild);
			}
		}

		orderedDisposablesList.reverse().forEach(d => disposables.add(d));
		return {
			element: result.element,
			dispose() {
				result.dispose();
				disposables.dispose();
			}
		};
	}

	private renderCodeBlock(data: ICodeBlockData, disposables: DisposableStore): IDisposableReference<ICodeBlockPart> {
		const ref = this._editorPool.get();
		const editorInfo = ref.object;
		editorInfo.render(data, this._currentLayoutWidth);

		return ref;
	}

	private getDataForProgressiveRender(element: IChatResponseViewModel, data: IMarkdownString, renderData: Pick<IChatResponseMarkdownRenderData, 'lastRenderTime' | 'renderedWordCount'>): IWordCountResult | undefined {
		const rate = this.getProgressiveRenderRate(element);
		const numWordsToRender = renderData.lastRenderTime === 0 ?
			1 :
			renderData.renderedWordCount +
			// Additional words to render beyond what's already rendered
			Math.floor((Date.now() - renderData.lastRenderTime) / 1000 * rate);

		if (numWordsToRender === renderData.renderedWordCount) {
			return undefined;
		}

		return getNWords(data.value, numWordsToRender);
	}

	disposeElement(node: ITreeNode<ChatTreeItem, FuzzyScore>, index: number, templateData: IChatListItemTemplate): void {
		templateData.elementDisposables.clear();
	}

	disposeTemplate(templateData: IChatListItemTemplate): void {
		templateData.templateDisposables.dispose();
	}
}

export class ChatListDelegate implements IListVirtualDelegate<ChatTreeItem> {
	constructor(
		@ILogService private readonly logService: ILogService
	) { }

	private _traceLayout(method: string, message: string) {
		if (forceVerboseLayoutTracing) {
			this.logService.info(`ChatListDelegate#${method}: ${message}`);
		} else {
			this.logService.trace(`ChatListDelegate#${method}: ${message}`);
		}
	}

	getHeight(element: ChatTreeItem): number {
		const kind = isRequestVM(element) ? 'request' : 'response';
		const height = ('currentRenderedHeight' in element ? element.currentRenderedHeight : undefined) ?? 200;
		this._traceLayout('getHeight', `${kind}, height=${height}`);
		return height;
	}

	getTemplateId(element: ChatTreeItem): string {
		return ChatListItemRenderer.ID;
	}

	hasDynamicHeight(element: ChatTreeItem): boolean {
		return true;
	}
}

export class ChatAccessibilityProvider implements IListAccessibilityProvider<ChatTreeItem> {

	constructor(
		@IAccessibleViewService private readonly _accessibleViewService: IAccessibleViewService
	) {

	}
	getWidgetRole(): AriaRole {
		return 'list';
	}

	getRole(element: ChatTreeItem): AriaRole | undefined {
		return 'listitem';
	}

	getWidgetAriaLabel(): string {
		return localize('chat', "Chat");
	}

	getAriaLabel(element: ChatTreeItem): string {
		if (isRequestVM(element)) {
			return element.messageText;
		}

		if (isResponseVM(element)) {
			return this._getLabelWithCodeBlockCount(element);
		}

		if (isWelcomeVM(element)) {
			return element.content.map(c => 'value' in c ? c.value : c.map(followup => followup.message).join('\n')).join('\n');
		}

		return '';
	}

	private _getLabelWithCodeBlockCount(element: IChatResponseViewModel): string {
		const accessibleViewHint = this._accessibleViewService.getOpenAriaHint(AccessibilityVerbositySettingId.Chat);
		let label: string = '';
		let commandFollowUpInfo;
		const commandFollowupLength = element.commandFollowups?.length ?? 0;
		switch (commandFollowupLength) {
			case 0:
				break;
			case 1:
				commandFollowUpInfo = localize('commandFollowUpInfo', "Command: {0}", element.commandFollowups![0].title);
				break;
			default:
				commandFollowUpInfo = localize('commandFollowUpInfoMany', "Commands: {0}", element.commandFollowups!.map(followup => followup.title).join(', '));
		}
		const fileTreeCount = element.response.value.filter((v) => !('value' in v))?.length ?? 0;
		let fileTreeCountHint = '';
		switch (fileTreeCount) {
			case 0:
				break;
			case 1:
				fileTreeCountHint = localize('singleFileTreeHint', "1 file tree");
				break;
			default:
				fileTreeCountHint = localize('multiFileTreeHint', "{0} file trees", fileTreeCount);
				break;
		}
		const codeBlockCount = marked.lexer(element.response.asString()).filter(token => token.type === 'code')?.length ?? 0;
		switch (codeBlockCount) {
			case 0:
				label = accessibleViewHint ? localize('noCodeBlocksHint', "{0} {1} {2}", fileTreeCountHint, element.response.asString(), accessibleViewHint) : localize('noCodeBlocks', "{0} {1}", fileTreeCountHint, element.response.asString());
				break;
			case 1:
				label = accessibleViewHint ? localize('singleCodeBlockHint', "{0} 1 code block: {1} {2}", fileTreeCountHint, element.response.asString(), accessibleViewHint) : localize('singleCodeBlock', "{0} 1 code block: {1}", fileTreeCountHint, element.response.asString());
				break;
			default:
				label = accessibleViewHint ? localize('multiCodeBlockHint', "{0} {1} code blocks: {2}", fileTreeCountHint, codeBlockCount, element.response.asString(), accessibleViewHint) : localize('multiCodeBlock', "{0} {1} code blocks", fileTreeCountHint, codeBlockCount, element.response.asString());
				break;
		}
		return commandFollowUpInfo ? commandFollowUpInfo + ', ' + label : label;
	}
}


interface IDisposableReference<T> extends IDisposable {
	object: T;
	isStale: () => boolean;
}

class EditorPool extends Disposable {
	private _pool: ResourcePool<ICodeBlockPart>;

	public get inUse(): ReadonlySet<ICodeBlockPart> {
		return this._pool.inUse;
	}

	constructor(
		private readonly options: ChatEditorOptions,
		@IInstantiationService private readonly instantiationService: IInstantiationService,
	) {
		super();
		this._pool = this._register(new ResourcePool(() => this.editorFactory()));

		// TODO listen to changes on options
	}

	private editorFactory(): ICodeBlockPart {
		return this.instantiationService.createInstance(CodeBlockPart, this.options, MenuId.ChatCodeBlock);
	}

	get(): IDisposableReference<ICodeBlockPart> {
		const object = this._pool.get();
		let stale = false;
		return {
			object,
			isStale: () => stale,
			dispose: () => {
				stale = true;
				this._pool.release(object);
			}
		};
	}
}

class TreePool extends Disposable {
	private _pool: ResourcePool<WorkbenchCompressibleAsyncDataTree<IChatResponseProgressFileTreeData, IChatResponseProgressFileTreeData, void>>;

	public get inUse(): ReadonlySet<WorkbenchCompressibleAsyncDataTree<IChatResponseProgressFileTreeData, IChatResponseProgressFileTreeData, void>> {
		return this._pool.inUse;
	}

	constructor(
		private _onDidChangeVisibility: Event<boolean>,
		@IInstantiationService private readonly instantiationService: IInstantiationService,
		@IConfigurationService private readonly configService: IConfigurationService,
		@IThemeService private readonly themeService: IThemeService,
	) {
		super();
		this._pool = this._register(new ResourcePool(() => this.treeFactory()));
	}

	private treeFactory(): WorkbenchCompressibleAsyncDataTree<IChatResponseProgressFileTreeData, IChatResponseProgressFileTreeData, void> {
		const resourceLabels = this.instantiationService.createInstance(ResourceLabels, { onDidChangeVisibility: this._onDidChangeVisibility });

		const container = $('.interactive-response-progress-tree');
		createFileIconThemableTreeContainerScope(container, this.themeService);

		const tree = <WorkbenchCompressibleAsyncDataTree<IChatResponseProgressFileTreeData, IChatResponseProgressFileTreeData>>this.instantiationService.createInstance(
			WorkbenchCompressibleAsyncDataTree,
			'ChatListRenderer',
			container,
			new ChatListTreeDelegate(),
			new ChatListTreeCompressionDelegate(),
			[new ChatListTreeRenderer(resourceLabels, this.configService.getValue('explorer.decorations'))],
			new ChatListTreeDataSource(),
			{
				collapseByDefault: () => false,
				expandOnlyOnTwistieClick: () => false,
				identityProvider: {
					getId: (e: IChatResponseProgressFileTreeData) => e.uri.toString()
				},
				accessibilityProvider: {
					getAriaLabel: (element: IChatResponseProgressFileTreeData) => element.label,
					getWidgetAriaLabel: () => localize('treeAriaLabel', "File Tree")
				},
				alwaysConsumeMouseWheel: false
			});

		return tree;
	}

	get(): IDisposableReference<WorkbenchCompressibleAsyncDataTree<IChatResponseProgressFileTreeData, IChatResponseProgressFileTreeData, void>> {
		const object = this._pool.get();
		let stale = false;
		return {
			object,
			isStale: () => stale,
			dispose: () => {
				stale = true;
				this._pool.release(object);
			}
		};
	}
}

<<<<<<< HEAD
class UsedContextListPool extends Disposable {
	private _pool: ResourcePool<WorkbenchList<IDocumentContext>>;

	public get inUse(): ReadonlySet<WorkbenchList<IDocumentContext>> {
=======
class ContentReferencesListPool extends Disposable {
	private _pool: ResourcePool<WorkbenchList<IChatContentReference>>;

	public get inUse(): ReadonlySet<WorkbenchList<IChatContentReference>> {
>>>>>>> 0e98f35f
		return this._pool.inUse;
	}

	constructor(
		private _onDidChangeVisibility: Event<boolean>,
		@IInstantiationService private readonly instantiationService: IInstantiationService,
<<<<<<< HEAD
		@IConfigurationService private readonly configService: IConfigurationService,
=======
>>>>>>> 0e98f35f
		@IThemeService private readonly themeService: IThemeService,
	) {
		super();
		this._pool = this._register(new ResourcePool(() => this.listFactory()));
	}

<<<<<<< HEAD
	private listFactory(): WorkbenchList<IDocumentContext> {
=======
	private listFactory(): WorkbenchList<IChatContentReference> {
>>>>>>> 0e98f35f
		const resourceLabels = this.instantiationService.createInstance(ResourceLabels, { onDidChangeVisibility: this._onDidChangeVisibility });

		const container = $('.chat-used-context-list');
		createFileIconThemableTreeContainerScope(container, this.themeService);

<<<<<<< HEAD
		const list = <WorkbenchList<IDocumentContext>>this.instantiationService.createInstance(
			WorkbenchList,
			'ChatListRenderer',
			container,
			new UsedContextListDelegate(),
			[new UsedContextListRenderer(resourceLabels, this.configService.getValue('explorer.decorations'))],
			{});
=======
		const list = <WorkbenchList<IChatContentReference>>this.instantiationService.createInstance(
			WorkbenchList,
			'ChatListRenderer',
			container,
			new ContentReferencesListDelegate(),
			[new ContentReferencesListRenderer(resourceLabels)],
			{
				alwaysConsumeMouseWheel: false,
			});
>>>>>>> 0e98f35f

		return list;
	}

<<<<<<< HEAD
	get(): IDisposableReference<WorkbenchList<IDocumentContext>> {
=======
	get(): IDisposableReference<WorkbenchList<IChatContentReference>> {
>>>>>>> 0e98f35f
		const object = this._pool.get();
		let stale = false;
		return {
			object,
			isStale: () => stale,
			dispose: () => {
				stale = true;
				this._pool.release(object);
			}
		};
	}
}

<<<<<<< HEAD
class UsedContextListDelegate implements IListVirtualDelegate<IDocumentContext> {
	getHeight(element: IDocumentContext): number {
		return 22;
	}

	getTemplateId(element: IDocumentContext): string {
		return UsedContextListRenderer.TEMPLATE_ID;
	}
}

interface IUsedContextListTemplate {
=======
class ContentReferencesListDelegate implements IListVirtualDelegate<IChatContentReference> {
	getHeight(element: IChatContentReference): number {
		return 22;
	}

	getTemplateId(element: IChatContentReference): string {
		return ContentReferencesListRenderer.TEMPLATE_ID;
	}
}

interface IChatContentReferenceListTemplate {
>>>>>>> 0e98f35f
	label: IResourceLabel;
	templateDisposables: IDisposable;
}

<<<<<<< HEAD
class UsedContextListRenderer implements IListRenderer<IDocumentContext, IUsedContextListTemplate> {
	static TEMPLATE_ID = 'usedContextListRenderer';
	readonly templateId: string = UsedContextListRenderer.TEMPLATE_ID;

	constructor(private labels: ResourceLabels, private decorations: IFilesConfiguration['explorer']['decorations']) { }

	renderTemplate(container: HTMLElement): IUsedContextListTemplate {
=======
class ContentReferencesListRenderer implements IListRenderer<IChatContentReference, IChatContentReferenceListTemplate> {
	static TEMPLATE_ID = 'contentReferencesListRenderer';
	readonly templateId: string = ContentReferencesListRenderer.TEMPLATE_ID;

	constructor(private labels: ResourceLabels) { }

	renderTemplate(container: HTMLElement): IChatContentReferenceListTemplate {
>>>>>>> 0e98f35f
		const templateDisposables = new DisposableStore();
		const label = templateDisposables.add(this.labels.create(container, { supportHighlights: true }));
		return { templateDisposables, label };
	}

<<<<<<< HEAD
	renderElement(element: IDocumentContext, index: number, templateData: IUsedContextListTemplate, height: number | undefined): void {
		templateData.label.element.style.display = 'flex';
		templateData.label.setFile(element.uri, {
			fileKind: FileKind.FILE,
			fileDecorations: this.decorations,
		});
	}

	disposeTemplate(templateData: IUsedContextListTemplate): void {
=======
	renderElement(element: IChatContentReference, index: number, templateData: IChatContentReferenceListTemplate, height: number | undefined): void {
		templateData.label.element.style.display = 'flex';
		templateData.label.setFile('uri' in element.reference ? element.reference.uri : element.reference, {
			fileKind: FileKind.FILE,
			// Should not have this live-updating data on a historical reference
			fileDecorations: { badges: false, colors: false },
			range: 'range' in element.reference ? element.reference.range : undefined
		});
	}

	disposeTemplate(templateData: IChatContentReferenceListTemplate): void {
>>>>>>> 0e98f35f
		templateData.templateDisposables.dispose();
	}
}

class ResourcePool<T extends IDisposable> extends Disposable {
	private readonly pool: T[] = [];

	private _inUse = new Set<T>;
	public get inUse(): ReadonlySet<T> {
		return this._inUse;
	}

	constructor(
		private readonly _itemFactory: () => T,
	) {
		super();
	}

	get(): T {
		if (this.pool.length > 0) {
			const item = this.pool.pop()!;
			this._inUse.add(item);
			return item;
		}

		const item = this._register(this._itemFactory());
		this._inUse.add(item);
		return item;
	}

	release(item: T): void {
		this._inUse.delete(item);
		this.pool.push(item);
	}
}

class ChatVoteButton extends MenuEntryActionViewItem {
	override render(container: HTMLElement): void {
		super.render(container);
		container.classList.toggle('checked', this.action.checked);
	}
}

class ChatListTreeDelegate implements IListVirtualDelegate<IChatResponseProgressFileTreeData> {
	static readonly ITEM_HEIGHT = 22;

	getHeight(element: IChatResponseProgressFileTreeData): number {
		return ChatListTreeDelegate.ITEM_HEIGHT;
	}

	getTemplateId(element: IChatResponseProgressFileTreeData): string {
		return 'chatListTreeTemplate';
	}
}

class ChatListTreeCompressionDelegate implements ITreeCompressionDelegate<IChatResponseProgressFileTreeData> {
	isIncompressible(element: IChatResponseProgressFileTreeData): boolean {
		return !element.children;
	}
}

interface IChatListTreeRendererTemplate {
	templateDisposables: DisposableStore;
	label: IResourceLabel;
}

class ChatListTreeRenderer implements ICompressibleTreeRenderer<IChatResponseProgressFileTreeData, void, IChatListTreeRendererTemplate> {
	templateId: string = 'chatListTreeTemplate';

	constructor(private labels: ResourceLabels, private decorations: IFilesConfiguration['explorer']['decorations']) { }

	renderCompressedElements(element: ITreeNode<ICompressedTreeNode<IChatResponseProgressFileTreeData>, void>, index: number, templateData: IChatListTreeRendererTemplate, height: number | undefined): void {
		templateData.label.element.style.display = 'flex';
		const label = element.element.elements.map((e) => e.label);
		templateData.label.setResource({ resource: element.element.elements[0].uri, name: label }, {
			title: element.element.elements[0].label,
			fileKind: element.children ? FileKind.FOLDER : FileKind.FILE,
			extraClasses: ['explorer-item'],
			fileDecorations: this.decorations
		});
	}
	renderTemplate(container: HTMLElement): IChatListTreeRendererTemplate {
		const templateDisposables = new DisposableStore();
		const label = templateDisposables.add(this.labels.create(container, { supportHighlights: true }));
		return { templateDisposables, label };
	}
	renderElement(element: ITreeNode<IChatResponseProgressFileTreeData, void>, index: number, templateData: IChatListTreeRendererTemplate, height: number | undefined): void {
		templateData.label.element.style.display = 'flex';
		const hasExtension = /\.[^/.]+$/.test(element.element.label);
		if (!element.children.length && hasExtension) {
			templateData.label.setFile(element.element.uri, {
				fileKind: FileKind.FILE,
				hidePath: true,
				fileDecorations: this.decorations,
			});
		} else {
			templateData.label.setResource({ resource: element.element.uri, name: element.element.label }, {
				title: element.element.label,
				fileKind: FileKind.FOLDER,
				fileDecorations: this.decorations
			});
		}
	}
	disposeTemplate(templateData: IChatListTreeRendererTemplate): void {
		templateData.templateDisposables.dispose();
	}
}

class ChatListTreeDataSource implements IAsyncDataSource<IChatResponseProgressFileTreeData, IChatResponseProgressFileTreeData> {
	hasChildren(element: IChatResponseProgressFileTreeData): boolean {
		return !!element.children;
	}

	async getChildren(element: IChatResponseProgressFileTreeData): Promise<Iterable<IChatResponseProgressFileTreeData>> {
		return element.children ?? [];
	}
}

function isInteractiveProgressTreeData(item: IChatResponseProgressFileTreeData | IChatResponseMarkdownRenderData | IMarkdownString): item is IChatResponseProgressFileTreeData {
	return 'label' in item;
}

function isPlaceholderMarkdown(item: IPlaceholderMarkdownString | IMarkdownString | IChatResponseProgressFileTreeData): item is IPlaceholderMarkdownString {
	return 'isPlaceholder' in item;
}<|MERGE_RESOLUTION|>--- conflicted
+++ resolved
@@ -16,6 +16,7 @@
 import { IAsyncDataSource, ITreeNode, ITreeRenderer } from 'vs/base/browser/ui/tree/tree';
 import { IAction } from 'vs/base/common/actions';
 import { distinct } from 'vs/base/common/arrays';
+import { IntervalTimer, disposableTimeout } from 'vs/base/common/async';
 import { IntervalTimer, disposableTimeout } from 'vs/base/common/async';
 import { Codicon } from 'vs/base/common/codicons';
 import { Emitter, Event } from 'vs/base/common/event';
@@ -42,7 +43,9 @@
 import { ILogService } from 'vs/platform/log/common/log';
 import { IOpenerService } from 'vs/platform/opener/common/opener';
 import { IProductService } from 'vs/platform/product/common/productService';
+import { IProductService } from 'vs/platform/product/common/productService';
 import { defaultButtonStyles } from 'vs/platform/theme/browser/defaultStyles';
+import { ColorScheme } from 'vs/platform/theme/common/theme';
 import { ColorScheme } from 'vs/platform/theme/common/theme';
 import { IThemeService } from 'vs/platform/theme/common/themeService';
 import { IResourceLabel, ResourceLabels } from 'vs/workbench/browser/labels';
@@ -51,11 +54,17 @@
 import { ChatTreeItem, IChatCodeBlockInfo, IChatFileTreeInfo } from 'vs/workbench/contrib/chat/browser/chat';
 import { ChatFollowups } from 'vs/workbench/contrib/chat/browser/chatFollowups';
 import { convertParsedRequestToMarkdown, reduceInlineContentReferences, walkTreeAndAnnotateReferenceLinks } from 'vs/workbench/contrib/chat/browser/chatMarkdownDecorationsRenderer';
+import { convertParsedRequestToMarkdown, reduceInlineContentReferences, walkTreeAndAnnotateReferenceLinks } from 'vs/workbench/contrib/chat/browser/chatMarkdownDecorationsRenderer';
 import { ChatEditorOptions } from 'vs/workbench/contrib/chat/browser/chatOptions';
 import { CodeBlockPart, ICodeBlockData, ICodeBlockPart } from 'vs/workbench/contrib/chat/browser/codeBlockPart';
+import { IChatAgentMetadata } from 'vs/workbench/contrib/chat/common/chatAgents';
+import { CodeBlockPart, ICodeBlockData, ICodeBlockPart } from 'vs/workbench/contrib/chat/browser/codeBlockPart';
+import { IChatAgentMetadata } from 'vs/workbench/contrib/chat/common/chatAgents';
 import { CONTEXT_REQUEST, CONTEXT_RESPONSE, CONTEXT_RESPONSE_FILTERED, CONTEXT_RESPONSE_HAS_PROVIDER_ID, CONTEXT_RESPONSE_VOTE } from 'vs/workbench/contrib/chat/common/chatContextKeys';
 import { IPlaceholderMarkdownString } from 'vs/workbench/contrib/chat/common/chatModel';
-import { chatAgentLeader } from 'vs/workbench/contrib/chat/common/chatParserTypes';
+import { chatAgentLeader, chatSubcommandLeader } from 'vs/workbench/contrib/chat/common/chatParserTypes';
+import { IChatContentReference, IChatReplyFollowup, IChatResponseProgressFileTreeData, IChatService, ISlashCommand, InteractiveSessionVoteDirection } from 'vs/workbench/contrib/chat/common/chatService';
+import { chatAgentLeader, chatSubcommandLeader } from 'vs/workbench/contrib/chat/common/chatParserTypes';
 import { IChatContentReference, IChatReplyFollowup, IChatResponseProgressFileTreeData, IChatService, ISlashCommand, InteractiveSessionVoteDirection } from 'vs/workbench/contrib/chat/common/chatService';
 import { IChatResponseMarkdownRenderData, IChatResponseRenderData, IChatResponseViewModel, IChatWelcomeMessageViewModel, isRequestVM, isResponseVM, isWelcomeVM } from 'vs/workbench/contrib/chat/common/chatViewModel';
 import { IWordCountResult, getNWords } from 'vs/workbench/contrib/chat/common/chatWordCounter';
@@ -69,6 +78,18 @@
 	readonly rowContainer: HTMLElement;
 	readonly titleToolbar: MenuWorkbenchToolBar;
 	readonly avatarContainer: HTMLElement;
+	readonly agentAvatarContainer: HTMLElement;
+	readonly username: HTMLElement;
+	readonly detail: HTMLElement;
+	readonly value: HTMLElement;
+	readonly referencesListContainer: HTMLElement;
+	readonly contextKeyService: IContextKeyService;
+	readonly templateDisposables: IDisposable;
+	readonly elementDisposables: DisposableStore;
+	readonly rowContainer: HTMLElement;
+	readonly titleToolbar: MenuWorkbenchToolBar;
+	readonly avatarContainer: HTMLElement;
+	readonly agentAvatarContainer: HTMLElement;
 	readonly username: HTMLElement;
 	readonly detail: HTMLElement;
 	readonly value: HTMLElement;
@@ -113,15 +134,14 @@
 
 	private readonly _editorPool: EditorPool;
 	private readonly _treePool: TreePool;
-<<<<<<< HEAD
-	private readonly _usedContextListPool: UsedContextListPool;
-=======
 	private readonly _contentReferencesListPool: ContentReferencesListPool;
->>>>>>> 0e98f35f
+	private readonly _contentReferencesListPool: ContentReferencesListPool;
 
 	private _currentLayoutWidth: number = 0;
 	private _isVisible = true;
 	private _onDidChangeVisibility = this._register(new Emitter<boolean>());
+
+	private _usedReferencesEnabled = false;
 
 	private _usedReferencesEnabled = false;
 
@@ -130,6 +150,7 @@
 		private readonly rendererOptions: IChatListItemRendererOptions,
 		private readonly delegate: IChatRendererDelegate,
 		@IInstantiationService private readonly instantiationService: IInstantiationService,
+		@IConfigurationService configService: IConfigurationService,
 		@IConfigurationService configService: IConfigurationService,
 		@ILogService private readonly logService: ILogService,
 		@ICommandService private readonly commandService: ICommandService,
@@ -137,19 +158,15 @@
 		@IContextKeyService private readonly contextKeyService: IContextKeyService,
 		@IChatService private readonly chatService: IChatService,
 		@IEditorService private readonly editorService: IEditorService,
-<<<<<<< HEAD
-=======
 		@IProductService productService: IProductService,
 		@IThemeService private readonly themeService: IThemeService,
->>>>>>> 0e98f35f
+		@IProductService productService: IProductService,
+		@IThemeService private readonly themeService: IThemeService,
 	) {
 		super();
 		this.renderer = this.instantiationService.createInstance(MarkdownRenderer, {});
 		this._editorPool = this._register(this.instantiationService.createInstance(EditorPool, this.editorOptions));
 		this._treePool = this._register(this.instantiationService.createInstance(TreePool, this._onDidChangeVisibility.event));
-<<<<<<< HEAD
-		this._usedContextListPool = this._register(this.instantiationService.createInstance(UsedContextListPool, this._onDidChangeVisibility.event));
-=======
 		this._contentReferencesListPool = this._register(this.instantiationService.createInstance(ContentReferencesListPool, this._onDidChangeVisibility.event));
 
 		this._usedReferencesEnabled = configService.getValue('chat.experimental.usedReferences') ?? true;
@@ -158,7 +175,14 @@
 				this._usedReferencesEnabled = configService.getValue('chat.experimental.usedReferences') ?? true;
 			}
 		}));
->>>>>>> 0e98f35f
+		this._contentReferencesListPool = this._register(this.instantiationService.createInstance(ContentReferencesListPool, this._onDidChangeVisibility.event));
+
+		this._usedReferencesEnabled = configService.getValue('chat.experimental.usedReferences') ?? true;
+		this._register(configService.onDidChangeConfiguration(e => {
+			if (e.affectsConfiguration('chat.experimental.usedReferences')) {
+				this._usedReferencesEnabled = configService.getValue('chat.experimental.usedReferences') ?? true;
+			}
+		}));
 	}
 
 	get templateId(): string {
@@ -179,6 +203,7 @@
 		}
 
 		if (element.contentUpdateTimings && element.contentUpdateTimings.impliedWordLoadRate) {
+			const minRate = 12;
 			const minRate = 12;
 			// This doesn't account for dead time after the last update. When the previous update is the final one and the model is only waiting for followupQuestions, that's good.
 			// When there was one quick update and then you are waiting longer for the next one, that's not good since the rate should be decreasing.
@@ -186,6 +211,8 @@
 			const rateBoost = 1.5;
 			const rate = element.contentUpdateTimings.impliedWordLoadRate * rateBoost;
 			return Math.max(rate, minRate);
+			const rate = element.contentUpdateTimings.impliedWordLoadRate * rateBoost;
+			return Math.max(rate, minRate);
 		}
 
 		return 8;
@@ -235,8 +262,17 @@
 		const header = dom.append(rowContainer, $('.header'));
 		const user = dom.append(header, $('.user'));
 		const avatarContainer = dom.append(user, $('.avatar-container'));
+		const agentAvatarContainer = dom.append(user, $('.agent-avatar-container'));
+		const avatarContainer = dom.append(user, $('.avatar-container'));
+		const agentAvatarContainer = dom.append(user, $('.agent-avatar-container'));
 		const username = dom.append(user, $('h3.username'));
-		const detail = dom.append(user, $('.detail'));
+		const detailContainer = dom.append(user, $('span.detail-container'));
+		const detail = dom.append(detailContainer, $('span.detail'));
+		dom.append(detailContainer, $('span.chat-animated-ellipsis'));
+		const referencesListContainer = dom.append(rowContainer, $('.referencesListContainer'));
+		const detailContainer = dom.append(user, $('span.detail-container'));
+		const detail = dom.append(detailContainer, $('span.detail'));
+		dom.append(detailContainer, $('span.chat-animated-ellipsis'));
 		const referencesListContainer = dom.append(rowContainer, $('.referencesListContainer'));
 		const value = dom.append(rowContainer, $('.value'));
 		const elementDisposables = new DisposableStore();
@@ -257,21 +293,23 @@
 		}));
 
 
-		const template: IChatListItemTemplate = { avatarContainer, username, detail, referencesListContainer, value, rowContainer, elementDisposables, titleToolbar, templateDisposables, contextKeyService };
+		const template: IChatListItemTemplate = { avatarContainer, agentAvatarContainer, username, detail, referencesListContainer, value, rowContainer, elementDisposables, titleToolbar, templateDisposables, contextKeyService };
+		const template: IChatListItemTemplate = { avatarContainer, agentAvatarContainer, username, detail, referencesListContainer, value, rowContainer, elementDisposables, titleToolbar, templateDisposables, contextKeyService };
 		return template;
 	}
 
 	renderElement(node: ITreeNode<ChatTreeItem, FuzzyScore>, index: number, templateData: IChatListItemTemplate, height?: number): void {
-		const { element } = node;
-		const kind = isRequestVM(element) ? 'request' :
-			isResponseVM(element) ? 'response' :
-				'welcome';
-		this.traceLayout('renderElement', `${kind}, index=${index}`);
-
-		CONTEXT_RESPONSE.bindTo(templateData.contextKeyService).set(isResponseVM(element));
-		CONTEXT_REQUEST.bindTo(templateData.contextKeyService).set(isRequestVM(element));
-		CONTEXT_RESPONSE_HAS_PROVIDER_ID.bindTo(templateData.contextKeyService).set(isResponseVM(element) && !!element.providerResponseId);
-		if (isResponseVM(element)) {
+		renderElement(node: ITreeNode<ChatTreeItem, FuzzyScore>, index: number, templateData: IChatListItemTemplate, height ?: number): void {
+			const { element } = node;
+			const kind = isRequestVM(element) ? 'request' :
+				isResponseVM(element) ? 'response' :
+					'welcome';
+			this.traceLayout('renderElement', `${kind}, index=${index}`);
+
+			CONTEXT_RESPONSE.bindTo(templateData.contextKeyService).set(isResponseVM(element));
+			CONTEXT_REQUEST.bindTo(templateData.contextKeyService).set(isRequestVM(element));
+			CONTEXT_RESPONSE_HAS_PROVIDER_ID.bindTo(templateData.contextKeyService).set(isResponseVM(element) && !!element.providerResponseId);
+			if(isResponseVM(element)) {
 			CONTEXT_RESPONSE_VOTE.bindTo(templateData.contextKeyService).set(element.vote === InteractiveSessionVoteDirection.Up ? 'up' : element.vote === InteractiveSessionVoteDirection.Down ? 'down' : '');
 		} else {
 			CONTEXT_RESPONSE_VOTE.bindTo(templateData.contextKeyService).set('');
@@ -287,81 +325,61 @@
 		templateData.rowContainer.classList.toggle('interactive-welcome', isWelcomeVM(element));
 		templateData.rowContainer.classList.toggle('filtered-response', isFiltered);
 		templateData.rowContainer.classList.toggle('show-progress', isResponseVM(element) && !element.isComplete);
+		templateData.rowContainer.classList.toggle('show-progress', isResponseVM(element) && !element.isComplete);
 		templateData.username.textContent = element.username;
+		this.renderAvatar(element, templateData);
+
 		dom.clearNode(templateData.detail);
-
-		if (element.avatarIconUri) {
-			const avatarImgIcon = dom.$<HTMLImageElement>('img.icon');
-			avatarImgIcon.src = FileAccess.uriToBrowserUri(element.avatarIconUri).toString(true);
-			templateData.avatarContainer.replaceChildren(dom.$('.avatar', undefined, avatarImgIcon));
-		} else {
-			const defaultIcon = isRequestVM(element) ? Codicon.account : Codicon.hubot;
-			const avatarIcon = dom.$(ThemeIcon.asCSSSelector(defaultIcon));
-			templateData.avatarContainer.replaceChildren(dom.$('.avatar.codicon-avatar', undefined, avatarIcon));
-		}
-
-		if (isResponseVM(element) && element.agent?.metadata.icon && !element.agent.metadata.isDefault) {
-			// const avatarIcon = dom.$<HTMLImageElement>('img.icon');
-			// avatarIcon.src = FileAccess.uriToBrowserUri(element.agent.metadata.icon).toString(true);
-			// avatarIcon.title = element.agent.metadata.fullName ?? '';
-			const defaultIcon = Codicon.code;
-			const avatarIcon = dom.$(ThemeIcon.asCSSSelector(defaultIcon));
-			templateData.avatarContainer.appendChild(dom.$('.avatar.codicon-avatar', undefined, avatarIcon));
-		}
-
-		const isLoading = isResponseVM(element) && index === this.delegate.getListLength() - 1 && (!element.isComplete || element.renderData);
-
-		if (isLoading) {
-			templateData.detail.textContent = element.agent && !element.agent.metadata.isDefault ?
-				localize('usingAgent', "using {0}{1}", chatAgentLeader, element.agent.id) :
-				localize('thinking', "Thinking");
-			templateData.detail.appendChild(dom.$('span.chat-animated-ellipsis'));
-		}
-
-		// Do a progressive render if
-		// - This the last response in the list
-		// - And it has some content
-<<<<<<< HEAD
-=======
-		// - And it has some content
->>>>>>> 0e98f35f
-		// - And the response is not complete
-		//   - Or, we previously started a progressive rendering of this element (if the element is complete, we will finish progressive rendering with a very fast rate)
-		// - And, the feature is not disabled in configuration
-		if (isLoading && element.response.value.length) {
-			this.traceLayout('renderElement', `start progressive render ${kind}, index=${index}`);
-
-<<<<<<< HEAD
-=======
-
->>>>>>> 0e98f35f
-			const progressiveRenderingDisposables = templateData.elementDisposables.add(new DisposableStore());
-			const timer = templateData.elementDisposables.add(new IntervalTimer());
-			const runProgressiveRender = (initial?: boolean) => {
-				try {
-					if (this.doNextProgressiveRender(element, index, templateData, !!initial, progressiveRenderingDisposables)) {
-						timer.cancel();
-					}
-				} catch (err) {
-					// Kill the timer if anything went wrong, avoid getting stuck in a nasty rendering loop.
-					timer.cancel();
-					throw err;
+		if (isResponseVM(element)) {
+			this.renderProgressMessage(element, templateData);
+			this.renderAvatar(element, templateData);
+
+			dom.clearNode(templateData.detail);
+			if (isResponseVM(element)) {
+				this.renderProgressMessage(element, templateData);
+			}
+
+			// Do a progressive render if
+			// - This the last response in the list
+			// - And it has some content
+			// - And it has some content
+			// - And the response is not complete
+			//   - Or, we previously started a progressive rendering of this element (if the element is complete, we will finish progressive rendering with a very fast rate)
+			// - And, the feature is not disabled in configuration
+			if (isResponseVM(element) && index === this.delegate.getListLength() - 1 && (!element.isComplete || element.renderData) && element.response.value.length) {
+				if (isResponseVM(element) && index === this.delegate.getListLength() - 1 && (!element.isComplete || element.renderData) && element.response.value.length) {
+					this.traceLayout('renderElement', `start progressive render ${kind}, index=${index}`);
+
+
+					const progressiveRenderingDisposables = templateData.elementDisposables.add(new DisposableStore());
+					const timer = templateData.elementDisposables.add(new IntervalTimer());
+					const runProgressiveRender = (initial?: boolean) => {
+						try {
+							if (this.doNextProgressiveRender(element, index, templateData, !!initial, progressiveRenderingDisposables)) {
+								timer.cancel();
+							}
+						} catch (err) {
+							// Kill the timer if anything went wrong, avoid getting stuck in a nasty rendering loop.
+							timer.cancel();
+							throw err;
+						}
+					};
+					timer.cancelAndSet(runProgressiveRender, 50);
+					runProgressiveRender(true);
+				} else if (isResponseVM(element)) {
+					const renderableResponse = reduceInlineContentReferences(element.response.value);
+					this.basicRenderElement(renderableResponse, element, index, templateData);
+					const renderableResponse = reduceInlineContentReferences(element.response.value);
+					this.basicRenderElement(renderableResponse, element, index, templateData);
+				} else if (isRequestVM(element)) {
+					const markdown = 'kind' in element.message ?
+						element.message.message :
+						convertParsedRequestToMarkdown(element.message);
+					this.basicRenderElement([new MarkdownString(markdown)], element, index, templateData);
+				} else {
+					this.renderWelcomeMessage(element, templateData, height);
 				}
-			};
-			timer.cancelAndSet(runProgressiveRender, 50);
-			runProgressiveRender(true);
-		} else if (isResponseVM(element)) {
-			const renderableResponse = reduceInlineContentReferences(element.response.value);
-			this.basicRenderElement(renderableResponse, element, index, templateData);
-		} else if (isRequestVM(element)) {
-			const markdown = 'kind' in element.message ?
-				element.message.message :
-				convertParsedRequestToMarkdown(element.message);
-			this.basicRenderElement([new MarkdownString(markdown)], element, index, templateData);
-		} else {
-			this.renderWelcomeMessage(element, templateData, height);
-		}
-	}
+			}
 
 	private renderProgressMessage(element: IChatResponseViewModel, templateData: IChatListItemTemplate): void {
 		let progressMsg: string = '';
@@ -409,9 +427,6 @@
 			} else if (icon) {
 				const avatarIcon = dom.$(ThemeIcon.asCSSSelector(icon));
 				templateData.agentAvatarContainer.replaceChildren(dom.$('.avatar.codicon-avatar', undefined, avatarIcon));
-			} else {
-				dom.hide(templateData.agentAvatarContainer);
-				return;
 			}
 
 			templateData.agentAvatarContainer.classList.toggle('complete', element.isComplete);
@@ -444,10 +459,16 @@
 		dom.clearNode(templateData.value);
 		dom.clearNode(templateData.referencesListContainer);
 
-		if (isResponseVM(element) && element.isComplete) {
-			templateData.detail.textContent = element.agent && !element.agent.metadata.isDefault ?
-				localize('usedAgent', "used {0}{1}", chatAgentLeader, element.agent.id) :
-				'';
+		if (isResponseVM(element)) {
+			this.renderProgressMessage(element, templateData);
+		}
+
+		this.renderContentReferencesIfNeeded(element, templateData, templateData.elementDisposables);
+
+		dom.clearNode(templateData.referencesListContainer);
+
+		if (isResponseVM(element)) {
+			this.renderProgressMessage(element, templateData);
 		}
 
 		this.renderContentReferencesIfNeeded(element, templateData, templateData.elementDisposables);
@@ -461,15 +482,11 @@
 			templateData.elementDisposables.add(result);
 		}
 
-		if (isResponseVM(element) && element.response.usedContext?.documents.length) {
-			const usedContextListResult = this.renderUsedContextListData(element.response.usedContext, element, templateData);
-			templateData.value.appendChild(usedContextListResult.element);
-			templateData.elementDisposables.add(usedContextListResult);
-		}
-
 		if (isResponseVM(element) && element.errorDetails?.message) {
 			const icon = element.errorDetails.responseIsFiltered ? Codicon.info : Codicon.error;
 			const errorDetails = dom.append(templateData.value, $('.interactive-response-error-details', undefined, renderIcon(icon)));
+			const renderedError = templateData.elementDisposables.add(this.renderer.render(new MarkdownString(element.errorDetails.message)));
+			errorDetails.appendChild($('span', undefined, renderedError.element));
 			const renderedError = templateData.elementDisposables.add(this.renderer.render(new MarkdownString(element.errorDetails.message)));
 			errorDetails.appendChild($('span', undefined, renderedError.element));
 		}
@@ -486,8 +503,12 @@
 						agentId: element.agent?.id,
 						sessionId: element.sessionId,
 						requestId: element.requestId,
+						agentId: element.agent?.id,
+						sessionId: element.sessionId,
+						requestId: element.requestId,
 						action: {
 							kind: 'command',
+							command: followup,
 							command: followup,
 						}
 					});
@@ -508,7 +529,9 @@
 	}
 
 	private renderWelcomeMessage(element: IChatWelcomeMessageViewModel, templateData: IChatListItemTemplate, height?: number) {
+	private renderWelcomeMessage(element: IChatWelcomeMessageViewModel, templateData: IChatListItemTemplate, height?: number) {
 		dom.clearNode(templateData.value);
+		dom.clearNode(templateData.referencesListContainer);
 		dom.clearNode(templateData.referencesListContainer);
 		const slashCommands = this.delegate.getSlashCommands();
 
@@ -535,6 +558,9 @@
 		// When going from welcome content to actual chat list items, rowContainer.offsetHeight is initially 0,
 		// but the height that we get from `renderElement` is accurate, so use that
 		const newHeight = templateData.rowContainer.offsetHeight === 0 && height ? height : templateData.rowContainer.offsetHeight;
+		// When going from welcome content to actual chat list items, rowContainer.offsetHeight is initially 0,
+		// but the height that we get from `renderElement` is accurate, so use that
+		const newHeight = templateData.rowContainer.offsetHeight === 0 && height ? height : templateData.rowContainer.offsetHeight;
 		const fireEvent = !element.currentRenderedHeight || element.currentRenderedHeight !== newHeight;
 		element.currentRenderedHeight = newHeight;
 		if (fireEvent) {
@@ -556,10 +582,12 @@
 		disposables.clear();
 
 		const renderableResponse = reduceInlineContentReferences(element.response.value);
+		const renderableResponse = reduceInlineContentReferences(element.response.value);
 		let isFullyRendered = false;
 		if (element.isCanceled) {
 			this.traceLayout('runProgressiveRender', `canceled, index=${index}`);
 			element.renderData = undefined;
+			this.basicRenderElement(renderableResponse, element, index, templateData);
 			this.basicRenderElement(renderableResponse, element, index, templateData);
 			isFullyRendered = true;
 		} else {
@@ -570,14 +598,35 @@
 			const partsToRender: IChatResponseRenderData['renderedParts'] = [];
 
 			renderableResponse.forEach((part, index) => {
-				const renderedPart = renderedParts[index];
-				// Is this part completely new?
-				if (!renderedPart) {
-					if (isInteractiveProgressTreeData(part)) {
+				renderableResponse.forEach((part, index) => {
+					const renderedPart = renderedParts[index];
+					// Is this part completely new?
+					if (!renderedPart) {
+						if (isInteractiveProgressTreeData(part)) {
+							partsToRender[index] = part;
+						} else {
+							const wordCountResult = this.getDataForProgressiveRender(element, part, { renderedWordCount: 0, lastRenderTime: 0 });
+							if (wordCountResult !== undefined) {
+								partsToRender[index] = {
+									renderedWordCount: wordCountResult.actualWordCount,
+									lastRenderTime: Date.now(),
+									isFullyRendered: wordCountResult.isFullString,
+								};
+								wordCountResults[index] = wordCountResult;
+							}
+						}
+					}
+
+					// Did this part go from being a placeholder string to resolved tree data?
+					else if (isInteractiveProgressTreeData(part) && !isInteractiveProgressTreeData(renderedPart)) {
 						partsToRender[index] = part;
-					} else {
-						const wordCountResult = this.getDataForProgressiveRender(element, part, { renderedWordCount: 0, lastRenderTime: 0 });
-						if (wordCountResult !== undefined) {
+					}
+
+					// Did this part's content change?
+					else if (!isInteractiveProgressTreeData(part) && !isInteractiveProgressTreeData(renderedPart)) {
+						const wordCountResult = this.getDataForProgressiveRender(element, part, renderedPart);
+						// Check if there are any new words to render
+						if (wordCountResult !== undefined && renderedPart.renderedWordCount !== wordCountResult?.actualWordCount) {
 							partsToRender[index] = {
 								renderedWordCount: wordCountResult.actualWordCount,
 								lastRenderTime: Date.now(),
@@ -586,88 +635,71 @@
 							wordCountResults[index] = wordCountResult;
 						}
 					}
+				});
+
+				isFullyRendered = partsToRender.length === 0;
+
+				if (isFullyRendered && element.isComplete) {
+					// Response is done and content is rendered, so do a normal render
+					this.traceLayout('runProgressiveRender', `end progressive render, index=${index} and clearing renderData, response is complete, index=${index}`);
+					element.renderData = undefined;
+					disposables.clear();
+					this.basicRenderElement(renderableResponse, element, index, templateData);
+					this.basicRenderElement(renderableResponse, element, index, templateData);
+				} else if (!isFullyRendered) {
+					this.renderContentReferencesIfNeeded(element, templateData, disposables);
+					this.renderContentReferencesIfNeeded(element, templateData, disposables);
+					let hasRenderedOneMarkdownBlock = false;
+					partsToRender.forEach((partToRender, index) => {
+						if (!partToRender) {
+							return;
+						}
+
+						let result;
+						if (isInteractiveProgressTreeData(partToRender)) {
+							result = this.renderTreeData(partToRender, element, templateData, index);
+						}
+
+						// Avoid doing progressive rendering for multiple markdown parts simultaneously
+						else if (!hasRenderedOneMarkdownBlock) {
+							const { value } = wordCountResults[index];
+							const isPlaceholder = isPlaceholderMarkdown(renderableResponse[index]);
+							const isPlaceholder = isPlaceholderMarkdown(renderableResponse[index]);
+							result = isPlaceholder
+								? this.renderPlaceholder(new MarkdownString(value), templateData)
+								: this.renderMarkdown(new MarkdownString(value), element, templateData, true);
+							hasRenderedOneMarkdownBlock = true;
+						}
+
+						if (!result) {
+							return;
+						}
+
+						// Doing the progressive render
+						renderedParts[index] = partToRender;
+						const existingElement = templateData.value.children[index];
+						if (existingElement) {
+							templateData.value.replaceChild(result.element, existingElement);
+						} else {
+							templateData.value.appendChild(result.element);
+						}
+						disposables.add(result);
+					});
+				} else {
+					// Nothing new to render, not done, keep waiting
+					return false;
 				}
-
-				// Did this part go from being a placeholder string to resolved tree data?
-				else if (isInteractiveProgressTreeData(part) && !isInteractiveProgressTreeData(renderedPart)) {
-					partsToRender[index] = part;
-				}
-
-				// Did this part's content change?
-				else if (!isInteractiveProgressTreeData(part) && !isInteractiveProgressTreeData(renderedPart)) {
-					const wordCountResult = this.getDataForProgressiveRender(element, part, renderedPart);
-					// Check if there are any new words to render
-					if (wordCountResult !== undefined && renderedPart.renderedWordCount !== wordCountResult?.actualWordCount) {
-						partsToRender[index] = {
-							renderedWordCount: wordCountResult.actualWordCount,
-							lastRenderTime: Date.now(),
-							isFullyRendered: wordCountResult.isFullString,
-						};
-						wordCountResults[index] = wordCountResult;
-					}
-				}
-			});
-
-			isFullyRendered = partsToRender.length === 0;
-
-			if (isFullyRendered && element.isComplete) {
-				// Response is done and content is rendered, so do a normal render
-				this.traceLayout('runProgressiveRender', `end progressive render, index=${index} and clearing renderData, response is complete, index=${index}`);
-				element.renderData = undefined;
-				disposables.clear();
-				this.basicRenderElement(renderableResponse, element, index, templateData);
-			} else if (!isFullyRendered) {
-				this.renderContentReferencesIfNeeded(element, templateData, disposables);
-				let hasRenderedOneMarkdownBlock = false;
-				partsToRender.forEach((partToRender, index) => {
-					if (!partToRender) {
-						return;
-					}
-
-					let result;
-					if (isInteractiveProgressTreeData(partToRender)) {
-						result = this.renderTreeData(partToRender, element, templateData, index);
-					}
-
-					// Avoid doing progressive rendering for multiple markdown parts simultaneously
-					else if (!hasRenderedOneMarkdownBlock) {
-						const { value } = wordCountResults[index];
-						const isPlaceholder = isPlaceholderMarkdown(renderableResponse[index]);
-						result = isPlaceholder
-							? this.renderPlaceholder(new MarkdownString(value), templateData)
-							: this.renderMarkdown(new MarkdownString(value), element, templateData, true);
-						hasRenderedOneMarkdownBlock = true;
-					}
-
-					if (!result) {
-						return;
-					}
-
-					// Doing the progressive render
-					renderedParts[index] = partToRender;
-					const existingElement = templateData.value.children[index];
-					if (existingElement) {
-						templateData.value.replaceChild(result.element, existingElement);
-					} else {
-						templateData.value.appendChild(result.element);
-					}
-					disposables.add(result);
-				});
-			} else {
-				// Nothing new to render, not done, keep waiting
-				return false;
-			}
-		}
+			}
 
 		// Some render happened - update the height
 		const height = templateData.rowContainer.offsetHeight;
-		element.currentRenderedHeight = height;
-		if (!isInRenderElement) {
-			this._onDidChangeItemHeight.fire({ element, height: templateData.rowContainer.offsetHeight });
-		}
-
-		return isFullyRendered;
-	}
+			element.currentRenderedHeight = height;
+			if (!isInRenderElement) {
+				this._onDidChangeItemHeight.fire({ element, height: templateData.rowContainer.offsetHeight });
+			}
+
+			return isFullyRendered;
+		}
 
 	private renderTreeData(data: IChatResponseProgressFileTreeData, element: ChatTreeItem, templateData: IChatListItemTemplate, treeDataIndex: number): { element: HTMLElement; dispose: () => void } {
 		const treeDisposables = new DisposableStore();
@@ -717,78 +749,6 @@
 			element: tree.getHTMLElement().parentElement!,
 			dispose: () => {
 				treeDisposables.dispose();
-<<<<<<< HEAD
-			}
-		};
-	}
-
-	private renderUsedContextListData(data: IUsedContext, element: IChatResponseViewModel, templateData: IChatListItemTemplate): { element: HTMLElement; dispose: () => void } {
-		const listDisposables = new DisposableStore();
-		const referencesLabel = data.documents.length > 1 ?
-			localize('usedReferencesPlural', "Used {0} references", data.documents.length) :
-			localize('usedReferencesSingular', "Used {0} reference", 1);
-		const iconElement = $('.chat-used-context-icon');
-		const icon = (element: IChatResponseViewModel) => element.usedReferencesExpanded ? Codicon.chevronDown : Codicon.chevronRight;
-		iconElement.classList.add(...ThemeIcon.asClassNameArray(icon(element)));
-		const buttonElement = $('.chat-used-context-label', undefined);
-
-		const collapseButton = new Button(buttonElement, {
-			buttonBackground: undefined,
-			buttonBorder: undefined,
-			buttonForeground: undefined,
-			buttonHoverBackground: undefined,
-			buttonSecondaryBackground: undefined,
-			buttonSecondaryForeground: undefined,
-			buttonSecondaryHoverBackground: undefined,
-			buttonSeparator: undefined
-		});
-		const container = $('.chat-used-context', undefined, buttonElement);
-		collapseButton.label = referencesLabel;
-		collapseButton.element.prepend(iconElement);
-
-		container.classList.toggle('chat-used-context-collapsed', !element.usedReferencesExpanded);
-		listDisposables.add(collapseButton.onDidClick(() => {
-			iconElement.classList.remove(...ThemeIcon.asClassNameArray(icon(element)));
-			element.usedReferencesExpanded = !element.usedReferencesExpanded;
-			iconElement.classList.add(...ThemeIcon.asClassNameArray(icon(element)));
-			container.classList.toggle('chat-used-context-collapsed', !element.usedReferencesExpanded);
-			this._onDidChangeItemHeight.fire({ element, height: templateData.rowContainer.offsetHeight });
-		}));
-
-		const ref = listDisposables.add(this._usedContextListPool.get());
-		const list = ref.object;
-		container.appendChild(list.getHTMLElement().parentElement!);
-
-		listDisposables.add(list.onDidOpen((e) => {
-			if (e.element) {
-				this.editorService.openEditor({
-					resource: e.element.uri,
-					options: {
-						...e.editorOptions,
-						...{
-							selection: e.element.ranges[0]
-						}
-					}
-				});
-			}
-		}));
-		listDisposables.add(list.onContextMenu((e) => {
-			e.browserEvent.preventDefault();
-			e.browserEvent.stopPropagation();
-		}));
-
-		list.layout(data.documents.length * 22);
-		list.splice(0, list.length, data.documents);
-		dom.scheduleAtNextAnimationFrame(() => {
-			this._onDidChangeItemHeight.fire({ element, height: templateData.rowContainer.offsetHeight });
-		});
-
-		return {
-			element: container,
-			dispose: () => {
-				listDisposables.dispose();
-=======
->>>>>>> 0e98f35f
 			}
 		};
 	}
@@ -806,7 +766,22 @@
 	}
 
 	private renderContentReferencesListData(data: ReadonlyArray<IChatContentReference>, element: IChatResponseViewModel, templateData: IChatListItemTemplate): { element: HTMLElement; dispose: () => void } {
+	private renderContentReferencesIfNeeded(element: ChatTreeItem, templateData: IChatListItemTemplate, disposables: DisposableStore): void {
+		dom.clearNode(templateData.referencesListContainer);
+		if (isResponseVM(element) && this._usedReferencesEnabled && element.response.contentReferences.length) {
+			dom.show(templateData.referencesListContainer);
+			const contentReferencesListResult = this.renderContentReferencesListData(element.response.contentReferences, element, templateData);
+			templateData.referencesListContainer.appendChild(contentReferencesListResult.element);
+			disposables.add(contentReferencesListResult);
+		} else {
+			dom.hide(templateData.referencesListContainer);
+		}
+	}
+
+	private renderContentReferencesListData(data: ReadonlyArray<IChatContentReference>, element: IChatResponseViewModel, templateData: IChatListItemTemplate): { element: HTMLElement; dispose: () => void } {
 		const listDisposables = new DisposableStore();
+		const referencesLabel = data.length > 1 ?
+			localize('usedReferencesPlural', "Used {0} references", data.length) :
 		const referencesLabel = data.length > 1 ?
 			localize('usedReferencesPlural', "Used {0} references", data.length) :
 			localize('usedReferencesSingular', "Used {0} reference", 1);
@@ -829,6 +804,8 @@
 		collapseButton.label = referencesLabel;
 		collapseButton.element.append(iconElement);
 		this.updateAriaLabel(collapseButton.element, referencesLabel, element.usedReferencesExpanded);
+		collapseButton.element.append(iconElement);
+		this.updateAriaLabel(collapseButton.element, referencesLabel, element.usedReferencesExpanded);
 		container.classList.toggle('chat-used-context-collapsed', !element.usedReferencesExpanded);
 		listDisposables.add(collapseButton.onDidClick(() => {
 			iconElement.classList.remove(...ThemeIcon.asClassNameArray(icon(element)));
@@ -837,8 +814,10 @@
 			container.classList.toggle('chat-used-context-collapsed', !element.usedReferencesExpanded);
 			this._onDidChangeItemHeight.fire({ element, height: templateData.rowContainer.offsetHeight });
 			this.updateAriaLabel(collapseButton.element, referencesLabel, element.usedReferencesExpanded);
+			this.updateAriaLabel(collapseButton.element, referencesLabel, element.usedReferencesExpanded);
 		}));
 
+		const ref = listDisposables.add(this._contentReferencesListPool.get());
 		const ref = listDisposables.add(this._contentReferencesListPool.get());
 		const list = ref.object;
 		container.appendChild(list.getHTMLElement().parentElement!);
@@ -847,9 +826,11 @@
 			if (e.element) {
 				this.editorService.openEditor({
 					resource: 'uri' in e.element.reference ? e.element.reference.uri : e.element.reference,
+					resource: 'uri' in e.element.reference ? e.element.reference.uri : e.element.reference,
 					options: {
 						...e.editorOptions,
 						...{
+							selection: 'range' in e.element.reference ? e.element.reference.range : undefined
 							selection: 'range' in e.element.reference ? e.element.reference.range : undefined
 						}
 					}
@@ -867,6 +848,12 @@
 		list.layout(height);
 		list.getHTMLElement().style.height = `${height}px`;
 		list.splice(0, list.length, data);
+		const maxItemsShown = 6;
+		const itemsShown = Math.min(data.length, maxItemsShown);
+		const height = itemsShown * 22;
+		list.layout(height);
+		list.getHTMLElement().style.height = `${height}px`;
+		list.splice(0, list.length, data);
 
 		return {
 			element: container,
@@ -874,6 +861,10 @@
 				listDisposables.dispose();
 			}
 		};
+	}
+
+	private updateAriaLabel(element: HTMLElement, label: string, expanded?: boolean): void {
+		element.ariaLabel = expanded ? localize('usedReferencesExpanded', "{0}, expanded", label) : localize('usedReferencesCollapsed', "{0}, collapsed", label);
 	}
 
 	private updateAriaLabel(element: HTMLElement, label: string, expanded?: boolean): void {
@@ -913,6 +904,8 @@
 		const result = this.renderer.render(markdown, {
 			fillInIncompleteTokens,
 			codeBlockRendererSync: (languageId, text) => {
+				const hideToolbar = isResponseVM(element) && element.errorDetails?.responseIsFiltered;
+				const data = { languageId, text, codeBlockIndex: codeBlockIndex++, element, hideToolbar, parentContextKeyService: templateData.contextKeyService };
 				const hideToolbar = isResponseVM(element) && element.errorDetails?.responseIsFiltered;
 				const data = { languageId, text, codeBlockIndex: codeBlockIndex++, element, hideToolbar, parentContextKeyService: templateData.contextKeyService };
 				const ref = this.renderCodeBlock(data, disposables);
@@ -947,6 +940,7 @@
 		}
 
 		walkTreeAndAnnotateReferenceLinks(result.element);
+		walkTreeAndAnnotateReferenceLinks(result.element);
 
 		if (usedSlashCommand) {
 			const slashCommandElement = $('span.interactive-slash-command', { title: usedSlashCommand.detail }, `/${usedSlashCommand.command} `);
@@ -967,6 +961,7 @@
 		};
 	}
 
+	private renderCodeBlock(data: ICodeBlockData, disposables: DisposableStore): IDisposableReference<ICodeBlockPart> {
 	private renderCodeBlock(data: ICodeBlockData, disposables: DisposableStore): IDisposableReference<ICodeBlockPart> {
 		const ref = this._editorPool.get();
 		const editorInfo = ref.object;
@@ -1113,7 +1108,9 @@
 
 class EditorPool extends Disposable {
 	private _pool: ResourcePool<ICodeBlockPart>;
-
+	private _pool: ResourcePool<ICodeBlockPart>;
+
+	public get inUse(): ReadonlySet<ICodeBlockPart> {
 	public get inUse(): ReadonlySet<ICodeBlockPart> {
 		return this._pool.inUse;
 	}
@@ -1130,21 +1127,24 @@
 
 	private editorFactory(): ICodeBlockPart {
 		return this.instantiationService.createInstance(CodeBlockPart, this.options, MenuId.ChatCodeBlock);
+	private editorFactory(): ICodeBlockPart {
+		return this.instantiationService.createInstance(CodeBlockPart, this.options, MenuId.ChatCodeBlock);
 	}
 
 	get(): IDisposableReference<ICodeBlockPart> {
-		const object = this._pool.get();
-		let stale = false;
-		return {
-			object,
-			isStale: () => stale,
-			dispose: () => {
-				stale = true;
-				this._pool.release(object);
-			}
-		};
-	}
-}
+		get(): IDisposableReference < ICodeBlockPart > {
+			const object = this._pool.get();
+			let stale = false;
+			return {
+				object,
+				isStale: () => stale,
+				dispose: () => {
+					stale = true;
+					this._pool.release(object);
+				}
+			};
+		}
+	}
 
 class TreePool extends Disposable {
 	private _pool: ResourcePool<WorkbenchCompressibleAsyncDataTree<IChatResponseProgressFileTreeData, IChatResponseProgressFileTreeData, void>>;
@@ -1207,52 +1207,33 @@
 	}
 }
 
-<<<<<<< HEAD
-class UsedContextListPool extends Disposable {
-	private _pool: ResourcePool<WorkbenchList<IDocumentContext>>;
-
-	public get inUse(): ReadonlySet<WorkbenchList<IDocumentContext>> {
-=======
 class ContentReferencesListPool extends Disposable {
 	private _pool: ResourcePool<WorkbenchList<IChatContentReference>>;
+class ContentReferencesListPool extends Disposable {
+	private _pool: ResourcePool<WorkbenchList<IChatContentReference>>;
 
 	public get inUse(): ReadonlySet<WorkbenchList<IChatContentReference>> {
->>>>>>> 0e98f35f
+	public get inUse(): ReadonlySet<WorkbenchList<IChatContentReference>> {
 		return this._pool.inUse;
 	}
 
 	constructor(
 		private _onDidChangeVisibility: Event<boolean>,
 		@IInstantiationService private readonly instantiationService: IInstantiationService,
-<<<<<<< HEAD
-		@IConfigurationService private readonly configService: IConfigurationService,
-=======
->>>>>>> 0e98f35f
 		@IThemeService private readonly themeService: IThemeService,
 	) {
 		super();
 		this._pool = this._register(new ResourcePool(() => this.listFactory()));
 	}
 
-<<<<<<< HEAD
-	private listFactory(): WorkbenchList<IDocumentContext> {
-=======
 	private listFactory(): WorkbenchList<IChatContentReference> {
->>>>>>> 0e98f35f
+	private listFactory(): WorkbenchList<IChatContentReference> {
 		const resourceLabels = this.instantiationService.createInstance(ResourceLabels, { onDidChangeVisibility: this._onDidChangeVisibility });
 
 		const container = $('.chat-used-context-list');
 		createFileIconThemableTreeContainerScope(container, this.themeService);
 
-<<<<<<< HEAD
-		const list = <WorkbenchList<IDocumentContext>>this.instantiationService.createInstance(
-			WorkbenchList,
-			'ChatListRenderer',
-			container,
-			new UsedContextListDelegate(),
-			[new UsedContextListRenderer(resourceLabels, this.configService.getValue('explorer.decorations'))],
-			{});
-=======
+		const list = <WorkbenchList<IChatContentReference>>this.instantiationService.createInstance(
 		const list = <WorkbenchList<IChatContentReference>>this.instantiationService.createInstance(
 			WorkbenchList,
 			'ChatListRenderer',
@@ -1262,225 +1243,206 @@
 			{
 				alwaysConsumeMouseWheel: false,
 			});
->>>>>>> 0e98f35f
+		new ContentReferencesListDelegate(),
+			[new ContentReferencesListRenderer(resourceLabels)],
+		{
+			alwaysConsumeMouseWheel: false,
+		});
 
 		return list;
 	}
 
-<<<<<<< HEAD
-	get(): IDisposableReference<WorkbenchList<IDocumentContext>> {
-=======
 	get(): IDisposableReference<WorkbenchList<IChatContentReference>> {
->>>>>>> 0e98f35f
-		const object = this._pool.get();
-		let stale = false;
-		return {
-			object,
-			isStale: () => stale,
-			dispose: () => {
-				stale = true;
-				this._pool.release(object);
-			}
-		};
-	}
-}
-
-<<<<<<< HEAD
-class UsedContextListDelegate implements IListVirtualDelegate<IDocumentContext> {
-	getHeight(element: IDocumentContext): number {
-		return 22;
-	}
-
-	getTemplateId(element: IDocumentContext): string {
-		return UsedContextListRenderer.TEMPLATE_ID;
-	}
-}
-
-interface IUsedContextListTemplate {
-=======
+		get(): IDisposableReference < WorkbenchList < IChatContentReference >> {
+			const object = this._pool.get();
+			let stale = false;
+			return {
+				object,
+				isStale: () => stale,
+				dispose: () => {
+					stale = true;
+					this._pool.release(object);
+				}
+			};
+		}
+	}
+
 class ContentReferencesListDelegate implements IListVirtualDelegate<IChatContentReference> {
 	getHeight(element: IChatContentReference): number {
-		return 22;
-	}
-
-	getTemplateId(element: IChatContentReference): string {
-		return ContentReferencesListRenderer.TEMPLATE_ID;
-	}
-}
+		class ContentReferencesListDelegate implements IListVirtualDelegate<IChatContentReference> {
+			getHeight(element: IChatContentReference): number {
+				return 22;
+			}
+
+			getTemplateId(element: IChatContentReference): string {
+				return ContentReferencesListRenderer.TEMPLATE_ID;
+				getTemplateId(element: IChatContentReference): string {
+					return ContentReferencesListRenderer.TEMPLATE_ID;
+				}
+			}
 
 interface IChatContentReferenceListTemplate {
->>>>>>> 0e98f35f
-	label: IResourceLabel;
-	templateDisposables: IDisposable;
-}
-
-<<<<<<< HEAD
-class UsedContextListRenderer implements IListRenderer<IDocumentContext, IUsedContextListTemplate> {
-	static TEMPLATE_ID = 'usedContextListRenderer';
-	readonly templateId: string = UsedContextListRenderer.TEMPLATE_ID;
-
-	constructor(private labels: ResourceLabels, private decorations: IFilesConfiguration['explorer']['decorations']) { }
-
-	renderTemplate(container: HTMLElement): IUsedContextListTemplate {
-=======
+interface IChatContentReferenceListTemplate {
+			label: IResourceLabel;
+			templateDisposables: IDisposable;
+		}
+
+		class ContentReferencesListRenderer implements IListRenderer<IChatContentReference, IChatContentReferenceListTemplate> {
+			static TEMPLATE_ID = 'contentReferencesListRenderer';
+			readonly templateId: string = ContentReferencesListRenderer.TEMPLATE_ID;
 class ContentReferencesListRenderer implements IListRenderer<IChatContentReference, IChatContentReferenceListTemplate> {
-	static TEMPLATE_ID = 'contentReferencesListRenderer';
-	readonly templateId: string = ContentReferencesListRenderer.TEMPLATE_ID;
-
-	constructor(private labels: ResourceLabels) { }
-
-	renderTemplate(container: HTMLElement): IChatContentReferenceListTemplate {
->>>>>>> 0e98f35f
-		const templateDisposables = new DisposableStore();
-		const label = templateDisposables.add(this.labels.create(container, { supportHighlights: true }));
-		return { templateDisposables, label };
-	}
-
-<<<<<<< HEAD
-	renderElement(element: IDocumentContext, index: number, templateData: IUsedContextListTemplate, height: number | undefined): void {
-		templateData.label.element.style.display = 'flex';
-		templateData.label.setFile(element.uri, {
-			fileKind: FileKind.FILE,
-			fileDecorations: this.decorations,
-		});
-	}
-
-	disposeTemplate(templateData: IUsedContextListTemplate): void {
-=======
-	renderElement(element: IChatContentReference, index: number, templateData: IChatContentReferenceListTemplate, height: number | undefined): void {
-		templateData.label.element.style.display = 'flex';
-		templateData.label.setFile('uri' in element.reference ? element.reference.uri : element.reference, {
-			fileKind: FileKind.FILE,
+			static TEMPLATE_ID = 'contentReferencesListRenderer';
+			readonly templateId: string = ContentReferencesListRenderer.TEMPLATE_ID;
+
+			constructor(private labels: ResourceLabels) { }
+			constructor(private labels: ResourceLabels) { }
+
+			renderTemplate(container: HTMLElement): IChatContentReferenceListTemplate {
+				renderTemplate(container: HTMLElement): IChatContentReferenceListTemplate {
+					const templateDisposables = new DisposableStore();
+					const label = templateDisposables.add(this.labels.create(container, { supportHighlights: true }));
+					return { templateDisposables, label };
+				}
+
+				renderElement(element: IChatContentReference, index: number, templateData: IChatContentReferenceListTemplate, height: number | undefined): void {
+					renderElement(element: IChatContentReference, index: number, templateData: IChatContentReferenceListTemplate, height: number | undefined): void {
+						templateData.label.element.style.display = 'flex';
+						templateData.label.setFile('uri' in element.reference ? element.reference.uri : element.reference, {
+							templateData.label.setFile('uri' in element.reference ? element.reference.uri : element.reference, {
+								fileKind: FileKind.FILE,
+								// Should not have this live-updating data on a historical reference
+								fileDecorations: { badges: false, colors: false },
+								range: 'range' in element.reference ? element.reference.range : undefined
 			// Should not have this live-updating data on a historical reference
 			fileDecorations: { badges: false, colors: false },
-			range: 'range' in element.reference ? element.reference.range : undefined
-		});
-	}
+								range: 'range' in element.reference ? element.reference.range : undefined
+							});
+						}
 
 	disposeTemplate(templateData: IChatContentReferenceListTemplate): void {
->>>>>>> 0e98f35f
-		templateData.templateDisposables.dispose();
-	}
-}
+							disposeTemplate(templateData: IChatContentReferenceListTemplate): void {
+								templateData.templateDisposables.dispose();
+							}
+						}
 
 class ResourcePool<T extends IDisposable> extends Disposable {
-	private readonly pool: T[] = [];
-
-	private _inUse = new Set<T>;
-	public get inUse(): ReadonlySet<T> {
-		return this._inUse;
-	}
-
-	constructor(
-		private readonly _itemFactory: () => T,
-	) {
-		super();
-	}
-
-	get(): T {
-		if (this.pool.length > 0) {
-			const item = this.pool.pop()!;
-			this._inUse.add(item);
-			return item;
-		}
-
-		const item = this._register(this._itemFactory());
-		this._inUse.add(item);
-		return item;
-	}
-
-	release(item: T): void {
-		this._inUse.delete(item);
-		this.pool.push(item);
-	}
-}
+								private readonly pool: T[] = [];
+
+								private _inUse = new Set<T>;
+								public get inUse(): ReadonlySet<T> {
+									return this._inUse;
+								}
+
+								constructor(
+									private readonly _itemFactory: () => T,
+								) {
+									super();
+								}
+
+								get(): T {
+									if (this.pool.length > 0) {
+										const item = this.pool.pop()!;
+										this._inUse.add(item);
+										return item;
+									}
+
+									const item = this._register(this._itemFactory());
+									this._inUse.add(item);
+									return item;
+								}
+
+								release(item: T): void {
+									this._inUse.delete(item);
+									this.pool.push(item);
+								}
+							}
 
 class ChatVoteButton extends MenuEntryActionViewItem {
-	override render(container: HTMLElement): void {
-		super.render(container);
-		container.classList.toggle('checked', this.action.checked);
-	}
-}
+								override render(container: HTMLElement): void {
+									super.render(container);
+									container.classList.toggle('checked', this.action.checked);
+								}
+							}
 
 class ChatListTreeDelegate implements IListVirtualDelegate<IChatResponseProgressFileTreeData> {
-	static readonly ITEM_HEIGHT = 22;
-
-	getHeight(element: IChatResponseProgressFileTreeData): number {
-		return ChatListTreeDelegate.ITEM_HEIGHT;
-	}
-
-	getTemplateId(element: IChatResponseProgressFileTreeData): string {
-		return 'chatListTreeTemplate';
-	}
-}
+								static readonly ITEM_HEIGHT = 22;
+
+								getHeight(element: IChatResponseProgressFileTreeData): number {
+									return ChatListTreeDelegate.ITEM_HEIGHT;
+								}
+
+								getTemplateId(element: IChatResponseProgressFileTreeData): string {
+									return 'chatListTreeTemplate';
+								}
+							}
 
 class ChatListTreeCompressionDelegate implements ITreeCompressionDelegate<IChatResponseProgressFileTreeData> {
-	isIncompressible(element: IChatResponseProgressFileTreeData): boolean {
-		return !element.children;
-	}
-}
+								isIncompressible(element: IChatResponseProgressFileTreeData): boolean {
+									return !element.children;
+								}
+							}
 
 interface IChatListTreeRendererTemplate {
-	templateDisposables: DisposableStore;
-	label: IResourceLabel;
-}
+							templateDisposables: DisposableStore;
+							label: IResourceLabel;
+						}
 
 class ChatListTreeRenderer implements ICompressibleTreeRenderer<IChatResponseProgressFileTreeData, void, IChatListTreeRendererTemplate> {
-	templateId: string = 'chatListTreeTemplate';
-
-	constructor(private labels: ResourceLabels, private decorations: IFilesConfiguration['explorer']['decorations']) { }
-
-	renderCompressedElements(element: ITreeNode<ICompressedTreeNode<IChatResponseProgressFileTreeData>, void>, index: number, templateData: IChatListTreeRendererTemplate, height: number | undefined): void {
-		templateData.label.element.style.display = 'flex';
-		const label = element.element.elements.map((e) => e.label);
-		templateData.label.setResource({ resource: element.element.elements[0].uri, name: label }, {
-			title: element.element.elements[0].label,
-			fileKind: element.children ? FileKind.FOLDER : FileKind.FILE,
-			extraClasses: ['explorer-item'],
-			fileDecorations: this.decorations
-		});
-	}
-	renderTemplate(container: HTMLElement): IChatListTreeRendererTemplate {
-		const templateDisposables = new DisposableStore();
-		const label = templateDisposables.add(this.labels.create(container, { supportHighlights: true }));
-		return { templateDisposables, label };
-	}
-	renderElement(element: ITreeNode<IChatResponseProgressFileTreeData, void>, index: number, templateData: IChatListTreeRendererTemplate, height: number | undefined): void {
-		templateData.label.element.style.display = 'flex';
-		const hasExtension = /\.[^/.]+$/.test(element.element.label);
-		if (!element.children.length && hasExtension) {
-			templateData.label.setFile(element.element.uri, {
-				fileKind: FileKind.FILE,
-				hidePath: true,
-				fileDecorations: this.decorations,
-			});
-		} else {
-			templateData.label.setResource({ resource: element.element.uri, name: element.element.label }, {
-				title: element.element.label,
-				fileKind: FileKind.FOLDER,
-				fileDecorations: this.decorations
-			});
-		}
-	}
-	disposeTemplate(templateData: IChatListTreeRendererTemplate): void {
-		templateData.templateDisposables.dispose();
-	}
-}
+								templateId: string = 'chatListTreeTemplate';
+
+								constructor(private labels: ResourceLabels, private decorations: IFilesConfiguration['explorer']['decorations']) { }
+
+								renderCompressedElements(element: ITreeNode<ICompressedTreeNode<IChatResponseProgressFileTreeData>, void>, index: number, templateData: IChatListTreeRendererTemplate, height: number | undefined): void {
+									templateData.label.element.style.display = 'flex';
+									const label = element.element.elements.map((e) => e.label);
+									templateData.label.setResource({ resource: element.element.elements[0].uri, name: label }, {
+										title: element.element.elements[0].label,
+										fileKind: element.children ? FileKind.FOLDER : FileKind.FILE,
+										extraClasses: ['explorer-item'],
+										fileDecorations: this.decorations
+									});
+								}
+								renderTemplate(container: HTMLElement): IChatListTreeRendererTemplate {
+									const templateDisposables = new DisposableStore();
+									const label = templateDisposables.add(this.labels.create(container, { supportHighlights: true }));
+									return { templateDisposables, label };
+								}
+								renderElement(element: ITreeNode<IChatResponseProgressFileTreeData, void>, index: number, templateData: IChatListTreeRendererTemplate, height: number | undefined): void {
+									templateData.label.element.style.display = 'flex';
+									const hasExtension = /\.[^/.]+$/.test(element.element.label);
+									if (!element.children.length && hasExtension) {
+										templateData.label.setFile(element.element.uri, {
+											fileKind: FileKind.FILE,
+											hidePath: true,
+											fileDecorations: this.decorations,
+										});
+									} else {
+										templateData.label.setResource({ resource: element.element.uri, name: element.element.label }, {
+											title: element.element.label,
+											fileKind: FileKind.FOLDER,
+											fileDecorations: this.decorations
+										});
+									}
+								}
+								disposeTemplate(templateData: IChatListTreeRendererTemplate): void {
+									templateData.templateDisposables.dispose();
+								}
+							}
 
 class ChatListTreeDataSource implements IAsyncDataSource<IChatResponseProgressFileTreeData, IChatResponseProgressFileTreeData> {
-	hasChildren(element: IChatResponseProgressFileTreeData): boolean {
-		return !!element.children;
-	}
-
-	async getChildren(element: IChatResponseProgressFileTreeData): Promise<Iterable<IChatResponseProgressFileTreeData>> {
-		return element.children ?? [];
-	}
-}
+								hasChildren(element: IChatResponseProgressFileTreeData): boolean {
+									return !!element.children;
+								}
+
+								async getChildren(element: IChatResponseProgressFileTreeData): Promise<Iterable<IChatResponseProgressFileTreeData>> {
+									return element.children ?? [];
+								}
+							}
 
 function isInteractiveProgressTreeData(item: IChatResponseProgressFileTreeData | IChatResponseMarkdownRenderData | IMarkdownString): item is IChatResponseProgressFileTreeData {
-	return 'label' in item;
-}
+								return 'label' in item;
+							}
 
 function isPlaceholderMarkdown(item: IPlaceholderMarkdownString | IMarkdownString | IChatResponseProgressFileTreeData): item is IPlaceholderMarkdownString {
-	return 'isPlaceholder' in item;
-}+								return 'isPlaceholder' in item;
+							}