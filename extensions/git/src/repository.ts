--- conflicted
+++ resolved
@@ -1737,13 +1737,8 @@
 			...!staged ? this.workingTreeGroup.resourceStates.map(r => r.resourceUri.fsPath) : [],
 			...includeUntracked ? this.untrackedGroup.resourceStates.map(r => r.resourceUri.fsPath) : []];
 
-<<<<<<< HEAD
 		return await this.run(Operation.Stash, async () => {
-			await this.repository.createStash(message, includeUntracked);
-=======
-		return await this.run(OperationKind.Stash, async () => {
 			await this.repository.createStash(message, includeUntracked, staged);
->>>>>>> 2c8b54bb
 			this.closeDiffEditors(indexResources, workingGroupResources);
 		});
 	}
