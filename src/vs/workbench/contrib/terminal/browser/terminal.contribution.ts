--- conflicted
+++ resolved
@@ -120,17 +120,10 @@
 	});
 }
 
-<<<<<<< HEAD
-// send ctrl+c to the iPad when the terminal is focused and ctrl+c is pressed to kill the process (fixes #114009)
+// send ctrl+c to the iPad when the terminal is focused and ctrl+c is pressed to kill the process (work around for #114009)
 if (isIPad) {
 	registerSendSequenceKeybinding(String.fromCharCode('C'.charCodeAt(0) - CTRL_LETTER_OFFSET), { // ctrl+c
 		when: ContextKeyExpr.and(KEYBINDING_CONTEXT_TERMINAL_FOCUS),
-=======
-// send ctrl+c to the iPad when the terminal is focused and ctrl+c is pressed to kill the process
-if (isIPad) {
-	registerSendSequenceKeybinding(String.fromCharCode('C'.charCodeAt(0) - CTRL_LETTER_OFFSET), { // ctrl+c
-		when: ContextKeyExpr.and(KEYBINDING_CONTEXT_TERMINAL_FOCUS, KEYBINDING_CONTEXT_IPAD),
->>>>>>> c2e3a4cd
 		primary: KeyMod.CtrlCmd | KeyCode.KEY_C
 	});
 }
