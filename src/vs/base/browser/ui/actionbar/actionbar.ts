/*---------------------------------------------------------------------------------------------
 *  Copyright (c) Microsoft Corporation. All rights reserved.
 *  Licensed under the MIT License. See License.txt in the project root for license information.
 *--------------------------------------------------------------------------------------------*/

'use strict';

import 'vs/css!./actionbar';
import * as platform from 'vs/base/common/platform';
import * as nls from 'vs/nls';
import * as lifecycle from 'vs/base/common/lifecycle';
import { TPromise } from 'vs/base/common/winjs.base';
import { Builder, $ } from 'vs/base/browser/builder';
import { SelectBox, ISelectBoxOptions } from 'vs/base/browser/ui/selectBox/selectBox';
import { IAction, IActionRunner, Action, IActionChangeEvent, ActionRunner, IRunEvent } from 'vs/base/common/actions';
import * as DOM from 'vs/base/browser/dom';
import * as types from 'vs/base/common/types';
import { EventType, Gesture } from 'vs/base/browser/touch';
import { StandardKeyboardEvent } from 'vs/base/browser/keyboardEvent';
import { KeyCode, KeyMod } from 'vs/base/common/keyCodes';
import { IContextViewProvider } from 'vs/base/browser/ui/contextview/contextview';
import { Event, Emitter } from 'vs/base/common/event';

export interface IActionItem {
	actionRunner: IActionRunner;
	setActionContext(context: any): void;
	render(element: HTMLElement): void;
	isEnabled(): boolean;
	focus(fromRight?: boolean): void;
	blur(): void;
	dispose(): void;
}

export interface IBaseActionItemOptions {
	draggable?: boolean;
	isMenu?: boolean;
}

export class BaseActionItem implements IActionItem {

	public builder: Builder;
	public _callOnDispose: lifecycle.IDisposable[];
	public _context: any;
	public _action: IAction;

	private _actionRunner: IActionRunner;

	constructor(context: any, action: IAction, protected options?: IBaseActionItemOptions) {
		this._callOnDispose = [];
		this._context = context || this;
		this._action = action;

		if (action instanceof Action) {
			this._callOnDispose.push(action.onDidChange(event => {
				if (!this.builder) {
					// we have not been rendered yet, so there
					// is no point in updating the UI
					return;
				}
				this._handleActionChangeEvent(event);
			}));
		}
	}

	protected _handleActionChangeEvent(event: IActionChangeEvent): void {
		if (event.enabled !== void 0) {
			this._updateEnabled();
		}
		if (event.checked !== void 0) {
			this._updateChecked();
		}
		if (event.class !== void 0) {
			this._updateClass();
		}
		if (event.label !== void 0) {
			this._updateLabel();
			this._updateTooltip();
		}
		if (event.tooltip !== void 0) {
			this._updateTooltip();
		}
	}

	public get callOnDispose() {
		return this._callOnDispose;
	}

	public set actionRunner(actionRunner: IActionRunner) {
		this._actionRunner = actionRunner;
	}

	public get actionRunner(): IActionRunner {
		return this._actionRunner;
	}

	public getAction(): IAction {
		return this._action;
	}

	public isEnabled(): boolean {
		return this._action.enabled;
	}

	public setActionContext(newContext: any): void {
		this._context = newContext;
	}

	public render(container: HTMLElement): void {
		this.builder = $(container);
		Gesture.addTarget(container);

		const enableDragging = this.options && this.options.draggable;
		if (enableDragging) {
			container.draggable = true;
		}

		this.builder.on(EventType.Tap, e => this.onClick(e));

		this.builder.on(DOM.EventType.MOUSE_DOWN, (e) => {
			if (!enableDragging) {
				DOM.EventHelper.stop(e, true); // do not run when dragging is on because that would disable it
			}

			const mouseEvent = e as MouseEvent;
			if (this._action.enabled && mouseEvent.button === 0) {
				this.builder.addClass('active');
			}
		});

		this.builder.on(DOM.EventType.CLICK, (e) => {
			DOM.EventHelper.stop(e, true);
			// See https://developer.mozilla.org/en-US/Add-ons/WebExtensions/Interact_with_the_clipboard
			// > Writing to the clipboard
			// > You can use the "cut" and "copy" commands without any special
			// permission if you are using them in a short-lived event handler
			// for a user action (for example, a click handler).

			// => to get the Copy and Paste context menu actions working on Firefox,
			// there should be no timeout here
			if (this.options && this.options.isMenu) {
				this.onClick(e);
			} else {
				platform.setImmediate(() => this.onClick(e));
			}
		});

		this.builder.on([DOM.EventType.MOUSE_UP, DOM.EventType.MOUSE_OUT], (e) => {
			DOM.EventHelper.stop(e);
			this.builder.removeClass('active');
		});
	}

	public onClick(event: DOM.EventLike): void {
		DOM.EventHelper.stop(event, true);

		let context: any;
		if (types.isUndefinedOrNull(this._context) || !types.isObject(this._context)) {
			context = event;
		} else {
			context = this._context;
			context.event = event;
		}

		this._actionRunner.run(this._action, context);
	}

	public focus(): void {
		if (this.builder) {
			this.builder.domFocus();
			this.builder.addClass('focused');
		}
	}

	public blur(): void {
		if (this.builder) {
			this.builder.domBlur();
			this.builder.removeClass('focused');
		}
	}

	protected _updateEnabled(): void {
		// implement in subclass
	}

	protected _updateLabel(): void {
		// implement in subclass
	}

	protected _updateTooltip(): void {
		// implement in subclass
	}

	protected _updateClass(): void {
		// implement in subclass
	}

	protected _updateChecked(): void {
		// implement in subclass
	}

	public dispose(): void {
		if (this.builder) {
			this.builder.destroy();
			this.builder = null;
		}

		this._callOnDispose = lifecycle.dispose(this._callOnDispose);
	}
}

export class Separator extends Action {

	public static readonly ID = 'vs.actions.separator';

	constructor(label?: string, order?: number) {
		super(Separator.ID, label, label ? 'separator text' : 'separator');
		this.checked = false;
		this.radio = false;
		this.enabled = false;
		this.order = order;
	}
}

export interface IActionItemOptions extends IBaseActionItemOptions {
	icon?: boolean;
	label?: boolean;
	keybinding?: string;
}

export class ActionItem extends BaseActionItem {

	protected $e: Builder;
	protected options: IActionItemOptions;
	private cssClass: string;

	constructor(context: any, action: IAction, options: IActionItemOptions = {}) {
		super(context, action, options);

		this.options = options;
		this.options.icon = options.icon !== undefined ? options.icon : false;
		this.options.label = options.label !== undefined ? options.label : true;
		this.cssClass = '';
	}

	public render(container: HTMLElement): void {
		super.render(container);

		this.$e = $('a.action-label').appendTo(this.builder);
		if (this._action.id === Separator.ID) {
			// A separator is a presentation item
			this.$e.attr({ role: 'presentation' });
		} else {
			if (this.options.isMenu) {
				this.$e.attr({ role: 'menuitem' });
			} else {
				this.$e.attr({ role: 'button' });
			}
		}

		if (this.options.label && this.options.keybinding) {
			$('span.keybinding').text(this.options.keybinding).appendTo(this.builder);
		}

		this._updateClass();
		this._updateLabel();
		this._updateTooltip();
		this._updateEnabled();
		this._updateChecked();
	}

	public focus(): void {
		super.focus();
		this.$e.domFocus();
	}

	public _updateLabel(): void {
		if (this.options.label) {
			this.$e.text(this.getAction().label);
		}
	}

	public _updateTooltip(): void {
		let title: string = null;

		if (this.getAction().tooltip) {
			title = this.getAction().tooltip;

		} else if (!this.options.label && this.getAction().label && this.options.icon) {
			title = this.getAction().label;

			if (this.options.keybinding) {
				title = nls.localize({ key: 'titleLabel', comment: ['action title', 'action keybinding'] }, "{0} ({1})", title, this.options.keybinding);
			}
		}

		if (title) {
			this.$e.attr({ title: title });
		}
	}

	public _updateClass(): void {
		if (this.cssClass) {
			this.$e.removeClass(this.cssClass);
		}
		if (this.options.icon) {
			this.cssClass = this.getAction().class;
			this.$e.addClass('icon');
			if (this.cssClass) {
				this.$e.addClass(this.cssClass);
			}
			this._updateEnabled();
		} else {
			this.$e.removeClass('icon');
		}
	}

	public _updateEnabled(): void {
		if (this.getAction().enabled) {
			this.builder.removeClass('disabled');
			this.$e.removeClass('disabled');
			this.$e.attr({ tabindex: 0 });
		} else {
			this.builder.addClass('disabled');
			this.$e.addClass('disabled');
			DOM.removeTabIndexAndUpdateFocus(this.$e.getHTMLElement());
		}
	}

	public _updateChecked(): void {
		if (this.getAction().checked) {
			this.$e.addClass('checked');
		} else {
			this.$e.removeClass('checked');
		}
	}
}

export enum ActionsOrientation {
	HORIZONTAL,
	HORIZONTAL_REVERSE,
	VERTICAL,
	VERTICAL_REVERSE,
}

export interface IActionItemProvider {
	(action: IAction): IActionItem;
}

export interface IActionBarOptions {
	orientation?: ActionsOrientation;
	context?: any;
	actionItemProvider?: IActionItemProvider;
	actionRunner?: IActionRunner;
	ariaLabel?: string;
	animated?: boolean;
	isMenu?: boolean;
}

let defaultOptions: IActionBarOptions = {
	orientation: ActionsOrientation.HORIZONTAL,
	context: null
};

export interface IActionOptions extends IActionItemOptions {
	index?: number;
}

export class ActionBar implements IActionRunner {

	public options: IActionBarOptions;

	private _actionRunner: IActionRunner;
	private _context: any;

	// Items
	public items: IActionItem[];
	private focusedItem: number;
	private focusTracker: DOM.IFocusTracker;

	// Elements
	public domNode: HTMLElement;
	private actionsList: HTMLElement;

	private toDispose: lifecycle.IDisposable[];

	private _onDidBlur = new Emitter<void>();
	private _onDidCancel = new Emitter<void>();
	private _onDidRun = new Emitter<IRunEvent>();
	private _onDidBeforeRun = new Emitter<IRunEvent>();

	constructor(container: HTMLElement, options: IActionBarOptions = defaultOptions) {
		this.options = options;
		this._context = options.context;
		this.toDispose = [];
		this._actionRunner = this.options.actionRunner;

		if (!this._actionRunner) {
			this._actionRunner = new ActionRunner();
			this.toDispose.push(this._actionRunner);
		}

		this.toDispose.push(this._actionRunner.onDidRun(e => this._onDidRun.fire(e)));
		this.toDispose.push(this._actionRunner.onDidBeforeRun(e => this._onDidBeforeRun.fire(e)));

		this.items = [];
		this.focusedItem = undefined;

		this.domNode = document.createElement('div');
		this.domNode.className = 'monaco-action-bar';

		if (options.animated !== false) {
			DOM.addClass(this.domNode, 'animated');
		}

		let previousKey: KeyCode;
		let nextKey: KeyCode;

		switch (this.options.orientation) {
			case ActionsOrientation.HORIZONTAL:
				previousKey = KeyCode.LeftArrow;
				nextKey = KeyCode.RightArrow;
				break;
			case ActionsOrientation.HORIZONTAL_REVERSE:
				previousKey = KeyCode.RightArrow;
				nextKey = KeyCode.LeftArrow;
				this.domNode.className += ' reverse';
				break;
			case ActionsOrientation.VERTICAL:
				previousKey = KeyCode.UpArrow;
				nextKey = KeyCode.DownArrow;
				this.domNode.className += ' vertical';
				break;
			case ActionsOrientation.VERTICAL_REVERSE:
				previousKey = KeyCode.DownArrow;
				nextKey = KeyCode.UpArrow;
				this.domNode.className += ' vertical reverse';
				break;
		}

		$(this.domNode).on(DOM.EventType.KEY_DOWN, (e) => {
			let event = new StandardKeyboardEvent(e as KeyboardEvent);
			let eventHandled = true;

			if (event.equals(previousKey)) {
				this.focusPrevious();
			} else if (event.equals(nextKey)) {
				this.focusNext();
			} else if (event.equals(KeyCode.Escape)) {
				this.cancel();
			} else if (event.equals(KeyCode.Enter) || event.equals(KeyCode.Space)) {
				// Nothing, just staying out of the else branch
			} else {
				eventHandled = false;
			}

			if (eventHandled) {
				event.preventDefault();
				event.stopPropagation();
			}
		});

		$(this.domNode).on(DOM.EventType.KEY_UP, (e) => {
			let event = new StandardKeyboardEvent(e as KeyboardEvent);

			// Run action on Enter/Space
			if (event.equals(KeyCode.Enter) || event.equals(KeyCode.Space)) {
				this.doTrigger(event);
				event.preventDefault();
				event.stopPropagation();
			}

			// Recompute focused item
			else if (event.equals(KeyCode.Tab) || event.equals(KeyMod.Shift | KeyCode.Tab)) {
				this.updateFocusedItem();
			}
		});

		this.focusTracker = DOM.trackFocus(this.domNode);
		this.toDispose.push(this.focusTracker.onDidBlur(() => {
			if (document.activeElement === this.domNode || !DOM.isAncestor(document.activeElement, this.domNode)) {
				this._onDidBlur.fire();
				this.focusedItem = undefined;
			}
		}));

		this.toDispose.push(this.focusTracker.onDidFocus(() => this.updateFocusedItem()));

		this.actionsList = document.createElement('ul');
		this.actionsList.className = 'actions-container';
		if (this.options.isMenu) {
			this.actionsList.setAttribute('role', 'menu');
		} else {
			this.actionsList.setAttribute('role', 'toolbar');
		}
		if (this.options.ariaLabel) {
			this.actionsList.setAttribute('aria-label', this.options.ariaLabel);
		}

		if (this.options.isMenu) {
<<<<<<< HEAD
			$(this.domNode).on(DOM.EventType.MOUSE_OUT, (e) => {
				let relatedTarget = (e as MouseEvent).relatedTarget as HTMLElement;
				if (!DOM.isAncestor(relatedTarget, this.domNode)) {
					this.focusedItem = undefined;
					this.updateFocus();
					e.stopPropagation();
				}
			});
=======
			this.domNode.tabIndex = 0;
>>>>>>> 577ac23d

			$(this.actionsList).on(DOM.EventType.MOUSE_OVER, (e) => {
				let target = e.target as HTMLElement;
				if (!target || !DOM.isAncestor(target, this.actionsList) || target === this.actionsList) {
					return;
				}

				while (target.parentElement !== this.actionsList) {
					target = target.parentElement;
				}

				if (DOM.hasClass(target, 'action-item')) {
					const lastFocusedItem = this.focusedItem;
					this.setFocusedItem(target);

					if (lastFocusedItem !== this.focusedItem) {
						this.updateFocus();
					}
				}
			});
		}

		this.domNode.appendChild(this.actionsList);

		container.appendChild(this.domNode);
	}

	public get onDidBlur(): Event<void> {
		return this._onDidBlur.event;
	}

	public get onDidCancel(): Event<void> {
		return this._onDidCancel.event;
	}

	public get onDidRun(): Event<IRunEvent> {
		return this._onDidRun.event;
	}

	public get onDidBeforeRun(): Event<IRunEvent> {
		return this._onDidBeforeRun.event;
	}

	public setAriaLabel(label: string): void {
		if (label) {
			this.actionsList.setAttribute('aria-label', label);
		} else {
			this.actionsList.removeAttribute('aria-label');
		}
	}

	private setFocusedItem(element: HTMLElement): void {
		for (let i = 0; i < this.actionsList.children.length; i++) {
			let elem = this.actionsList.children[i];
			if (element === elem) {
				this.focusedItem = i;
				break;
			}
		}
	}

	private updateFocusedItem(): void {
		for (let i = 0; i < this.actionsList.children.length; i++) {
			let elem = this.actionsList.children[i];
			if (DOM.isAncestor(document.activeElement, elem)) {
				this.focusedItem = i;
				break;
			}
		}
	}

	public get context(): any {
		return this._context;
	}

	public set context(context: any) {
		this._context = context;
		this.items.forEach(i => i.setActionContext(context));
	}

	public get actionRunner(): IActionRunner {
		return this._actionRunner;
	}

	public set actionRunner(actionRunner: IActionRunner) {
		if (actionRunner) {
			this._actionRunner = actionRunner;
			this.items.forEach(item => item.actionRunner = actionRunner);
		}
	}

	public getContainer(): HTMLElement {
		return this.domNode;
	}

	public push(arg: IAction | IAction[], options: IActionOptions = {}): void {

		const actions: IAction[] = !Array.isArray(arg) ? [arg] : arg;

		let index = types.isNumber(options.index) ? options.index : null;

		actions.forEach((action: IAction) => {
			const actionItemElement = document.createElement('li');
			actionItemElement.className = 'action-item';
			actionItemElement.setAttribute('role', 'presentation');

			// Prevent native context menu on actions
			$(actionItemElement).on(DOM.EventType.CONTEXT_MENU, (e: DOM.EventLike) => {
				e.preventDefault();
				e.stopPropagation();
			});

			let item: IActionItem = null;

			if (this.options.actionItemProvider) {
				item = this.options.actionItemProvider(action);
			}

			if (!item) {
				item = new ActionItem(this.context, action, options);
			}

			item.actionRunner = this._actionRunner;
			item.setActionContext(this.context);
			item.render(actionItemElement);

			if (index === null || index < 0 || index >= this.actionsList.children.length) {
				this.actionsList.appendChild(actionItemElement);
				this.items.push(item);
			} else {
				this.actionsList.insertBefore(actionItemElement, this.actionsList.children[index]);
				this.items.splice(index, 0, item);
				index++;
			}

		});
	}

	public getWidth(index: number): number {
		if (index >= 0 && index < this.actionsList.children.length) {
			return this.actionsList.children.item(index).clientWidth;
		}

		return 0;
	}

	public getHeight(index: number): number {
		if (index >= 0 && index < this.actionsList.children.length) {
			return this.actionsList.children.item(index).clientHeight;
		}

		return 0;
	}

	public pull(index: number): void {
		if (index >= 0 && index < this.items.length) {
			this.items.splice(index, 1);
			this.actionsList.removeChild(this.actionsList.childNodes[index]);
		}
	}

	public clear(): void {
		this.items = lifecycle.dispose(this.items);
		$(this.actionsList).empty();
	}

	public length(): number {
		return this.items.length;
	}

	public isEmpty(): boolean {
		return this.items.length === 0;
	}

	public focus(selectFirst?: boolean): void {
		if (selectFirst && typeof this.focusedItem === 'undefined') {
			// Focus the first enabled item
			this.focusedItem = this.items.length - 1;
			this.focusNext();
		} else {
			this.updateFocus();
		}
	}

	private focusNext(): void {
		if (typeof this.focusedItem === 'undefined') {
			this.focusedItem = this.items.length - 1;
		}

		let startIndex = this.focusedItem;
		let item: IActionItem;

		do {
			this.focusedItem = (this.focusedItem + 1) % this.items.length;
			item = this.items[this.focusedItem];
		} while (this.focusedItem !== startIndex && !item.isEnabled());

		if (this.focusedItem === startIndex && !item.isEnabled()) {
			this.focusedItem = undefined;
		}

		this.updateFocus();
	}

	private focusPrevious(): void {
		if (typeof this.focusedItem === 'undefined') {
			this.focusedItem = 0;
		}

		let startIndex = this.focusedItem;
		let item: IActionItem;

		do {
			this.focusedItem = this.focusedItem - 1;

			if (this.focusedItem < 0) {
				this.focusedItem = this.items.length - 1;
			}

			item = this.items[this.focusedItem];
		} while (this.focusedItem !== startIndex && !item.isEnabled());

		if (this.focusedItem === startIndex && !item.isEnabled()) {
			this.focusedItem = undefined;
		}

		this.updateFocus(true);
	}

	private updateFocus(fromRight?: boolean): void {
		if (typeof this.focusedItem === 'undefined') {
			this.domNode.focus();
		}

		for (let i = 0; i < this.items.length; i++) {
			let item = this.items[i];

			let actionItem = <any>item;

			if (i === this.focusedItem) {
				if (types.isFunction(actionItem.isEnabled)) {
					if (actionItem.isEnabled() && types.isFunction(actionItem.focus)) {
						actionItem.focus(fromRight);
					} else {
						this.domNode.focus();
					}
				}
			} else {
				if (types.isFunction(actionItem.blur)) {
					actionItem.blur();
				}
			}
		}
	}

	private doTrigger(event: StandardKeyboardEvent): void {
		if (typeof this.focusedItem === 'undefined') {
			return; //nothing to focus
		}

		// trigger action
		let actionItem = this.items[this.focusedItem];
		if (actionItem instanceof BaseActionItem) {
			const context = (actionItem._context === null || actionItem._context === undefined) ? event : actionItem._context;
			this.run(actionItem._action, context).done();
		}
	}

	private cancel(): void {
		if (document.activeElement instanceof HTMLElement) {
			(<HTMLElement>document.activeElement).blur(); // remove focus from focused action
		}

		this._onDidCancel.fire();
	}

	public run(action: IAction, context?: any): TPromise<void> {
		return this._actionRunner.run(action, context);
	}

	public dispose(): void {
		if (this.items !== null) {
			lifecycle.dispose(this.items);
		}
		this.items = null;

		if (this.focusTracker) {
			this.focusTracker.dispose();
			this.focusTracker = null;
		}

		this.toDispose = lifecycle.dispose(this.toDispose);

		$(this.getContainer()).destroy();
	}
}

export class SelectActionItem extends BaseActionItem {
	protected selectBox: SelectBox;
	protected toDispose: lifecycle.IDisposable[];

	constructor(ctx: any, action: IAction, options: string[], selected: number, contextViewProvider: IContextViewProvider, selectBoxOptions?: ISelectBoxOptions
	) {
		super(ctx, action);
		this.selectBox = new SelectBox(options, selected, contextViewProvider, null, selectBoxOptions);

		this.toDispose = [];
		this.toDispose.push(this.selectBox);
		this.registerListeners();
	}

	public setOptions(options: string[], selected?: number, disabled?: number): void {
		this.selectBox.setOptions(options, selected, disabled);
	}

	public select(index: number): void {
		this.selectBox.select(index);
	}

	private registerListeners(): void {
		this.toDispose.push(this.selectBox.onDidSelect(e => {
			this.actionRunner.run(this._action, this.getActionContext(e.selected)).done();
		}));
	}

	protected getActionContext(option: string) {
		return option;
	}

	public focus(): void {
		if (this.selectBox) {
			this.selectBox.focus();
		}
	}

	public blur(): void {
		if (this.selectBox) {
			this.selectBox.blur();
		}
	}

	public render(container: HTMLElement): void {
		this.selectBox.render(container);
	}

	public dispose(): void {
		this.toDispose = lifecycle.dispose(this.toDispose);

		super.dispose();
	}
}<|MERGE_RESOLUTION|>--- conflicted
+++ resolved
@@ -497,7 +497,8 @@
 		}
 
 		if (this.options.isMenu) {
-<<<<<<< HEAD
+			this.domNode.tabIndex = 0;
+
 			$(this.domNode).on(DOM.EventType.MOUSE_OUT, (e) => {
 				let relatedTarget = (e as MouseEvent).relatedTarget as HTMLElement;
 				if (!DOM.isAncestor(relatedTarget, this.domNode)) {
@@ -506,9 +507,6 @@
 					e.stopPropagation();
 				}
 			});
-=======
-			this.domNode.tabIndex = 0;
->>>>>>> 577ac23d
 
 			$(this.actionsList).on(DOM.EventType.MOUSE_OVER, (e) => {
 				let target = e.target as HTMLElement;
