--- conflicted
+++ resolved
@@ -180,19 +180,11 @@
 				});
 				suite('returns undefined when', () => {
 					test('output does not match', () => {
-<<<<<<< HEAD
-						strictEqual(getQuickFixes(createCommand(portCommand, `invalid output`, FreePortOutputRegex), expectedMap), undefined);
+						strictEqual(getQuickFixes(createCommand(portCommand, `invalid output`, FreePortOutputRegex), expectedMap, openerService), undefined);
 					});
 				});
 				test('returns actions', () => {
-					assertMatchOptions(getQuickFixes(createCommand(portCommand, output, FreePortOutputRegex), expectedMap), actionOptions);
-=======
-						strictEqual(getQuickFixes(createCommand(portCommand, `invalid output`, FreePortOutputRegex), expected, openerService), undefined);
-					});
-				});
-				test('returns actions', () => {
-					assertMatchOptions(getQuickFixes(createCommand(portCommand, output, FreePortOutputRegex), expected, openerService), actionOptions);
->>>>>>> aef171d2
+					assertMatchOptions(getQuickFixes(createCommand(portCommand, output, FreePortOutputRegex), expectedMap, openerService), actionOptions);
 				});
 			});
 		}
