# ---------------------------------------------------------------------------------------------
#   Copyright (c) Microsoft Corporation. All rights reserved.
#   Licensed under the MIT License. See License.txt in the project root for license information.
# ---------------------------------------------------------------------------------------------
builtin autoload -Uz add-zsh-hook

# Prevent the script recursing when setting up
if [ -n "$VSCODE_SHELL_INTEGRATION" ]; then
	ZDOTDIR=$USER_ZDOTDIR
	builtin return
fi

# This variable allows the shell to both detect that VS Code's shell integration is enabled as well
# as disable it by unsetting the variable.
VSCODE_SHELL_INTEGRATION=1

<<<<<<< HEAD
# Set HISTFILE to the default location before the user's .zshrc is sourced
# to prevent the value of HISTFILE from defaulting to VSCODE_ZDOTDIR/.zsh_history
if [[  "$VSCODE_INJECTION" == "1"  && -f $USER_ZDOTDIR/.zsh_history && -f $HISTFILE ]]; then
=======
# By default, zsh will set the $HISTFILE to the $ZDOTDIR location automatically. In the case of the
# shell integration being injected, this means that the terminal will use a different history file
# to other terminals. To fix this issue, set $HISTFILE back to the default location before ~/.zshrc
# is called as that may depend upon the value.
if [[  "$VSCODE_INJECTION" == "1" ]]; then
>>>>>>> 3b4603e6
	HISTFILE=$USER_ZDOTDIR/.zsh_history
fi

# Only fix up ZDOTDIR if shell integration was injected (not manually installed) and has not been called yet
if [[ "$VSCODE_INJECTION" == "1" ]]; then
	if [[ $options[norcs] = off  && -f $USER_ZDOTDIR/.zshrc ]]; then
		VSCODE_ZDOTDIR=$ZDOTDIR
		ZDOTDIR=$USER_ZDOTDIR
		# A user's custom HISTFILE location might be set when their .zshrc file is sourced below
		. $USER_ZDOTDIR/.zshrc
	fi
fi

# Shell integration was disabled by the shell, exit without warning assuming either the shell has
# explicitly disabled shell integration as it's incompatible or it implements the protocol.
if [ -z "$VSCODE_SHELL_INTEGRATION" ]; then
	builtin return
fi

# The property (P) and command (E) codes embed values which require escaping.
# Backslashes are doubled. Non-alphanumeric characters are converted to escaped hex.
__vsc_escape_value() {
	builtin emulate -L zsh

	# Process text byte by byte, not by codepoint.
	builtin local LC_ALL=C str="$1" i byte token out=''

	for (( i = 0; i < ${#str}; ++i )); do
		byte="${str:$i:1}"

		# Backslashes must be doubled.
		if [ "$byte" = "\\" ]; then
			token="\\\\"
		# Conservatively pass alphanumerics through.
		elif [[ "$byte" == [0-9A-Za-z] ]]; then
			token="$byte"
		# Hex-encode anything else.
		# (Importantly including: semicolon, newline, and control chars).
		else
			token="\\x${(l:2::0:)$(( [##16] #byte ))}"
			#            | |  |       |/|/ |_____|
			#            | |  |       | |     |
			# left-pad --+ |  |       | |     +- the byte value of the character
			# two digits --+  |       | +------- in hexadecimal
			# with '0' -------+       +--------- with no prefix
		fi

		out+="$token"
	done

	builtin print -r "$out"
}

__vsc_in_command_execution="1"
__vsc_current_command=""

__vsc_prompt_start() {
	builtin printf '\e]633;A\a'
}

__vsc_prompt_end() {
	builtin printf '\e]633;B\a'
}

__vsc_update_cwd() {
	builtin printf '\e]633;P;Cwd=%s\a' "$(__vsc_escape_value "${PWD}")"
}

__vsc_command_output_start() {
	builtin printf '\e]633;C\a'
	builtin printf '\e]633;E;%s\a' "$(__vsc_escape_value "${__vsc_current_command}")"
}

__vsc_continuation_start() {
	builtin printf '\e]633;F\a'
}

__vsc_continuation_end() {
	builtin printf '\e]633;G\a'
}

__vsc_right_prompt_start() {
	builtin printf '\e]633;H\a'
}

__vsc_right_prompt_end() {
	builtin printf '\e]633;I\a'
}

__vsc_command_complete() {
	if [[ "$__vsc_current_command" == "" ]]; then
		builtin printf '\e]633;D\a'
	else
		builtin printf '\e]633;D;%s\a' "$__vsc_status"
	fi
	__vsc_update_cwd
}

if [[ -o NOUNSET ]]; then
	if [ -z "${RPROMPT-}" ]; then
		RPROMPT=""
	fi
fi
__vsc_update_prompt() {
	__vsc_prior_prompt="$PS1"
	__vsc_prior_prompt2="$PS2"
	__vsc_in_command_execution=""
	PS1="%{$(__vsc_prompt_start)%}$PS1%{$(__vsc_prompt_end)%}"
	PS2="%{$(__vsc_continuation_start)%}$PS2%{$(__vsc_continuation_end)%}"
	if [ -n "$RPROMPT" ]; then
		__vsc_prior_rprompt="$RPROMPT"
		RPROMPT="%{$(__vsc_right_prompt_start)%}$RPROMPT%{$(__vsc_right_prompt_end)%}"
	fi
}

__vsc_precmd() {
	local __vsc_status="$?"
	if [ -z "${__vsc_in_command_execution-}" ]; then
		# not in command execution
		__vsc_command_output_start
	fi

	__vsc_command_complete "$__vsc_status"
	__vsc_current_command=""

	# in command execution
	if [ -n "$__vsc_in_command_execution" ]; then
		# non null
		__vsc_update_prompt
	fi
}

__vsc_preexec() {
	PS1="$__vsc_prior_prompt"
	PS2="$__vsc_prior_prompt2"
	if [ -n "$RPROMPT" ]; then
		RPROMPT="$__vsc_prior_rprompt"
	fi
	__vsc_in_command_execution="1"
	__vsc_current_command=$1
	__vsc_command_output_start
}
add-zsh-hook precmd __vsc_precmd
add-zsh-hook preexec __vsc_preexec

if [[ $options[login] = off && $USER_ZDOTDIR != $VSCODE_ZDOTDIR ]]; then
	ZDOTDIR=$USER_ZDOTDIR
fi<|MERGE_RESOLUTION|>--- conflicted
+++ resolved
@@ -14,17 +14,11 @@
 # as disable it by unsetting the variable.
 VSCODE_SHELL_INTEGRATION=1
 
-<<<<<<< HEAD
-# Set HISTFILE to the default location before the user's .zshrc is sourced
-# to prevent the value of HISTFILE from defaulting to VSCODE_ZDOTDIR/.zsh_history
-if [[  "$VSCODE_INJECTION" == "1"  && -f $USER_ZDOTDIR/.zsh_history && -f $HISTFILE ]]; then
-=======
 # By default, zsh will set the $HISTFILE to the $ZDOTDIR location automatically. In the case of the
 # shell integration being injected, this means that the terminal will use a different history file
 # to other terminals. To fix this issue, set $HISTFILE back to the default location before ~/.zshrc
 # is called as that may depend upon the value.
 if [[  "$VSCODE_INJECTION" == "1" ]]; then
->>>>>>> 3b4603e6
 	HISTFILE=$USER_ZDOTDIR/.zsh_history
 fi
 
