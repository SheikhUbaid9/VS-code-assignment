--- conflicted
+++ resolved
@@ -221,7 +221,6 @@
 
 	const schemaDocuments: { [uri: string]: boolean } = {};
 
-<<<<<<< HEAD
 	// handle content request
 	client.onRequest(VSCodeContentRequest.type, (uriPath: string) => {
 		const uri = Uri.parse(uriPath);
@@ -239,41 +238,12 @@
 			if (runtime.telemetry && uri.authority === 'schema.management.azure.com') {
 				/* __GDPR__
 					"json.schema" : {
-						"schemaURL" : { "classification": "SystemMetaData", "purpose": "FeatureInsight" }
-					}
-					*/
+						"owner": "aeschli",
+						"comment": "Measure the use of the Azure resource manager schemas",
+						"schemaURL" : { "classification": "SystemMetaData", "purpose": "FeatureInsight", "comment": "The azure schema URL that was requested." }
+					}
+				*/
 				runtime.telemetry.sendTelemetryEvent('json.schema', { schemaURL: uriPath });
-=======
-		// handle content request
-		client.onRequest(VSCodeContentRequest.type, (uriPath: string) => {
-			const uri = Uri.parse(uriPath);
-			if (uri.scheme === 'untitled') {
-				return Promise.reject(new ResponseError(3, localize('untitled.schema', 'Unable to load {0}', uri.toString())));
-			}
-			if (uri.scheme !== 'http' && uri.scheme !== 'https') {
-				return workspace.openTextDocument(uri).then(doc => {
-					schemaDocuments[uri.toString()] = true;
-					return doc.getText();
-				}, error => {
-					return Promise.reject(new ResponseError(2, error.toString()));
-				});
-			} else if (schemaDownloadEnabled) {
-				if (runtime.telemetry && uri.authority === 'schema.management.azure.com') {
-					/* __GDPR__
-						"json.schema" : {
-							"owner": "aeschli",
-							"comment": "Measure the use of the Azure resource manager schemas",
-							"schemaURL" : { "classification": "SystemMetaData", "purpose": "FeatureInsight", "comment": "The azure schema URL that was requested." }
-						}
-					 */
-					runtime.telemetry.sendTelemetryEvent('json.schema', { schemaURL: uriPath });
-				}
-				return runtime.schemaRequests.getContent(uriPath).catch(e => {
-					return Promise.reject(new ResponseError(4, e.toString()));
-				});
-			} else {
-				return Promise.reject(new ResponseError(1, localize('schemaDownloadDisabled', 'Downloading schemas is disabled through setting \'{0}\'', SettingIds.enableSchemaDownload)));
->>>>>>> ba569117
 			}
 			return runtime.schemaRequests.getContent(uriPath).catch(e => {
 				return Promise.reject(new ResponseError(4, e.toString()));
