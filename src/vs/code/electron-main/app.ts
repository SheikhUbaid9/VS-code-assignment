/*---------------------------------------------------------------------------------------------
 *  Copyright (c) Microsoft Corporation. All rights reserved.
 *  Licensed under the MIT License. See License.txt in the project root for license information.
 *--------------------------------------------------------------------------------------------*/

import { app, BrowserWindow, protocol, session, Session, systemPreferences, WebFrameMain } from 'electron';
import { addUNCHostToAllowlist, disableUNCAccessRestrictions } from 'vs/base/node/unc';
import { validatedIpcMain } from 'vs/base/parts/ipc/electron-main/ipcMain';
import { hostname, release } from 'os';
import { VSBuffer } from 'vs/base/common/buffer';
import { toErrorMessage } from 'vs/base/common/errorMessage';
import { isSigPipeError, onUnexpectedError, setUnexpectedErrorHandler } from 'vs/base/common/errors';
import { isEqualOrParent } from 'vs/base/common/extpath';
import { Event } from 'vs/base/common/event';
import { stripComments } from 'vs/base/common/json';
import { getPathLabel } from 'vs/base/common/labels';
import { Disposable, DisposableStore } from 'vs/base/common/lifecycle';
import { Schemas, VSCODE_AUTHORITY } from 'vs/base/common/network';
import { isAbsolute, join, posix } from 'vs/base/common/path';
import { IProcessEnvironment, isLinux, isLinuxSnap, isMacintosh, isWindows, OS } from 'vs/base/common/platform';
import { assertType } from 'vs/base/common/types';
import { URI } from 'vs/base/common/uri';
import { generateUuid } from 'vs/base/common/uuid';
import { registerContextMenuListener } from 'vs/base/parts/contextmenu/electron-main/contextmenu';
import { getDelayedChannel, ProxyChannel, StaticRouter } from 'vs/base/parts/ipc/common/ipc';
import { Server as ElectronIPCServer } from 'vs/base/parts/ipc/electron-main/ipc.electron';
import { Client as MessagePortClient } from 'vs/base/parts/ipc/electron-main/ipc.mp';
import { Server as NodeIPCServer } from 'vs/base/parts/ipc/node/ipc.net';
import { ProxyAuthHandler } from 'vs/code/electron-main/auth';
import { localize } from 'vs/nls';
import { IBackupMainService } from 'vs/platform/backup/electron-main/backup';
import { BackupMainService } from 'vs/platform/backup/electron-main/backupMainService';
import { IConfigurationService } from 'vs/platform/configuration/common/configuration';
import { ElectronExtensionHostDebugBroadcastChannel } from 'vs/platform/debug/electron-main/extensionHostDebugIpc';
import { IDiagnosticsService } from 'vs/platform/diagnostics/common/diagnostics';
import { DiagnosticsMainService, IDiagnosticsMainService } from 'vs/platform/diagnostics/electron-main/diagnosticsMainService';
import { DialogMainService, IDialogMainService } from 'vs/platform/dialogs/electron-main/dialogMainService';
import { IEncryptionMainService } from 'vs/platform/encryption/common/encryptionService';
import { EncryptionMainService } from 'vs/platform/encryption/electron-main/encryptionMainService';
import { NativeParsedArgs } from 'vs/platform/environment/common/argv';
import { IEnvironmentMainService } from 'vs/platform/environment/electron-main/environmentMainService';
import { isLaunchedFromCli } from 'vs/platform/environment/node/argvHelper';
import { getResolvedShellEnv } from 'vs/platform/shell/node/shellEnv';
import { IExtensionHostStarter, ipcExtensionHostStarterChannelName } from 'vs/platform/extensions/common/extensionHostStarter';
import { ExtensionHostStarter } from 'vs/platform/extensions/electron-main/extensionHostStarter';
import { IExternalTerminalMainService } from 'vs/platform/externalTerminal/electron-main/externalTerminal';
import { LinuxExternalTerminalService, MacExternalTerminalService, WindowsExternalTerminalService } from 'vs/platform/externalTerminal/node/externalTerminalService';
import { LOCAL_FILE_SYSTEM_CHANNEL_NAME } from 'vs/platform/files/common/diskFileSystemProviderClient';
import { IFileService } from 'vs/platform/files/common/files';
import { DiskFileSystemProviderChannel } from 'vs/platform/files/electron-main/diskFileSystemProviderServer';
import { DiskFileSystemProvider } from 'vs/platform/files/node/diskFileSystemProvider';
import { SyncDescriptor } from 'vs/platform/instantiation/common/descriptors';
import { IInstantiationService, ServicesAccessor } from 'vs/platform/instantiation/common/instantiation';
import { ServiceCollection } from 'vs/platform/instantiation/common/serviceCollection';
import { IIssueMainService } from 'vs/platform/issue/common/issue';
import { IssueMainService } from 'vs/platform/issue/electron-main/issueMainService';
import { IKeyboardLayoutMainService, KeyboardLayoutMainService } from 'vs/platform/keyboardLayout/electron-main/keyboardLayoutMainService';
import { ILaunchMainService, LaunchMainService } from 'vs/platform/launch/electron-main/launchMainService';
import { ILifecycleMainService, LifecycleMainPhase, ShutdownReason } from 'vs/platform/lifecycle/electron-main/lifecycleMainService';
import { ILoggerService, ILogService } from 'vs/platform/log/common/log';
import { IMenubarMainService, MenubarMainService } from 'vs/platform/menubar/electron-main/menubarMainService';
import { INativeHostMainService, NativeHostMainService } from 'vs/platform/native/electron-main/nativeHostMainService';
import { IProductService } from 'vs/platform/product/common/productService';
import { getRemoteAuthority } from 'vs/platform/remote/common/remoteHosts';
import { SharedProcess } from 'vs/platform/sharedProcess/electron-main/sharedProcess';
import { ISignService } from 'vs/platform/sign/common/sign';
import { IStateService } from 'vs/platform/state/node/state';
import { StorageDatabaseChannel } from 'vs/platform/storage/electron-main/storageIpc';
import { ApplicationStorageMainService, IApplicationStorageMainService, IStorageMainService, StorageMainService } from 'vs/platform/storage/electron-main/storageMainService';
import { resolveCommonProperties } from 'vs/platform/telemetry/common/commonProperties';
import { ITelemetryService, TelemetryLevel } from 'vs/platform/telemetry/common/telemetry';
import { TelemetryAppenderClient } from 'vs/platform/telemetry/common/telemetryIpc';
import { ITelemetryServiceConfig, TelemetryService } from 'vs/platform/telemetry/common/telemetryService';
import { getPiiPathsFromEnvironment, getTelemetryLevel, isInternalTelemetry, NullTelemetryService, supportsTelemetry } from 'vs/platform/telemetry/common/telemetryUtils';
import { IUpdateService } from 'vs/platform/update/common/update';
import { UpdateChannel } from 'vs/platform/update/common/updateIpc';
import { DarwinUpdateService } from 'vs/platform/update/electron-main/updateService.darwin';
import { LinuxUpdateService } from 'vs/platform/update/electron-main/updateService.linux';
import { SnapUpdateService } from 'vs/platform/update/electron-main/updateService.snap';
import { Win32UpdateService } from 'vs/platform/update/electron-main/updateService.win32';
import { IOpenURLOptions, IURLService } from 'vs/platform/url/common/url';
import { URLHandlerChannelClient, URLHandlerRouter } from 'vs/platform/url/common/urlIpc';
import { NativeURLService } from 'vs/platform/url/common/urlService';
import { ElectronURLListener } from 'vs/platform/url/electron-main/electronUrlListener';
import { IWebviewManagerService } from 'vs/platform/webview/common/webviewManagerService';
import { WebviewMainService } from 'vs/platform/webview/electron-main/webviewMainService';
import { IWindowOpenable } from 'vs/platform/window/common/window';
import { IWindowsMainService, OpenContext } from 'vs/platform/windows/electron-main/windows';
import { ICodeWindow } from 'vs/platform/window/electron-main/window';
import { WindowsMainService } from 'vs/platform/windows/electron-main/windowsMainService';
import { ActiveWindowManager } from 'vs/platform/windows/node/windowTracker';
import { hasWorkspaceFileExtension } from 'vs/platform/workspace/common/workspace';
import { IWorkspacesService } from 'vs/platform/workspaces/common/workspaces';
import { IWorkspacesHistoryMainService, WorkspacesHistoryMainService } from 'vs/platform/workspaces/electron-main/workspacesHistoryMainService';
import { WorkspacesMainService } from 'vs/platform/workspaces/electron-main/workspacesMainService';
import { IWorkspacesManagementMainService, WorkspacesManagementMainService } from 'vs/platform/workspaces/electron-main/workspacesManagementMainService';
import { IPolicyService } from 'vs/platform/policy/common/policy';
import { PolicyChannel } from 'vs/platform/policy/common/policyIpc';
import { IUserDataProfilesMainService } from 'vs/platform/userDataProfile/electron-main/userDataProfile';
import { RequestChannel } from 'vs/platform/request/common/requestIpc';
import { IRequestService } from 'vs/platform/request/common/request';
import { IExtensionsProfileScannerService } from 'vs/platform/extensionManagement/common/extensionsProfileScannerService';
import { IExtensionsScannerService } from 'vs/platform/extensionManagement/common/extensionsScannerService';
import { ExtensionsScannerService } from 'vs/platform/extensionManagement/node/extensionsScannerService';
import { UserDataProfilesHandler } from 'vs/platform/userDataProfile/electron-main/userDataProfilesHandler';
import { ProfileStorageChangesListenerChannel } from 'vs/platform/userDataProfile/electron-main/userDataProfileStorageIpc';
import { Promises, RunOnceScheduler, runWhenIdle } from 'vs/base/common/async';
import { resolveMachineId, resolveSqmId } from 'vs/platform/telemetry/electron-main/telemetryUtils';
import { ExtensionsProfileScannerService } from 'vs/platform/extensionManagement/node/extensionsProfileScannerService';
import { LoggerChannel } from 'vs/platform/log/electron-main/logIpc';
import { ILoggerMainService } from 'vs/platform/log/electron-main/loggerService';
import { IInitialProtocolUrls, IProtocolUrl } from 'vs/platform/url/electron-main/url';
import { IUtilityProcessWorkerMainService, UtilityProcessWorkerMainService } from 'vs/platform/utilityProcess/electron-main/utilityProcessWorkerMainService';
import { ipcUtilityProcessWorkerChannelName } from 'vs/platform/utilityProcess/common/utilityProcessWorkerService';
import { firstOrDefault } from 'vs/base/common/arrays';
import { ILocalPtyService, LocalReconnectConstants, TerminalIpcChannels, TerminalSettingId } from 'vs/platform/terminal/common/terminal';
import { ElectronPtyHostStarter } from 'vs/platform/terminal/electron-main/electronPtyHostStarter';
import { PtyHostService } from 'vs/platform/terminal/node/ptyHostService';
import { NODE_REMOTE_RESOURCE_CHANNEL_NAME, NODE_REMOTE_RESOURCE_IPC_METHOD_NAME, NodeRemoteResourceResponse, NodeRemoteResourceRouter } from 'vs/platform/remote/common/electronRemoteResources';
import { Lazy } from 'vs/base/common/lazy';
<<<<<<< HEAD
import { AuxiliaryWindow } from 'vs/platform/windows/electron-main/auxiliaryWindow';
=======
import { IAuxiliaryWindowsMainService } from 'vs/platform/auxiliaryWindow/electron-main/auxiliaryWindows';
import { AuxiliaryWindowsMainService } from 'vs/platform/auxiliaryWindow/electron-main/auxiliaryWindowsMainService';
>>>>>>> 0e98f35f

/**
 * The main VS Code application. There will only ever be one instance,
 * even if the user starts many instances (e.g. from the command line).
 */
export class CodeApplication extends Disposable {

	private static readonly SECURITY_PROTOCOL_HANDLING_CONFIRMATION_SETTING_KEY = {
		[Schemas.file]: 'security.promptForLocalFileProtocolHandling' as const,
		[Schemas.vscodeRemote]: 'security.promptForRemoteFileProtocolHandling' as const
	};

	private windowsMainService: IWindowsMainService | undefined;
	private auxiliaryWindowsMainService: IAuxiliaryWindowsMainService | undefined;
	private nativeHostMainService: INativeHostMainService | undefined;

	constructor(
		private readonly mainProcessNodeIpcServer: NodeIPCServer,
		private readonly userEnv: IProcessEnvironment,
		@IInstantiationService private readonly mainInstantiationService: IInstantiationService,
		@ILogService private readonly logService: ILogService,
		@ILoggerService private readonly loggerService: ILoggerService,
		@IEnvironmentMainService private readonly environmentMainService: IEnvironmentMainService,
		@ILifecycleMainService private readonly lifecycleMainService: ILifecycleMainService,
		@IConfigurationService private readonly configurationService: IConfigurationService,
		@IStateService private readonly stateService: IStateService,
		@IFileService private readonly fileService: IFileService,
		@IProductService private readonly productService: IProductService,
		@IUserDataProfilesMainService private readonly userDataProfilesMainService: IUserDataProfilesMainService
	) {
		super();

		this.configureSession();
		this.registerListeners();
	}

	private configureSession(): void {

		//#region Security related measures (https://electronjs.org/docs/tutorial/security)
		//
		// !!! DO NOT CHANGE without consulting the documentation !!!
		//

		const isUrlFromWebview = (requestingUrl: string | undefined) => requestingUrl?.startsWith(`${Schemas.vscodeWebview}://`);

		const allowedPermissionsInWebview = new Set([
			'clipboard-read',
			'clipboard-sanitized-write',
		]);

		session.defaultSession.setPermissionRequestHandler((_webContents, permission, callback, details) => {
			if (isUrlFromWebview(details.requestingUrl)) {
				return callback(allowedPermissionsInWebview.has(permission));
			}

<<<<<<< HEAD
			if (details.isMainFrame && details.securityOrigin === `${Schemas.vscodeFileResource}://${VSCODE_AUTHORITY}/`) {
				return callback(allowedPermissionsInMainFrame.has(permission));
			}

=======
>>>>>>> 0e98f35f
			return callback(false);
		});

		session.defaultSession.setPermissionCheckHandler((_webContents, permission, _origin, details) => {
			if (isUrlFromWebview(details.requestingUrl)) {
				return allowedPermissionsInWebview.has(permission);
			}

<<<<<<< HEAD
			if (details.isMainFrame && details.securityOrigin === `${Schemas.vscodeFileResource}://${VSCODE_AUTHORITY}/`) {
				return allowedPermissionsInMainFrame.has(permission);
			}

=======
>>>>>>> 0e98f35f
			return false;
		});

		//#endregion

		//#region Request filtering

		// Block all SVG requests from unsupported origins
		const supportedSvgSchemes = new Set([Schemas.file, Schemas.vscodeFileResource, Schemas.vscodeRemoteResource, Schemas.vscodeManagedRemoteResource, 'devtools']);

		// But allow them if the are made from inside an webview
		const isSafeFrame = (requestFrame: WebFrameMain | undefined): boolean => {
			for (let frame: WebFrameMain | null | undefined = requestFrame; frame; frame = frame.parent) {
				if (frame.url.startsWith(`${Schemas.vscodeWebview}://`)) {
					return true;
				}
			}
			return false;
		};

		const isSvgRequestFromSafeContext = (details: Electron.OnBeforeRequestListenerDetails | Electron.OnHeadersReceivedListenerDetails): boolean => {
			return details.resourceType === 'xhr' || isSafeFrame(details.frame);
		};

		const isAllowedVsCodeFileRequest = (details: Electron.OnBeforeRequestListenerDetails) => {
			const frame = details.frame;
			if (!frame || !this.windowsMainService) {
				return false;
			}

			// Check to see if the request comes from one of the main windows (or shared process) and not from embedded content
			const windows = BrowserWindow.getAllWindows();
			for (const window of windows) {
				if (frame.processId === window.webContents.mainFrame.processId) {
					return true;
				}
			}

			return false;
		};

		const isAllowedWebviewRequest = (uri: URI, details: Electron.OnBeforeRequestListenerDetails): boolean => {
			if (uri.path !== '/index.html') {
				return true; // Only restrict top level page of webviews: index.html
			}

			const frame = details.frame;
			if (!frame || !this.windowsMainService) {
				return false;
			}

			// Check to see if the request comes from one of the main editor windows.
			for (const window of this.windowsMainService.getWindows()) {
				if (window.win) {
					if (frame.processId === window.win.webContents.mainFrame.processId) {
						return true;
					}
				}
			}

			return false;
		};

		session.defaultSession.webRequest.onBeforeRequest((details, callback) => {
			const uri = URI.parse(details.url);
			if (uri.scheme === Schemas.vscodeWebview) {
				if (!isAllowedWebviewRequest(uri, details)) {
					this.logService.error('Blocked vscode-webview request', details.url);
					return callback({ cancel: true });
				}
			}

			if (uri.scheme === Schemas.vscodeFileResource) {
				if (!isAllowedVsCodeFileRequest(details)) {
					this.logService.error('Blocked vscode-file request', details.url);
					return callback({ cancel: true });
				}
			}

			// Block most svgs
			if (uri.path.endsWith('.svg')) {
				const isSafeResourceUrl = supportedSvgSchemes.has(uri.scheme);
				if (!isSafeResourceUrl) {
					return callback({ cancel: !isSvgRequestFromSafeContext(details) });
				}
			}

			return callback({ cancel: false });
		});

		// Configure SVG header content type properly
		// https://github.com/microsoft/vscode/issues/97564
		session.defaultSession.webRequest.onHeadersReceived((details, callback) => {
			const responseHeaders = details.responseHeaders as Record<string, (string) | (string[])>;
			const contentTypes = (responseHeaders['content-type'] || responseHeaders['Content-Type']);

			if (contentTypes && Array.isArray(contentTypes)) {
				const uri = URI.parse(details.url);
				if (uri.path.endsWith('.svg')) {
					if (supportedSvgSchemes.has(uri.scheme)) {
						responseHeaders['Content-Type'] = ['image/svg+xml'];

						return callback({ cancel: false, responseHeaders });
					}
				}

				// remote extension schemes have the following format
				// http://127.0.0.1:<port>/vscode-remote-resource?path=
				if (!uri.path.endsWith(Schemas.vscodeRemoteResource) && contentTypes.some(contentType => contentType.toLowerCase().includes('image/svg'))) {
					return callback({ cancel: !isSvgRequestFromSafeContext(details) });
				}
			}

			return callback({ cancel: false });
		});

		//#endregion

		//#region Code Cache

		type SessionWithCodeCachePathSupport = Session & {
			/**
			 * Sets code cache directory. By default, the directory will be `Code Cache` under
			 * the respective user data folder.
			 */
			setCodeCachePath?(path: string): void;
		};

		const defaultSession = session.defaultSession as unknown as SessionWithCodeCachePathSupport;
		if (typeof defaultSession.setCodeCachePath === 'function' && this.environmentMainService.codeCachePath) {
			// Make sure to partition Chrome's code cache folder
			// in the same way as our code cache path to help
			// invalidate caches that we know are invalid
			// (https://github.com/microsoft/vscode/issues/120655)
			defaultSession.setCodeCachePath(join(this.environmentMainService.codeCachePath, 'chrome'));
		}

		//#endregion

		//#region UNC Host Allowlist (Windows)

		if (isWindows) {
			if (this.configurationService.getValue('security.restrictUNCAccess') === false) {
				disableUNCAccessRestrictions();
			} else {
				addUNCHostToAllowlist(this.configurationService.getValue('security.allowedUNCHosts'));
			}
		}

		//#endregion
	}

	private registerListeners(): void {

		// We handle uncaught exceptions here to prevent electron from opening a dialog to the user
		setUnexpectedErrorHandler(error => this.onUnexpectedError(error));
		process.on('uncaughtException', error => {
			if (!isSigPipeError(error)) {
				onUnexpectedError(error);
			}
		});
		process.on('unhandledRejection', (reason: unknown) => onUnexpectedError(reason));

		// Dispose on shutdown
		this.lifecycleMainService.onWillShutdown(() => this.dispose());

		// Contextmenu via IPC support
		registerContextMenuListener();

		// Accessibility change event
		app.on('accessibility-support-changed', (event, accessibilitySupportEnabled) => {
			this.windowsMainService?.sendToAll('vscode:accessibilitySupportChanged', accessibilitySupportEnabled);
		});

		// macOS dock activate
		app.on('activate', async (event, hasVisibleWindows) => {
			this.logService.trace('app#activate');

			// Mac only event: open new window when we get activated
			if (!hasVisibleWindows) {
				await this.windowsMainService?.openEmptyWindow({ context: OpenContext.DOCK });
			}
		});

		//#region Security related measures (https://electronjs.org/docs/tutorial/security)
		//
		// !!! DO NOT CHANGE without consulting the documentation !!!
		//
		app.on('web-contents-created', (event, contents) => {

			// Child Window: delegate to `AuxiliaryWindow` class
			const isChildWindow = contents?.opener?.url.startsWith(`${Schemas.vscodeFileResource}://${VSCODE_AUTHORITY}/`);
			if (isChildWindow) {
<<<<<<< HEAD
				this.mainInstantiationService.createInstance(AuxiliaryWindow, contents);
=======
				this.auxiliaryWindowsMainService?.registerWindow(contents);
>>>>>>> 0e98f35f
			}

			// Block any in-page navigation
			contents.on('will-navigate', event => {
				this.logService.error('webContents#will-navigate: Prevented webcontent navigation');

				event.preventDefault();
			});

			// All Windows: only allow about:blank child windows to open
			// For all other URLs, delegate to the OS.
			contents.setWindowOpenHandler(handler => {

				// about:blank windows can open as window witho our default options
				if (handler.url === 'about:blank') {
					this.logService.trace('webContents#setWindowOpenHandler: Allowing about:blank window to open');
<<<<<<< HEAD

					return {
						action: 'allow',
						overrideBrowserWindowOptions: AuxiliaryWindow.open(this.mainInstantiationService)
					};
				}

				// Any other URL: delegate to OS
				else {
					this.logService.trace(`webContents#setWindowOpenHandler: Prevented opening window with URL ${handler.url}}`);

					this.nativeHostMainService?.openExternal(undefined, handler.url);

=======

					return {
						action: 'allow',
						overrideBrowserWindowOptions: this.auxiliaryWindowsMainService?.createWindow()
					};
				}

				// Any other URL: delegate to OS
				else {
					this.logService.trace(`webContents#setWindowOpenHandler: Prevented opening window with URL ${handler.url}}`);

					this.nativeHostMainService?.openExternal(undefined, handler.url);

>>>>>>> 0e98f35f
					return { action: 'deny' };
				}
			});
		});

		//#endregion

		let macOpenFileURIs: IWindowOpenable[] = [];
		let runningTimeout: NodeJS.Timeout | undefined = undefined;
		app.on('open-file', (event, path) => {
			this.logService.trace('app#open-file: ', path);
			event.preventDefault();

			// Keep in array because more might come!
			macOpenFileURIs.push(hasWorkspaceFileExtension(path) ? { workspaceUri: URI.file(path) } : { fileUri: URI.file(path) });

			// Clear previous handler if any
			if (runningTimeout !== undefined) {
				clearTimeout(runningTimeout);
				runningTimeout = undefined;
			}

			// Handle paths delayed in case more are coming!
			runningTimeout = setTimeout(async () => {
				await this.windowsMainService?.open({
					context: OpenContext.DOCK /* can also be opening from finder while app is running */,
					cli: this.environmentMainService.args,
					urisToOpen: macOpenFileURIs,
					gotoLineMode: false,
					preferNewWindow: true /* dropping on the dock or opening from finder prefers to open in a new window */
				});

				macOpenFileURIs = [];
				runningTimeout = undefined;
			}, 100);
		});

		app.on('new-window-for-tab', async () => {
			await this.windowsMainService?.openEmptyWindow({ context: OpenContext.DESKTOP }); //macOS native tab "+" button
		});

		//#region Bootstrap IPC Handlers

		validatedIpcMain.handle('vscode:fetchShellEnv', event => {

			// Prefer to use the args and env from the target window
			// when resolving the shell env. It is possible that
			// a first window was opened from the UI but a second
			// from the CLI and that has implications for whether to
			// resolve the shell environment or not.
			//
			// Window can be undefined for e.g. the shared process
			// that is not part of our windows registry!
			const window = this.windowsMainService?.getWindowByWebContents(event.sender); // Note: this can be `undefined` for the shared process
			let args: NativeParsedArgs;
			let env: IProcessEnvironment;
			if (window?.config) {
				args = window.config;
				env = { ...process.env, ...window.config.userEnv };
			} else {
				args = this.environmentMainService.args;
				env = process.env;
			}

			// Resolve shell env
			return this.resolveShellEnvironment(args, env, false);
		});

		validatedIpcMain.handle('vscode:writeNlsFile', (event, path: unknown, data: unknown) => {
			const uri = this.validateNlsPath([path]);
			if (!uri || typeof data !== 'string') {
				throw new Error('Invalid operation (vscode:writeNlsFile)');
			}

			return this.fileService.writeFile(uri, VSBuffer.fromString(data));
		});

		validatedIpcMain.handle('vscode:readNlsFile', async (event, ...paths: unknown[]) => {
			const uri = this.validateNlsPath(paths);
			if (!uri) {
				throw new Error('Invalid operation (vscode:readNlsFile)');
			}

			return (await this.fileService.readFile(uri)).value.toString();
		});

		validatedIpcMain.on('vscode:toggleDevTools', event => event.sender.toggleDevTools());
		validatedIpcMain.on('vscode:openDevTools', event => event.sender.openDevTools());

		validatedIpcMain.on('vscode:reloadWindow', event => event.sender.reload());

		//#endregion
	}

	private validateNlsPath(pathSegments: unknown[]): URI | undefined {
		let path: string | undefined = undefined;

		for (const pathSegment of pathSegments) {
			if (typeof pathSegment === 'string') {
				if (typeof path !== 'string') {
					path = pathSegment;
				} else {
					path = join(path, pathSegment);
				}
			}
		}

		if (typeof path !== 'string' || !isAbsolute(path) || !isEqualOrParent(path, this.environmentMainService.cachedLanguagesPath, !isLinux)) {
			return undefined;
		}

		return URI.file(path);
	}

	private onUnexpectedError(error: Error): void {
		if (error) {

			// take only the message and stack property
			const friendlyError = {
				message: `[uncaught exception in main]: ${error.message}`,
				stack: error.stack
			};

			// handle on client side
			this.windowsMainService?.sendToFocused('vscode:reportError', JSON.stringify(friendlyError));
		}

		this.logService.error(`[uncaught exception in main]: ${error}`);
		if (error.stack) {
			this.logService.error(error.stack);
		}
	}

	async startup(): Promise<void> {
		this.logService.debug('Starting VS Code');
		this.logService.debug(`from: ${this.environmentMainService.appRoot}`);
		this.logService.debug('args:', this.environmentMainService.args);

		// Make sure we associate the program with the app user model id
		// This will help Windows to associate the running program with
		// any shortcut that is pinned to the taskbar and prevent showing
		// two icons in the taskbar for the same app.
		const win32AppUserModelId = this.productService.win32AppUserModelId;
		if (isWindows && win32AppUserModelId) {
			app.setAppUserModelId(win32AppUserModelId);
		}

		// Fix native tabs on macOS 10.13
		// macOS enables a compatibility patch for any bundle ID beginning with
		// "com.microsoft.", which breaks native tabs for VS Code when using this
		// identifier (from the official build).
		// Explicitly opt out of the patch here before creating any windows.
		// See: https://github.com/microsoft/vscode/issues/35361#issuecomment-399794085
		try {
			if (isMacintosh && this.configurationService.getValue('window.nativeTabs') === true && !systemPreferences.getUserDefault('NSUseImprovedLayoutPass', 'boolean')) {
				systemPreferences.setUserDefault('NSUseImprovedLayoutPass', 'boolean', true as any);
			}
		} catch (error) {
			this.logService.error(error);
		}

		// Main process server (electron IPC based)
		const mainProcessElectronServer = new ElectronIPCServer();
		this.lifecycleMainService.onWillShutdown(e => {
			if (e.reason === ShutdownReason.KILL) {
				// When we go down abnormally, make sure to free up
				// any IPC we accept from other windows to reduce
				// the chance of doing work after we go down. Kill
				// is special in that it does not orderly shutdown
				// windows.
				mainProcessElectronServer.dispose();
			}
		});

		// Resolve unique machine ID
		this.logService.trace('Resolving machine identifier...');
		const [machineId, sqmId] = await Promise.all([
			resolveMachineId(this.stateService, this.logService),
			resolveSqmId(this.stateService, this.logService)
		]);
		this.logService.trace(`Resolved machine identifier: ${machineId}`);

		// Shared process
		const { sharedProcessReady, sharedProcessClient } = this.setupSharedProcess(machineId, sqmId);

		// Services
		const appInstantiationService = await this.initServices(machineId, sqmId, sharedProcessReady);

		// Auth Handler
		this._register(appInstantiationService.createInstance(ProxyAuthHandler));

		// Transient profiles handler
		this._register(appInstantiationService.createInstance(UserDataProfilesHandler));

		// Init Channels
		appInstantiationService.invokeFunction(accessor => this.initChannels(accessor, mainProcessElectronServer, sharedProcessClient));

		// Setup Protocol URL Handlers
		const initialProtocolUrls = await appInstantiationService.invokeFunction(accessor => this.setupProtocolUrlHandlers(accessor, mainProcessElectronServer));

		// Setup vscode-remote-resource protocol handler.
		this.setupManagedRemoteResourceUrlHandler(mainProcessElectronServer);

		// Signal phase: ready - before opening first window
		this.lifecycleMainService.phase = LifecycleMainPhase.Ready;

		// Open Windows
		await appInstantiationService.invokeFunction(accessor => this.openFirstWindow(accessor, initialProtocolUrls));

		// Signal phase: after window open
		this.lifecycleMainService.phase = LifecycleMainPhase.AfterWindowOpen;

		// Post Open Windows Tasks
		this.afterWindowOpen();

		// Set lifecycle phase to `Eventually` after a short delay and when idle (min 2.5sec, max 5sec)
		const eventuallyPhaseScheduler = this._register(new RunOnceScheduler(() => {
			this._register(runWhenIdle(() => this.lifecycleMainService.phase = LifecycleMainPhase.Eventually, 2500));
		}, 2500));
		eventuallyPhaseScheduler.schedule();
	}

	private async setupProtocolUrlHandlers(accessor: ServicesAccessor, mainProcessElectronServer: ElectronIPCServer): Promise<IInitialProtocolUrls | undefined> {
		const windowsMainService = this.windowsMainService = accessor.get(IWindowsMainService);
		const urlService = accessor.get(IURLService);
		const nativeHostMainService = this.nativeHostMainService = accessor.get(INativeHostMainService);
		const dialogMainService = accessor.get(IDialogMainService);

		// Install URL handlers that deal with protocl URLs either
		// from this process by opening windows and/or by forwarding
		// the URLs into a window process to be handled there.

		const app = this;
		urlService.registerHandler({
			async handleURL(uri: URI, options?: IOpenURLOptions): Promise<boolean> {
				return app.handleProtocolUrl(windowsMainService, dialogMainService, urlService, uri, options);
			}
		});

		const activeWindowManager = this._register(new ActiveWindowManager({
			onDidOpenWindow: nativeHostMainService.onDidOpenWindow,
			onDidFocusWindow: nativeHostMainService.onDidFocusWindow,
			getActiveWindowId: () => nativeHostMainService.getActiveWindowId(-1)
		}));
		const activeWindowRouter = new StaticRouter(ctx => activeWindowManager.getActiveClientId().then(id => ctx === id));
		const urlHandlerRouter = new URLHandlerRouter(activeWindowRouter, this.logService);
		const urlHandlerChannel = mainProcessElectronServer.getChannel('urlHandler', urlHandlerRouter);
		urlService.registerHandler(new URLHandlerChannelClient(urlHandlerChannel));

		const initialProtocolUrls = await this.resolveInitialProtocolUrls(windowsMainService, dialogMainService);
		this._register(new ElectronURLListener(initialProtocolUrls?.urls, urlService, windowsMainService, this.environmentMainService, this.productService, this.logService));

		return initialProtocolUrls;
	}

	private setupManagedRemoteResourceUrlHandler(mainProcessElectronServer: ElectronIPCServer) {
		const notFound = (): Electron.ProtocolResponse => ({ statusCode: 404, data: 'Not found' });
		const remoteResourceChannel = new Lazy(() => mainProcessElectronServer.getChannel(
			NODE_REMOTE_RESOURCE_CHANNEL_NAME,
			new NodeRemoteResourceRouter(),
		));

		protocol.registerBufferProtocol(Schemas.vscodeManagedRemoteResource, (request, callback) => {
			const url = URI.parse(request.url);
			if (!url.authority.startsWith('window:')) {
				return callback(notFound());
			}

			remoteResourceChannel.value.call<NodeRemoteResourceResponse>(NODE_REMOTE_RESOURCE_IPC_METHOD_NAME, [url]).then(
				r => callback({ ...r, data: Buffer.from(r.body, 'base64') }),
				err => {
					this.logService.warn('error dispatching remote resource call', err);
					callback({ statusCode: 500, data: String(err) });
				});
		});
	}

	private async resolveInitialProtocolUrls(windowsMainService: IWindowsMainService, dialogMainService: IDialogMainService): Promise<IInitialProtocolUrls | undefined> {

		/**
		 * Protocol URL handling on startup is complex, refer to
		 * {@link IInitialProtocolUrls} for an explainer.
		 */

		// Windows/Linux: protocol handler invokes CLI with --open-url
		const protocolUrlsFromCommandLine = this.environmentMainService.args['open-url'] ? this.environmentMainService.args._urls || [] : [];
		if (protocolUrlsFromCommandLine.length > 0) {
			this.logService.trace('app#resolveInitialProtocolUrls() protocol urls from command line:', protocolUrlsFromCommandLine);
		}

		// macOS: open-url events that were received before the app is ready
		const protocolUrlsFromEvent = ((<any>global).getOpenUrls() || []) as string[];
		if (protocolUrlsFromEvent.length > 0) {
			this.logService.trace(`app#resolveInitialProtocolUrls() protocol urls from macOS 'open-url' event:`, protocolUrlsFromEvent);
		}

		if (protocolUrlsFromCommandLine.length + protocolUrlsFromEvent.length === 0) {
			return undefined;
		}

		const protocolUrls = [
			...protocolUrlsFromCommandLine,
			...protocolUrlsFromEvent
		].map(url => {
			try {
				return { uri: URI.parse(url), originalUrl: url };
			} catch {
				this.logService.trace('app#resolveInitialProtocolUrls() protocol url failed to parse:', url);

				return undefined;
			}
		});

		const openables: IWindowOpenable[] = [];
		const urls: IProtocolUrl[] = [];
		for (const protocolUrl of protocolUrls) {
			if (!protocolUrl) {
				continue; // invalid
			}

			if (await this.shouldBlockURI(protocolUrl.uri, windowsMainService, dialogMainService)) {
				this.logService.trace('app#resolveInitialProtocolUrls() protocol url was blocked:', protocolUrl.uri.toString(true));

				continue; // blocked
			}

			const windowOpenable = this.getWindowOpenableFromProtocolUrl(protocolUrl.uri);
			if (windowOpenable) {
				this.logService.trace('app#resolveInitialProtocolUrls() protocol url will be handled as window to open:', protocolUrl.uri.toString(true), windowOpenable);

				openables.push(windowOpenable); // handled as window to open
			} else {
				this.logService.trace('app#resolveInitialProtocolUrls() protocol url will be passed to active window for handling:', protocolUrl.uri.toString(true));

				urls.push(protocolUrl); // handled within active window
			}
		}

		return { urls, openables };
	}
<<<<<<< HEAD

	private async shouldBlockURI(uri: URI, windowsMainService: IWindowsMainService, dialogMainService: IDialogMainService): Promise<boolean> {
		if (uri.authority !== Schemas.file && uri.authority !== Schemas.vscodeRemote) {

			// !!!!!!!!!!!!!!!!!!!!!!!!!!!!!!!!!!!!!!!!!!!!!!!!!!!!!!!!!!!!!!!!!!!!!!!!!!!!
			//
			// NOTE: we currently only ask for confirmation for `file` and `vscode-remote`
			// authorities here. There is an additional confirmation for `extension.id`
			// authorities from within the window.
			//
			// IF YOU ARE PLANNING ON ADDING ANOTHER AUTHORITY HERE, MAKE SURE TO ALSO
			// ADD IT TO THE CONFIRMATION CODE BELOW OR INSIDE THE WINDOW!
			//
			// !!!!!!!!!!!!!!!!!!!!!!!!!!!!!!!!!!!!!!!!!!!!!!!!!!!!!!!!!!!!!!!!!!!!!!!!!!!!

			return false;
		}

		const askForConfirmation = this.configurationService.getValue<unknown>(CodeApplication.SECURITY_PROTOCOL_HANDLING_CONFIRMATION_SETTING_KEY[uri.authority]);
		if (askForConfirmation === false) {
			return false; // not blocked via settings
		}

=======

	private async shouldBlockURI(uri: URI, windowsMainService: IWindowsMainService, dialogMainService: IDialogMainService): Promise<boolean> {
		if (uri.authority !== Schemas.file && uri.authority !== Schemas.vscodeRemote) {

			// !!!!!!!!!!!!!!!!!!!!!!!!!!!!!!!!!!!!!!!!!!!!!!!!!!!!!!!!!!!!!!!!!!!!!!!!!!!!
			//
			// NOTE: we currently only ask for confirmation for `file` and `vscode-remote`
			// authorities here. There is an additional confirmation for `extension.id`
			// authorities from within the window.
			//
			// IF YOU ARE PLANNING ON ADDING ANOTHER AUTHORITY HERE, MAKE SURE TO ALSO
			// ADD IT TO THE CONFIRMATION CODE BELOW OR INSIDE THE WINDOW!
			//
			// !!!!!!!!!!!!!!!!!!!!!!!!!!!!!!!!!!!!!!!!!!!!!!!!!!!!!!!!!!!!!!!!!!!!!!!!!!!!

			return false;
		}

		const askForConfirmation = this.configurationService.getValue<unknown>(CodeApplication.SECURITY_PROTOCOL_HANDLING_CONFIRMATION_SETTING_KEY[uri.authority]);
		if (askForConfirmation === false) {
			return false; // not blocked via settings
		}

>>>>>>> 0e98f35f
		const { response, checkboxChecked } = await dialogMainService.showMessageBox({
			type: 'warning',
			buttons: [
				localize({ key: 'open', comment: ['&& denotes a mnemonic'] }, "&&Yes"),
				localize({ key: 'cancel', comment: ['&& denotes a mnemonic'] }, "&&No")
			],
			message: localize('confirmOpenMessage', "An external application wants to open '{0}' in {1}. Do you want to open this file or folder?", uri.authority === Schemas.file ? getPathLabel(uri, { os: OS, tildify: this.environmentMainService }) : uri.toString(true), this.productService.nameShort),
			detail: localize('confirmOpenDetail', "If you did not initiate this request, it may represent an attempted attack on your system. Unless you took an explicit action to initiate this request, you should press 'No'"),
<<<<<<< HEAD
			checkboxLabel: localize('doNotAskAgain', "Do not ask me again"),
=======
			checkboxLabel: uri.authority === Schemas.file ? localize('doNotAskAgainLocal', "Allow opening local paths without asking") : localize('doNotAskAgainRemote', "Allow opening remote paths without asking"),
>>>>>>> 0e98f35f
			cancelId: 1
		});

		if (response !== 0) {
			return true; // blocked by user choice
		}

		if (checkboxChecked) {
<<<<<<< HEAD
			windowsMainService.sendToOpeningWindow('vscode:disablePromptForProtocolHandling', uri.authority === Schemas.file ? 'local' : 'remote');
=======
			// Due to https://github.com/microsoft/vscode/issues/195436, we can only
			// update settings from within a window. But we do not know if a window
			// is about to open or can already handle the request, so we have to send
			// to any current window and any newly opening window.
			const request = { channel: 'vscode:disablePromptForProtocolHandling', args: uri.authority === Schemas.file ? 'local' : 'remote' };
			windowsMainService.sendToFocused(request.channel, request.args);
			windowsMainService.sendToOpeningWindow(request.channel, request.args);
>>>>>>> 0e98f35f
		}

		return false; // not blocked by user choice
	}

	private getWindowOpenableFromProtocolUrl(uri: URI): IWindowOpenable | undefined {
		if (!uri.path) {
			return undefined;
		}

		// File path
		if (uri.authority === Schemas.file) {
			const fileUri = URI.file(uri.fsPath);

			if (hasWorkspaceFileExtension(fileUri)) {
				return { workspaceUri: fileUri };
			}

			return { fileUri };
		}

		// Remote path
		else if (uri.authority === Schemas.vscodeRemote) {

			// Example conversion:
			// From: vscode://vscode-remote/wsl+ubuntu/mnt/c/GitDevelopment/monaco
			//   To: vscode-remote://wsl+ubuntu/mnt/c/GitDevelopment/monaco

			const secondSlash = uri.path.indexOf(posix.sep, 1 /* skip over the leading slash */);
			if (secondSlash !== -1) {
				const authority = uri.path.substring(1, secondSlash);
				const path = uri.path.substring(secondSlash);

				let query = uri.query;
				const params = new URLSearchParams(uri.query);
				if (params.get('windowId') === '_blank') {
					// Make sure to unset any `windowId=_blank` here
					// https://github.com/microsoft/vscode/issues/191902
					params.delete('windowId');
					query = params.toString();
				}

				const remoteUri = URI.from({ scheme: Schemas.vscodeRemote, authority, path, query, fragment: uri.fragment });

				if (hasWorkspaceFileExtension(path)) {
					return { workspaceUri: remoteUri };
				}

				if (/:[\d]+$/.test(path)) {
					// path with :line:column syntax
					return { fileUri: remoteUri };
				}

				return { folderUri: remoteUri };
			}
		}

		return undefined;
	}

	private async handleProtocolUrl(windowsMainService: IWindowsMainService, dialogMainService: IDialogMainService, urlService: IURLService, uri: URI, options?: IOpenURLOptions): Promise<boolean> {
		this.logService.trace('app#handleProtocolUrl():', uri.toString(true), options);

		// Support 'workspace' URLs (https://github.com/microsoft/vscode/issues/124263)
		if (uri.scheme === this.productService.urlProtocol && uri.path === 'workspace') {
			uri = uri.with({
				authority: 'file',
				path: URI.parse(uri.query).path,
				query: ''
			});
		}

		// If URI should be blocked, behave as if it's handled
		if (await this.shouldBlockURI(uri, windowsMainService, dialogMainService)) {
			this.logService.trace('app#handleProtocolUrl() protocol url was blocked:', uri.toString(true));

			return true;
		}

		let shouldOpenInNewWindow = false;

		// We should handle the URI in a new window if the URL contains `windowId=_blank`
		const params = new URLSearchParams(uri.query);
		if (params.get('windowId') === '_blank') {
			this.logService.trace(`app#handleProtocolUrl() found 'windowId=_blank' as parameter, setting shouldOpenInNewWindow=true:`, uri.toString(true));

			params.delete('windowId');
			uri = uri.with({ query: params.toString() });

			shouldOpenInNewWindow = true;
		}

		// or if no window is open (macOS only)
		else if (isMacintosh && windowsMainService.getWindowCount() === 0) {
			this.logService.trace(`app#handleProtocolUrl() running on macOS with no window open, setting shouldOpenInNewWindow=true:`, uri.toString(true));

			shouldOpenInNewWindow = true;
		}

		// Pass along whether the application is being opened via a Continue On flow
		const continueOn = params.get('continueOn');
		if (continueOn !== null) {
			this.logService.trace(`app#handleProtocolUrl() found 'continueOn' as parameter:`, uri.toString(true));

			params.delete('continueOn');
			uri = uri.with({ query: params.toString() });

			this.environmentMainService.continueOn = continueOn ?? undefined;
		}

		// Check if the protocol URL is a window openable to open...
		const windowOpenableFromProtocolUrl = this.getWindowOpenableFromProtocolUrl(uri);
		if (windowOpenableFromProtocolUrl) {
			this.logService.trace('app#handleProtocolUrl() opening protocol url as window:', windowOpenableFromProtocolUrl, uri.toString(true));

			const window = firstOrDefault(await windowsMainService.open({
				context: OpenContext.API,
				cli: { ...this.environmentMainService.args },
				urisToOpen: [windowOpenableFromProtocolUrl],
				forceNewWindow: shouldOpenInNewWindow,
				gotoLineMode: true
				// remoteAuthority: will be determined based on windowOpenableFromProtocolUrl
			}));

			window?.focus(); // this should help ensuring that the right window gets focus when multiple are opened

			return true;
		}

		// ...or if we should open in a new window and then handle it within that window
		if (shouldOpenInNewWindow) {
			this.logService.trace('app#handleProtocolUrl() opening empty window and passing in protocol url:', uri.toString(true));

			const window = firstOrDefault(await windowsMainService.open({
				context: OpenContext.API,
				cli: { ...this.environmentMainService.args },
				forceNewWindow: true,
				forceEmpty: true,
				gotoLineMode: true,
				remoteAuthority: getRemoteAuthority(uri)
			}));

			await window?.ready();

			return urlService.open(uri, options);
		}

		this.logService.trace('app#handleProtocolUrl(): not handled', uri.toString(true), options);

		return false;
	}

	private setupSharedProcess(machineId: string, sqmId: string): { sharedProcessReady: Promise<MessagePortClient>; sharedProcessClient: Promise<MessagePortClient> } {
		const sharedProcess = this._register(this.mainInstantiationService.createInstance(SharedProcess, machineId, sqmId));

		const sharedProcessClient = (async () => {
			this.logService.trace('Main->SharedProcess#connect');

			const port = await sharedProcess.connect();

			this.logService.trace('Main->SharedProcess#connect: connection established');

			return new MessagePortClient(port, 'main');
		})();

		const sharedProcessReady = (async () => {
			await sharedProcess.whenReady();

			return sharedProcessClient;
		})();

		return { sharedProcessReady, sharedProcessClient };
	}

	private async initServices(machineId: string, sqmId: string, sharedProcessReady: Promise<MessagePortClient>): Promise<IInstantiationService> {
		const services = new ServiceCollection();

		// Update
		switch (process.platform) {
			case 'win32':
				services.set(IUpdateService, new SyncDescriptor(Win32UpdateService));
				break;

			case 'linux':
				if (isLinuxSnap) {
					services.set(IUpdateService, new SyncDescriptor(SnapUpdateService, [process.env['SNAP'], process.env['SNAP_REVISION']]));
				} else {
					services.set(IUpdateService, new SyncDescriptor(LinuxUpdateService));
				}
				break;

			case 'darwin':
				services.set(IUpdateService, new SyncDescriptor(DarwinUpdateService));
				break;
		}

		// Windows
		services.set(IWindowsMainService, new SyncDescriptor(WindowsMainService, [machineId, sqmId, this.userEnv], false));
		services.set(IAuxiliaryWindowsMainService, new SyncDescriptor(AuxiliaryWindowsMainService, undefined, false));

		// Dialogs
		const dialogMainService = new DialogMainService(this.logService, this.productService);
		services.set(IDialogMainService, dialogMainService);

		// Launch
		services.set(ILaunchMainService, new SyncDescriptor(LaunchMainService, undefined, false /* proxied to other processes */));

		// Diagnostics
		services.set(IDiagnosticsMainService, new SyncDescriptor(DiagnosticsMainService, undefined, false /* proxied to other processes */));
		services.set(IDiagnosticsService, ProxyChannel.toService(getDelayedChannel(sharedProcessReady.then(client => client.getChannel('diagnostics')))));

		// Issues
		services.set(IIssueMainService, new SyncDescriptor(IssueMainService, [this.userEnv]));

		// Encryption
		services.set(IEncryptionMainService, new SyncDescriptor(EncryptionMainService));

		// Keyboard Layout
		services.set(IKeyboardLayoutMainService, new SyncDescriptor(KeyboardLayoutMainService));

		// Native Host
		services.set(INativeHostMainService, new SyncDescriptor(NativeHostMainService, undefined, false /* proxied to other processes */));

		// Webview Manager
		services.set(IWebviewManagerService, new SyncDescriptor(WebviewMainService));

		// Menubar
		services.set(IMenubarMainService, new SyncDescriptor(MenubarMainService));

		// Extension Host Starter
		services.set(IExtensionHostStarter, new SyncDescriptor(ExtensionHostStarter));

		// Storage
		services.set(IStorageMainService, new SyncDescriptor(StorageMainService));
		services.set(IApplicationStorageMainService, new SyncDescriptor(ApplicationStorageMainService));

		// Terminal
		const ptyHostStarter = new ElectronPtyHostStarter({
			graceTime: LocalReconnectConstants.GraceTime,
			shortGraceTime: LocalReconnectConstants.ShortGraceTime,
			scrollback: this.configurationService.getValue<number>(TerminalSettingId.PersistentSessionScrollback) ?? 100
		}, this.configurationService, this.environmentMainService, this.lifecycleMainService, this.logService);
		const ptyHostService = new PtyHostService(
			ptyHostStarter,
			this.configurationService,
			this.logService,
			this.loggerService
		);
		services.set(ILocalPtyService, ptyHostService);

		// External terminal
		if (isWindows) {
			services.set(IExternalTerminalMainService, new SyncDescriptor(WindowsExternalTerminalService));
		} else if (isMacintosh) {
			services.set(IExternalTerminalMainService, new SyncDescriptor(MacExternalTerminalService));
		} else if (isLinux) {
			services.set(IExternalTerminalMainService, new SyncDescriptor(LinuxExternalTerminalService));
		}

		// Backups
		const backupMainService = new BackupMainService(this.environmentMainService, this.configurationService, this.logService, this.stateService);
		services.set(IBackupMainService, backupMainService);

		// Workspaces
		const workspacesManagementMainService = new WorkspacesManagementMainService(this.environmentMainService, this.logService, this.userDataProfilesMainService, backupMainService, dialogMainService);
		services.set(IWorkspacesManagementMainService, workspacesManagementMainService);
		services.set(IWorkspacesService, new SyncDescriptor(WorkspacesMainService, undefined, false /* proxied to other processes */));
		services.set(IWorkspacesHistoryMainService, new SyncDescriptor(WorkspacesHistoryMainService, undefined, false));

		// URL handling
		services.set(IURLService, new SyncDescriptor(NativeURLService, undefined, false /* proxied to other processes */));

		// Telemetry
		if (supportsTelemetry(this.productService, this.environmentMainService)) {
			const isInternal = isInternalTelemetry(this.productService, this.configurationService);
			const channel = getDelayedChannel(sharedProcessReady.then(client => client.getChannel('telemetryAppender')));
			const appender = new TelemetryAppenderClient(channel);
			const commonProperties = resolveCommonProperties(release(), hostname(), process.arch, this.productService.commit, this.productService.version, machineId, sqmId, isInternal);
			const piiPaths = getPiiPathsFromEnvironment(this.environmentMainService);
			const config: ITelemetryServiceConfig = { appenders: [appender], commonProperties, piiPaths, sendErrorTelemetry: true };

			services.set(ITelemetryService, new SyncDescriptor(TelemetryService, [config], false));
		} else {
			services.set(ITelemetryService, NullTelemetryService);
		}

		// Default Extensions Profile Init
		services.set(IExtensionsProfileScannerService, new SyncDescriptor(ExtensionsProfileScannerService, undefined, true));
		services.set(IExtensionsScannerService, new SyncDescriptor(ExtensionsScannerService, undefined, true));

		// Utility Process Worker
		services.set(IUtilityProcessWorkerMainService, new SyncDescriptor(UtilityProcessWorkerMainService, undefined, true));

		// Init services that require it
		await Promises.settled([
			backupMainService.initialize(),
			workspacesManagementMainService.initialize()
		]);

		return this.mainInstantiationService.createChild(services);
	}

	private initChannels(accessor: ServicesAccessor, mainProcessElectronServer: ElectronIPCServer, sharedProcessClient: Promise<MessagePortClient>): void {

		// Channels registered to node.js are exposed to second instances
		// launching because that is the only way the second instance
		// can talk to the first instance. Electron IPC does not work
		// across apps until `requestSingleInstance` APIs are adopted.

		const disposables = this._register(new DisposableStore());

		const launchChannel = ProxyChannel.fromService(accessor.get(ILaunchMainService), disposables, { disableMarshalling: true });
		this.mainProcessNodeIpcServer.registerChannel('launch', launchChannel);

		const diagnosticsChannel = ProxyChannel.fromService(accessor.get(IDiagnosticsMainService), disposables, { disableMarshalling: true });
		this.mainProcessNodeIpcServer.registerChannel('diagnostics', diagnosticsChannel);

		// Policies (main & shared process)
		const policyChannel = new PolicyChannel(accessor.get(IPolicyService));
		mainProcessElectronServer.registerChannel('policy', policyChannel);
		sharedProcessClient.then(client => client.registerChannel('policy', policyChannel));

		// Local Files
		const diskFileSystemProvider = this.fileService.getProvider(Schemas.file);
		assertType(diskFileSystemProvider instanceof DiskFileSystemProvider);
		const fileSystemProviderChannel = new DiskFileSystemProviderChannel(diskFileSystemProvider, this.logService, this.environmentMainService);
		mainProcessElectronServer.registerChannel(LOCAL_FILE_SYSTEM_CHANNEL_NAME, fileSystemProviderChannel);
		sharedProcessClient.then(client => client.registerChannel(LOCAL_FILE_SYSTEM_CHANNEL_NAME, fileSystemProviderChannel));

		// User Data Profiles
		const userDataProfilesService = ProxyChannel.fromService(accessor.get(IUserDataProfilesMainService), disposables);
		mainProcessElectronServer.registerChannel('userDataProfiles', userDataProfilesService);
		sharedProcessClient.then(client => client.registerChannel('userDataProfiles', userDataProfilesService));

		// Request
		const requestService = new RequestChannel(accessor.get(IRequestService));
		sharedProcessClient.then(client => client.registerChannel('request', requestService));

		// Update
		const updateChannel = new UpdateChannel(accessor.get(IUpdateService));
		mainProcessElectronServer.registerChannel('update', updateChannel);

		// Issues
		const issueChannel = ProxyChannel.fromService(accessor.get(IIssueMainService), disposables);
		mainProcessElectronServer.registerChannel('issue', issueChannel);

		// Encryption
		const encryptionChannel = ProxyChannel.fromService(accessor.get(IEncryptionMainService), disposables);
		mainProcessElectronServer.registerChannel('encryption', encryptionChannel);

		// Signing
		const signChannel = ProxyChannel.fromService(accessor.get(ISignService), disposables);
		mainProcessElectronServer.registerChannel('sign', signChannel);

		// Keyboard Layout
		const keyboardLayoutChannel = ProxyChannel.fromService(accessor.get(IKeyboardLayoutMainService), disposables);
		mainProcessElectronServer.registerChannel('keyboardLayout', keyboardLayoutChannel);

		// Native host (main & shared process)
		this.nativeHostMainService = accessor.get(INativeHostMainService);
		const nativeHostChannel = ProxyChannel.fromService(this.nativeHostMainService, disposables);
		mainProcessElectronServer.registerChannel('nativeHost', nativeHostChannel);
		sharedProcessClient.then(client => client.registerChannel('nativeHost', nativeHostChannel));

		// Workspaces
		const workspacesChannel = ProxyChannel.fromService(accessor.get(IWorkspacesService), disposables);
		mainProcessElectronServer.registerChannel('workspaces', workspacesChannel);

		// Menubar
		const menubarChannel = ProxyChannel.fromService(accessor.get(IMenubarMainService), disposables);
		mainProcessElectronServer.registerChannel('menubar', menubarChannel);

		// URL handling
		const urlChannel = ProxyChannel.fromService(accessor.get(IURLService), disposables);
		mainProcessElectronServer.registerChannel('url', urlChannel);

		// Webview Manager
		const webviewChannel = ProxyChannel.fromService(accessor.get(IWebviewManagerService), disposables);
		mainProcessElectronServer.registerChannel('webview', webviewChannel);

		// Storage (main & shared process)
		const storageChannel = this._register(new StorageDatabaseChannel(this.logService, accessor.get(IStorageMainService)));
		mainProcessElectronServer.registerChannel('storage', storageChannel);
		sharedProcessClient.then(client => client.registerChannel('storage', storageChannel));

		// Profile Storage Changes Listener (shared process)
		const profileStorageListener = this._register(new ProfileStorageChangesListenerChannel(accessor.get(IStorageMainService), accessor.get(IUserDataProfilesMainService), this.logService));
		sharedProcessClient.then(client => client.registerChannel('profileStorageListener', profileStorageListener));

		// Terminal
		const ptyHostChannel = ProxyChannel.fromService(accessor.get(ILocalPtyService), disposables);
		mainProcessElectronServer.registerChannel(TerminalIpcChannels.LocalPty, ptyHostChannel);

		// External Terminal
		const externalTerminalChannel = ProxyChannel.fromService(accessor.get(IExternalTerminalMainService), disposables);
		mainProcessElectronServer.registerChannel('externalTerminal', externalTerminalChannel);

		// Logger
		const loggerChannel = new LoggerChannel(accessor.get(ILoggerMainService),);
		mainProcessElectronServer.registerChannel('logger', loggerChannel);
		sharedProcessClient.then(client => client.registerChannel('logger', loggerChannel));

		// Extension Host Debug Broadcasting
		const electronExtensionHostDebugBroadcastChannel = new ElectronExtensionHostDebugBroadcastChannel(accessor.get(IWindowsMainService));
		mainProcessElectronServer.registerChannel('extensionhostdebugservice', electronExtensionHostDebugBroadcastChannel);

		// Extension Host Starter
		const extensionHostStarterChannel = ProxyChannel.fromService(accessor.get(IExtensionHostStarter), disposables);
		mainProcessElectronServer.registerChannel(ipcExtensionHostStarterChannelName, extensionHostStarterChannel);

		// Utility Process Worker
		const utilityProcessWorkerChannel = ProxyChannel.fromService(accessor.get(IUtilityProcessWorkerMainService), disposables);
		mainProcessElectronServer.registerChannel(ipcUtilityProcessWorkerChannelName, utilityProcessWorkerChannel);
	}

	private async openFirstWindow(accessor: ServicesAccessor, initialProtocolUrls: IInitialProtocolUrls | undefined): Promise<ICodeWindow[]> {
		const windowsMainService = this.windowsMainService = accessor.get(IWindowsMainService);
		this.auxiliaryWindowsMainService = accessor.get(IAuxiliaryWindowsMainService);

		const context = isLaunchedFromCli(process.env) ? OpenContext.CLI : OpenContext.DESKTOP;
		const args = this.environmentMainService.args;

		// First check for windows from protocol links to open
		if (initialProtocolUrls) {

			// Openables can open as windows directly
			if (initialProtocolUrls.openables.length > 0) {
				return windowsMainService.open({
					context,
					cli: args,
					urisToOpen: initialProtocolUrls.openables,
					gotoLineMode: true,
					initialStartup: true
					// remoteAuthority: will be determined based on openables
				});
			}

			// Protocol links with `windowId=_blank` on startup
			// should be handled in a special way:
			// We take the first one of these and open an empty
			// window for it. This ensures we are not restoring
			// all windows of the previous session.
			// If there are any more URLs like these, they will
			// be handled from the URL listeners installed later.

			if (initialProtocolUrls.urls.length > 0) {
				for (const protocolUrl of initialProtocolUrls.urls) {
					const params = new URLSearchParams(protocolUrl.uri.query);
					if (params.get('windowId') === '_blank') {

						// It is important here that we remove `windowId=_blank` from
						// this URL because here we open an empty window for it.

						params.delete('windowId');
						protocolUrl.originalUrl = protocolUrl.uri.toString(true);
						protocolUrl.uri = protocolUrl.uri.with({ query: params.toString() });

						return windowsMainService.open({
							context,
							cli: args,
							forceNewWindow: true,
							forceEmpty: true,
							gotoLineMode: true,
							initialStartup: true
							// remoteAuthority: will be determined based on openables
						});
					}
				}
			}
		}

		const macOpenFiles: string[] = (<any>global).macOpenFiles;
		const hasCliArgs = args._.length;
		const hasFolderURIs = !!args['folder-uri'];
		const hasFileURIs = !!args['file-uri'];
		const noRecentEntry = args['skip-add-to-recently-opened'] === true;
		const waitMarkerFileURI = args.wait && args.waitMarkerFilePath ? URI.file(args.waitMarkerFilePath) : undefined;
		const remoteAuthority = args.remote || undefined;
		const forceProfile = args.profile;
		const forceTempProfile = args['profile-temp'];

		// Started without file/folder arguments
		if (!hasCliArgs && !hasFolderURIs && !hasFileURIs) {

			// Force new window
			if (args['new-window'] || forceProfile || forceTempProfile) {
				return windowsMainService.open({
					context,
					cli: args,
					forceNewWindow: true,
					forceEmpty: true,
					noRecentEntry,
					waitMarkerFileURI,
					initialStartup: true,
					remoteAuthority,
					forceProfile,
					forceTempProfile
				});
			}

			// mac: open-file event received on startup
			if (macOpenFiles.length) {
				return windowsMainService.open({
					context: OpenContext.DOCK,
					cli: args,
					urisToOpen: macOpenFiles.map(path => (hasWorkspaceFileExtension(path) ? { workspaceUri: URI.file(path) } : { fileUri: URI.file(path) })),
					noRecentEntry,
					waitMarkerFileURI,
					initialStartup: true,
					// remoteAuthority: will be determined based on macOpenFiles
				});
			}
		}

		// default: read paths from cli
		return windowsMainService.open({
			context,
			cli: args,
			forceNewWindow: args['new-window'] || (!hasCliArgs && args['unity-launch']),
			diffMode: args.diff,
			mergeMode: args.merge,
			noRecentEntry,
			waitMarkerFileURI,
			gotoLineMode: args.goto,
			initialStartup: true,
			remoteAuthority,
			forceProfile,
			forceTempProfile
		});
	}

	private afterWindowOpen(): void {

		// Windows: mutex
		this.installMutex();

		// Remote Authorities
		protocol.registerHttpProtocol(Schemas.vscodeRemoteResource, (request, callback) => {
			callback({
				url: request.url.replace(/^vscode-remote-resource:/, 'http:'),
				method: request.method
			});
		});

		// Start to fetch shell environment (if needed) after window has opened
		// Since this operation can take a long time, we want to warm it up while
		// the window is opening.
		// We also show an error to the user in case this fails.
		this.resolveShellEnvironment(this.environmentMainService.args, process.env, true);

		// Crash reporter
		this.updateCrashReporterEnablement();

		if (isMacintosh && app.runningUnderARM64Translation) {
			this.windowsMainService?.sendToFocused('vscode:showTranslatedBuildWarning');
		}

	}

	private async installMutex(): Promise<void> {
		const win32MutexName = this.productService.win32MutexName;
		if (isWindows && win32MutexName) {
			try {
				const WindowsMutex = await import('@vscode/windows-mutex');
				const mutex = new WindowsMutex.Mutex(win32MutexName);
				Event.once(this.lifecycleMainService.onWillShutdown)(() => mutex.release());
			} catch (error) {
				this.logService.error(error);
			}
		}
	}

	private async resolveShellEnvironment(args: NativeParsedArgs, env: IProcessEnvironment, notifyOnError: boolean): Promise<typeof process.env> {
		try {
			return await getResolvedShellEnv(this.configurationService, this.logService, args, env);
		} catch (error) {
			const errorMessage = toErrorMessage(error);
			if (notifyOnError) {
				this.windowsMainService?.sendToFocused('vscode:showResolveShellEnvError', errorMessage);
			} else {
				this.logService.error(errorMessage);
			}
		}

		return {};
	}

	private async updateCrashReporterEnablement(): Promise<void> {

		// If enable-crash-reporter argv is undefined then this is a fresh start,
		// based on `telemetry.enableCrashreporter` settings, generate a UUID which
		// will be used as crash reporter id and also update the json file.

		try {
			const argvContent = await this.fileService.readFile(this.environmentMainService.argvResource);
			const argvString = argvContent.value.toString();
			const argvJSON = JSON.parse(stripComments(argvString));
			const telemetryLevel = getTelemetryLevel(this.configurationService);
			const enableCrashReporter = telemetryLevel >= TelemetryLevel.CRASH;

			// Initial startup
			if (argvJSON['enable-crash-reporter'] === undefined) {
				const additionalArgvContent = [
					'',
					'	// Allows to disable crash reporting.',
					'	// Should restart the app if the value is changed.',
					`	"enable-crash-reporter": ${enableCrashReporter},`,
					'',
					'	// Unique id used for correlating crash reports sent from this instance.',
					'	// Do not edit this value.',
					`	"crash-reporter-id": "${generateUuid()}"`,
					'}'
				];
				const newArgvString = argvString.substring(0, argvString.length - 2).concat(',\n', additionalArgvContent.join('\n'));

				await this.fileService.writeFile(this.environmentMainService.argvResource, VSBuffer.fromString(newArgvString));
			}

			// Subsequent startup: update crash reporter value if changed
			else {
				const newArgvString = argvString.replace(/"enable-crash-reporter": .*,/, `"enable-crash-reporter": ${enableCrashReporter},`);
				if (newArgvString !== argvString) {
					await this.fileService.writeFile(this.environmentMainService.argvResource, VSBuffer.fromString(newArgvString));
				}
			}
		} catch (error) {
			this.logService.error(error);
		}
	}
}<|MERGE_RESOLUTION|>--- conflicted
+++ resolved
@@ -118,12 +118,8 @@
 import { PtyHostService } from 'vs/platform/terminal/node/ptyHostService';
 import { NODE_REMOTE_RESOURCE_CHANNEL_NAME, NODE_REMOTE_RESOURCE_IPC_METHOD_NAME, NodeRemoteResourceResponse, NodeRemoteResourceRouter } from 'vs/platform/remote/common/electronRemoteResources';
 import { Lazy } from 'vs/base/common/lazy';
-<<<<<<< HEAD
-import { AuxiliaryWindow } from 'vs/platform/windows/electron-main/auxiliaryWindow';
-=======
 import { IAuxiliaryWindowsMainService } from 'vs/platform/auxiliaryWindow/electron-main/auxiliaryWindows';
 import { AuxiliaryWindowsMainService } from 'vs/platform/auxiliaryWindow/electron-main/auxiliaryWindowsMainService';
->>>>>>> 0e98f35f
 
 /**
  * The main VS Code application. There will only ever be one instance,
@@ -179,13 +175,6 @@
 				return callback(allowedPermissionsInWebview.has(permission));
 			}
 
-<<<<<<< HEAD
-			if (details.isMainFrame && details.securityOrigin === `${Schemas.vscodeFileResource}://${VSCODE_AUTHORITY}/`) {
-				return callback(allowedPermissionsInMainFrame.has(permission));
-			}
-
-=======
->>>>>>> 0e98f35f
 			return callback(false);
 		});
 
@@ -194,13 +183,6 @@
 				return allowedPermissionsInWebview.has(permission);
 			}
 
-<<<<<<< HEAD
-			if (details.isMainFrame && details.securityOrigin === `${Schemas.vscodeFileResource}://${VSCODE_AUTHORITY}/`) {
-				return allowedPermissionsInMainFrame.has(permission);
-			}
-
-=======
->>>>>>> 0e98f35f
 			return false;
 		});
 
@@ -394,11 +376,7 @@
 			// Child Window: delegate to `AuxiliaryWindow` class
 			const isChildWindow = contents?.opener?.url.startsWith(`${Schemas.vscodeFileResource}://${VSCODE_AUTHORITY}/`);
 			if (isChildWindow) {
-<<<<<<< HEAD
-				this.mainInstantiationService.createInstance(AuxiliaryWindow, contents);
-=======
 				this.auxiliaryWindowsMainService?.registerWindow(contents);
->>>>>>> 0e98f35f
 			}
 
 			// Block any in-page navigation
@@ -415,21 +393,6 @@
 				// about:blank windows can open as window witho our default options
 				if (handler.url === 'about:blank') {
 					this.logService.trace('webContents#setWindowOpenHandler: Allowing about:blank window to open');
-<<<<<<< HEAD
-
-					return {
-						action: 'allow',
-						overrideBrowserWindowOptions: AuxiliaryWindow.open(this.mainInstantiationService)
-					};
-				}
-
-				// Any other URL: delegate to OS
-				else {
-					this.logService.trace(`webContents#setWindowOpenHandler: Prevented opening window with URL ${handler.url}}`);
-
-					this.nativeHostMainService?.openExternal(undefined, handler.url);
-
-=======
 
 					return {
 						action: 'allow',
@@ -443,7 +406,6 @@
 
 					this.nativeHostMainService?.openExternal(undefined, handler.url);
 
->>>>>>> 0e98f35f
 					return { action: 'deny' };
 				}
 			});
@@ -784,7 +746,6 @@
 
 		return { urls, openables };
 	}
-<<<<<<< HEAD
 
 	private async shouldBlockURI(uri: URI, windowsMainService: IWindowsMainService, dialogMainService: IDialogMainService): Promise<boolean> {
 		if (uri.authority !== Schemas.file && uri.authority !== Schemas.vscodeRemote) {
@@ -808,31 +769,6 @@
 			return false; // not blocked via settings
 		}
 
-=======
-
-	private async shouldBlockURI(uri: URI, windowsMainService: IWindowsMainService, dialogMainService: IDialogMainService): Promise<boolean> {
-		if (uri.authority !== Schemas.file && uri.authority !== Schemas.vscodeRemote) {
-
-			// !!!!!!!!!!!!!!!!!!!!!!!!!!!!!!!!!!!!!!!!!!!!!!!!!!!!!!!!!!!!!!!!!!!!!!!!!!!!
-			//
-			// NOTE: we currently only ask for confirmation for `file` and `vscode-remote`
-			// authorities here. There is an additional confirmation for `extension.id`
-			// authorities from within the window.
-			//
-			// IF YOU ARE PLANNING ON ADDING ANOTHER AUTHORITY HERE, MAKE SURE TO ALSO
-			// ADD IT TO THE CONFIRMATION CODE BELOW OR INSIDE THE WINDOW!
-			//
-			// !!!!!!!!!!!!!!!!!!!!!!!!!!!!!!!!!!!!!!!!!!!!!!!!!!!!!!!!!!!!!!!!!!!!!!!!!!!!
-
-			return false;
-		}
-
-		const askForConfirmation = this.configurationService.getValue<unknown>(CodeApplication.SECURITY_PROTOCOL_HANDLING_CONFIRMATION_SETTING_KEY[uri.authority]);
-		if (askForConfirmation === false) {
-			return false; // not blocked via settings
-		}
-
->>>>>>> 0e98f35f
 		const { response, checkboxChecked } = await dialogMainService.showMessageBox({
 			type: 'warning',
 			buttons: [
@@ -841,11 +777,7 @@
 			],
 			message: localize('confirmOpenMessage', "An external application wants to open '{0}' in {1}. Do you want to open this file or folder?", uri.authority === Schemas.file ? getPathLabel(uri, { os: OS, tildify: this.environmentMainService }) : uri.toString(true), this.productService.nameShort),
 			detail: localize('confirmOpenDetail', "If you did not initiate this request, it may represent an attempted attack on your system. Unless you took an explicit action to initiate this request, you should press 'No'"),
-<<<<<<< HEAD
-			checkboxLabel: localize('doNotAskAgain', "Do not ask me again"),
-=======
 			checkboxLabel: uri.authority === Schemas.file ? localize('doNotAskAgainLocal', "Allow opening local paths without asking") : localize('doNotAskAgainRemote', "Allow opening remote paths without asking"),
->>>>>>> 0e98f35f
 			cancelId: 1
 		});
 
@@ -854,9 +786,6 @@
 		}
 
 		if (checkboxChecked) {
-<<<<<<< HEAD
-			windowsMainService.sendToOpeningWindow('vscode:disablePromptForProtocolHandling', uri.authority === Schemas.file ? 'local' : 'remote');
-=======
 			// Due to https://github.com/microsoft/vscode/issues/195436, we can only
 			// update settings from within a window. But we do not know if a window
 			// is about to open or can already handle the request, so we have to send
@@ -864,7 +793,6 @@
 			const request = { channel: 'vscode:disablePromptForProtocolHandling', args: uri.authority === Schemas.file ? 'local' : 'remote' };
 			windowsMainService.sendToFocused(request.channel, request.args);
 			windowsMainService.sendToOpeningWindow(request.channel, request.args);
->>>>>>> 0e98f35f
 		}
 
 		return false; // not blocked by user choice
