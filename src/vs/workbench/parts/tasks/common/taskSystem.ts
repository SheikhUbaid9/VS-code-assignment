/*---------------------------------------------------------------------------------------------
 *  Copyright (c) Microsoft Corporation. All rights reserved.
 *  Licensed under the MIT License. See License.txt in the project root for license information.
 *--------------------------------------------------------------------------------------------*/
'use strict';

import Severity from 'vs/base/common/severity';
import { TPromise } from 'vs/base/common/winjs.base';
import { TerminateResponse } from 'vs/base/common/processes';
import { IEventEmitter } from 'vs/base/common/eventEmitter';

import { ProblemMatcher } from 'vs/platform/markers/common/problemMatcher';
import * as nls from 'vs/nls';

export type ITaskIcon = string | { light: string; dark: string; };

export interface ITaskCommand {
	id: string;
	title: string;
	category?: string;
	icon?: ITaskIcon;
}

export function checkValidCommand(command: ITaskCommand): TaskError {
	if (!command) {
		return new TaskError(Severity.Error, nls.localize('nonempty', "expected non-empty value."), TaskErrors.ConfigValidationError);
	}
	if (typeof command.id !== 'string') {
		return new TaskError(Severity.Error, nls.localize('requirestring', "property `{0}` is mandatory and must be of type `string`", 'id'), TaskErrors.ConfigValidationError);
	}
	if (typeof command.title !== 'string') {
		return new TaskError(Severity.Error, nls.localize('requirestring', "property `{0}` is mandatory and must be of type `string`", 'title'), TaskErrors.ConfigValidationError);
	}
	if (command.category && typeof command.category !== 'string') {
		return new TaskError(Severity.Error, nls.localize('optstring', "property `{0}` can be omitted or must be of type `string`", 'category'), TaskErrors.ConfigValidationError);
	}
	return checkIconValid(command.icon);
}

function checkIconValid(icon: ITaskIcon): TaskError {
	if (typeof icon === 'undefined') {
		return;
	}
	if (typeof icon === 'string') {
		return;
	} else if (typeof icon.dark === 'string' && typeof icon.light === 'string') {
		return;
	}
	return new TaskError(Severity.Error, nls.localize('opticon', "property `icon` can be omitted or must be either a string or a literal like `{dark, light}`"), TaskErrors.ConfigValidationError);
}

export enum TaskErrors {
	NotConfigured,
	RunningTask,
	NoBuildTask,
	NoTestTask,
	ConfigValidationError,
	TaskNotFound,
	NoValidTaskRunner,
	UnknownError
}

export class TaskError {
	public severity: Severity;
	public message: string;
	public code: TaskErrors;

	constructor(severity: Severity, message: string, code: TaskErrors) {
		this.severity = severity;
		this.message = message;
		this.code = code;
	}
}

export interface TelemetryEvent {
	// How the task got trigger. Is either shortcut or command
	trigger: string;

	// The command triggered
	command: string;

	// Whether the task ran successful
	success: boolean;
}

export namespace Triggers {
	export let shortcut: string = 'shortcut';
	export let command: string = 'command';
}

export enum ShowOutput {
	Always,
	Silent,
	Never
}

export namespace ShowOutput {
	export function fromString(value: string): ShowOutput {
		value = value.toLowerCase();
		if (value === 'always') {
			return ShowOutput.Always;
		} else if (value === 'silent') {
			return ShowOutput.Silent;
		} else if (value === 'never') {
			return ShowOutput.Never;
		} else {
			return undefined;
		}
	}
}

/**
 * A task description
 */
export interface TaskDescription {

	/**
	 * The task's internal id
	 */
	id: string;

	/**
	 * The task's name
	 */
	name: string;

	/**
	 * Suppresses the task name when calling the task using the task runner.
	 */
	suppressTaskName?: boolean;

	/**
	 * Additional arguments passed to the command when this target is
	 * invoked.
	 */
	args?: string[];

	/**
	 * Whether the task is running in watching mode or not.
	 */
	isWatching?: boolean;

	/**
	 * Whether the task should prompt on close for confirmation if running.
	 */
	promptOnClose?: boolean;

	/**
	 * Controls whether the output of the running tasks is shown or not. Default
	 * value is "always".
	 */
	showOutput: ShowOutput;

	/**
	 * Controls whether the executed command is printed to the output windows as well.
	 */
	echoCommand?: boolean;

	/**
	 * The problem watchers to use for this task
	 */
<<<<<<< HEAD
	problemMatchers?:ProblemMatcher[];

	/**
	 * Command binding for task
	 */
	commandBinding?: ITaskCommand;
=======
	problemMatchers?: ProblemMatcher[];
>>>>>>> 22457272
}

export interface CommandOptions {
	/**
	 * The current working directory of the executed program or shell.
	 * If omitted VSCode's current workspace root is used.
	 */
	cwd?: string;

	/**
	 * The environment of the executed program or shell. If omitted
	 * the parent process' environment is used.
	 */
	env?: { [key: string]: string; };
}


/**
 * Describs the settings of a task runner
 */
export interface BaseTaskRunnerConfiguration {

	/**
	 * The command to execute
	 */
	command?: string;

	/**
	 * Whether the task is a shell command or not
	 */
	isShellCommand?: boolean;

	/**
	 * Additional command options
	 */
	options?: CommandOptions;

	/**
	 * General args
	 */
	args?: string[];

	/**
	 * The configured tasks
	 */
	tasks?: { [id: string]: TaskDescription; };
}

/**
 * Describs the settings of a task runner
 */
export interface TaskRunnerConfiguration extends BaseTaskRunnerConfiguration {

	/**
	 * The command to execute. Not optional.
	 */
	command: string;
}

export interface ITaskSummary {
	/**
	 * Exit code of the process.
	 */
	exitCode?: number;
}

export enum TaskExecuteKind {
	Started = 1,
	Active = 2
}

export interface ITaskExecuteResult {
	kind: TaskExecuteKind;
	promise: TPromise<ITaskSummary>;
	started?: {
		restartOnFileChanges?: string;
	};
	active?: {
		same: boolean;
		watching: boolean;
	};
}

export namespace TaskSystemEvents {
	export let Active: string = 'active';
	export let Inactive: string = 'inactive';
}

export enum TaskType {
	SingleRun,
	Watching
}

export interface TaskEvent {
	taskId?: string;
	taskName?: string;
	type?: TaskType;
}

export interface ITaskSystem extends IEventEmitter {
	build(): ITaskExecuteResult;
	rebuild(): ITaskExecuteResult;
	clean(): ITaskExecuteResult;
	runTest(): ITaskExecuteResult;
	run(taskIdentifier: string): ITaskExecuteResult;
	isActive(): TPromise<boolean>;
	isActiveSync(): boolean;
	canAutoTerminate(): boolean;
	terminate(): TPromise<TerminateResponse>;
	tasks(): TPromise<TaskDescription[]>;
}

/**
 * Build configuration settings shared between program and
 * service build systems.
 */
export interface TaskConfiguration {
	/**
	 * The build system to use. If omitted program is used.
	 */
	buildSystem?: string;
}<|MERGE_RESOLUTION|>--- conflicted
+++ resolved
@@ -10,7 +10,13 @@
 import { IEventEmitter } from 'vs/base/common/eventEmitter';
 
 import { ProblemMatcher } from 'vs/platform/markers/common/problemMatcher';
+import { IDisposable } from 'vs/base/common/lifecycle';
 import * as nls from 'vs/nls';
+
+export interface IRegisteredTask {
+	id: string;
+	command: IDisposable;
+}
 
 export type ITaskIcon = string | { light: string; dark: string; };
 
@@ -159,16 +165,12 @@
 	/**
 	 * The problem watchers to use for this task
 	 */
-<<<<<<< HEAD
-	problemMatchers?:ProblemMatcher[];
+	problemMatchers?: ProblemMatcher[];
 
 	/**
 	 * Command binding for task
 	 */
 	commandBinding?: ITaskCommand;
-=======
-	problemMatchers?: ProblemMatcher[];
->>>>>>> 22457272
 }
 
 export interface CommandOptions {
