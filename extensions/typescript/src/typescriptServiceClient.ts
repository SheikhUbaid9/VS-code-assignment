--- conflicted
+++ resolved
@@ -8,7 +8,6 @@
 import * as cp from 'child_process';
 import * as path from 'path';
 import * as fs from 'fs';
-import * as os from 'os';
 
 import * as electron from './utils/electron';
 import { Reader } from './utils/wireProtocol';
@@ -48,9 +47,7 @@
 }
 
 enum Trace {
-	Off,
-	Messages,
-	Verbose
+	Off, Messages, Verbose
 }
 
 namespace Trace {
@@ -69,47 +66,11 @@
 	}
 }
 
-enum TsServerLogLevel {
-	Off,
-	Normal,
-	Terse,
-	Verbose,
-}
-
-namespace TsServerLogLevel {
-	export function fromString(value: string): TsServerLogLevel {
-		switch (value && value.toLowerCase()) {
-			case 'normal':
-				return TsServerLogLevel.Normal;
-			case 'terse':
-				return TsServerLogLevel.Terse;
-			case 'verbose':
-				return TsServerLogLevel.Verbose;
-			case 'off':
-			default:
-				return TsServerLogLevel.Off;
-		}
-	}
-
-	export function toString(value: TsServerLogLevel): string {
-		switch (value) {
-			case TsServerLogLevel.Normal:
-				return 'normal';
-			case TsServerLogLevel.Terse:
-				return 'terse';
-			case TsServerLogLevel.Verbose:
-				return 'verbose';
-			case TsServerLogLevel.Off:
-			default:
-				return 'off';
-		}
-	}
-}
-
 enum MessageAction {
 	useLocal,
 	useBundled,
 	learnMore,
+	close,
 	reportIssue
 }
 
@@ -123,6 +84,7 @@
 
 
 export default class TypeScriptServiceClient implements ITypescriptServiceClient {
+
 	private static useWorkspaceTsdkStorageKey = 'typescript.useWorkspaceTsdk';
 	private static tsdkMigratedStorageKey = 'typescript.tsdkMigrated';
 
@@ -142,8 +104,6 @@
 	private _experimentalAutoBuild: boolean;
 	private trace: Trace;
 	private _output: OutputChannel;
-	private tsServerLogFile: string | null = null;
-	private tsServerLogLevel: TsServerLogLevel = TsServerLogLevel.Off;
 	private servicePromise: Promise<cp.ChildProcess> | null;
 	private lastError: Error | null;
 	private reader: Reader<Proto.Response>;
@@ -152,7 +112,6 @@
 	private firstStart: number;
 	private lastStart: number;
 	private numberRestarts: number;
-	private cancellationPipeName: string | null = null;
 
 	private requestQueue: RequestItem[];
 	private pendingResponses: number;
@@ -165,6 +124,7 @@
 	private _apiVersion: API;
 	private telemetryReporter: TelemetryReporter;
 
+
 	constructor(host: ITypescriptServiceClientHost, storagePath: string | undefined, globalState: Memento, private workspaceState: Memento, disposables: Disposable[]) {
 		this.host = host;
 		this.storagePath = storagePath;
@@ -195,14 +155,10 @@
 		this._apiVersion = new API('1.0.0');
 		this._checkGlobalTSCVersion = true;
 		this.trace = this.readTrace();
-		this.tsServerLogLevel = this.readTsServerLogLevel();
 		disposables.push(workspace.onDidChangeConfiguration(() => {
-			let oldLoggingLevel = this.tsServerLogLevel;
+			this.trace = this.readTrace();
 			let oldglobalTsdk = this.globalTsdk;
 			let oldLocalTsdk = this.localTsdk;
-
-			this.trace = this.readTrace();
-			this.tsServerLogLevel = this.readTsServerLogLevel();
 
 			const configuration = workspace.getConfiguration();
 			this.globalTsdk = this.extractGlobalTsdk(configuration);
@@ -210,21 +166,6 @@
 
 			if (this.servicePromise === null && (oldglobalTsdk !== this.globalTsdk || oldLocalTsdk !== this.localTsdk)) {
 				this.startService();
-			} else if (this.servicePromise !== null && this.tsServerLogLevel !== oldLoggingLevel) {
-
-				const reloadItem = { title: localize('reloadTitle', 'Reload') };
-				window.showInformationMessage<MessageItem>(
-					localize('tsserverLogReloadBlurb', 'Reload VS Code to apply \'typescript.tsserver.log\' change'),
-					reloadItem,
-					{
-						title: localize('later', 'Later'),
-						isCloseAffordance: true
-					})
-					.then(selected => {
-						if (selected === reloadItem) {
-							commands.executeCommand('workbench.action.reloadWindow');
-						}
-					});
 			}
 		}));
 		if (this.packageInfo && this.packageInfo.aiKey) {
@@ -278,11 +219,6 @@
 			result = Trace.Messages;
 		}
 		return result;
-	}
-
-	private readTsServerLogLevel(): TsServerLogLevel {
-		const setting = workspace.getConfiguration().get<string>('typescript.tsserver.log', 'off');
-		return TsServerLogLevel.fromString(setting);
 	}
 
 	public get experimentalAutoBuild(): boolean {
@@ -392,11 +328,7 @@
 	}
 
 	private get bundledTypeScriptPath(): string {
-		try {
-			return require.resolve('typescript/lib/tsserver.js');
-		} catch (e) {
-			return '';
-		}
+		return path.join(__dirname, '..', 'node_modules', 'typescript', 'lib', 'tsserver.js');
 	}
 
 	private get localTypeScriptPath(): string | null {
@@ -461,11 +393,7 @@
 				this.info(`Using tsserver from location: ${modulePath}`);
 				if (!fs.existsSync(modulePath)) {
 					window.showWarningMessage(localize('noServerFound', 'The path {0} doesn\'t point to a valid tsserver install. Falling back to bundled TypeScript version.', modulePath ? path.dirname(modulePath) : ''));
-<<<<<<< HEAD
-					if (!this.bundledTypeScriptPath) {
-=======
 					if (!fs.existsSync(this.bundledTypeScriptPath)) {
->>>>>>> 376986b1
 						window.showErrorMessage(localize('noBundledServerFound', 'VSCode\'s tsserver was deleted by another application such as a misbehaving virus detection tool. Please reinstall VS Code.'));
 						return reject(new Error('Could not find bundled tsserver.js'));
 					}
@@ -521,27 +449,6 @@
 					if (this.apiVersion.has208Features()) {
 						args.push('--enableTelemetry');
 					}
-					if (this.apiVersion.has222Features()) {
-						this.cancellationPipeName = electron.getPipeName(`tscancellation-${electron.makeRandomHexString(20)}`);
-						args.push('--cancellationPipeName', this.cancellationPipeName + '*');
-					}
-
-					if (this.apiVersion.has222Features()) {
-						if (this.tsServerLogLevel !== TsServerLogLevel.Off) {
-							try {
-								const logDir = fs.mkdtempSync(path.join(os.tmpdir(), `vscode-tsserver-log-`));
-								this.tsServerLogFile = path.join(logDir, `tsserver.log`);
-							} catch (e) {
-								this.error('Could not create TSServer log directory');
-							}
-
-							if (this.tsServerLogFile) {
-								args.push('--logVerbosity', TsServerLogLevel.toString(this.tsServerLogLevel));
-								args.push('--logFile', this.tsServerLogFile);
-							}
-						}
-					}
-
 					electron.fork(modulePath, args, options, (err: any, childProcess: cp.ChildProcess) => {
 						if (err) {
 							this.lastError = err;
@@ -667,54 +574,6 @@
 			});
 	}
 
-	public openTsServerLogFile(): Thenable<boolean> {
-		if (!this.apiVersion.has222Features()) {
-			return window.showErrorMessage(
-				localize(
-					'typescript.openTsServerLog.notSupported',
-					'TS Server logging requires TS 2.2.2+'))
-				.then(() => false);
-		}
-
-		if (this.tsServerLogLevel === TsServerLogLevel.Off) {
-			return window.showErrorMessage<MessageItem>(
-				localize(
-					'typescript.openTsServerLog.loggingNotEnabled',
-					'TS Server logging is off. Please set `typescript.tsserver.log` and reload VS Code to enable logging'),
-				{
-					title: localize(
-						'typescript.openTsServerLog.enableAndReloadOption',
-						'Enable logging and reload VS Code'),
-				})
-				.then(selection => {
-					if (selection) {
-						return workspace.getConfiguration().update('typescript.tsserver.log', 'verbose', true).then(() => {
-							commands.executeCommand('workbench.action.reloadWindow');
-							return false;
-						});
-					}
-					return false;
-				});
-		}
-
-		if (!this.tsServerLogFile) {
-			return window.showWarningMessage(localize(
-				'typescript.openTsServerLog.noLogFile',
-				'TS Server has not started logging.')).then(() => false);
-		}
-
-		return workspace.openTextDocument(this.tsServerLogFile)
-			.then(doc => {
-				return window.showTextDocument(doc, window.activeTextEditor ? window.activeTextEditor.viewColumn : undefined)
-					.then(editor => !!editor);
-			}, () => {
-				window.showWarningMessage(localize(
-					'openTsServerLog.openFileFailedFailed',
-					'Could not open TS Server log file'));
-				return null;
-			});
-	}
-
 	private serviceStarted(resendModels: boolean): void {
 		let configureOptions: Proto.ConfigureRequestArguments = {
 			hostInfo: 'vscode'
@@ -725,6 +584,7 @@
 			} catch (error) {
 			}
 			// configureOptions.autoDiagnostics = true;
+			// configureOptions.metaDataDirectory = this.storagePath;
 		}
 		this.execute('configure', configureOptions);
 		if (this.apiVersion.has206Features()) {
@@ -931,19 +791,6 @@
 				return true;
 			}
 		}
-
-		if (this.apiVersion.has222Features() && this.cancellationPipeName) {
-			if (this.trace !== Trace.Off) {
-				this.logTrace(`TypeScript Service: trying to cancel ongoing request with sequence number ${seq}`);
-			}
-			try {
-				fs.writeFileSync(this.cancellationPipeName + seq, '');
-				return true;
-			} catch (e) {
-				// noop
-			}
-		}
-
 		if (this.trace !== Trace.Off) {
 			this.logTrace(`TypeScript Service: tried to cancel request with sequence number ${seq}. But request got already delivered.`);
 		}
