--- conflicted
+++ resolved
@@ -592,10 +592,6 @@
 		}
 
 		let options: TextEditorOptions = null;
-<<<<<<< HEAD
-		if (input && input.options) {
-			if (input.options.selection || input.options.viewState || input.options.forceOpen || input.options.revealIfVisible || input.options.revealIfOpened || input.options.preserveFocus || input.options.pinned !== undefined || input.options.inactive || typeof input.options.index === 'number') {
-=======
 		if (
 			input.options.selection ||
 			input.options.viewState ||
@@ -614,7 +610,6 @@
 				options = new TextDiffEditorOptions();
 				(<TextDiffEditorOptions>options).autoRevealFirstChange = textDiffOptions.autoRevealFirstChange;
 			} else {
->>>>>>> b5cd8121
 				options = new TextEditorOptions();
 			}
 		}
@@ -640,22 +635,16 @@
 			options.revealIfOpened = true;
 		}
 
-<<<<<<< HEAD
-			if (input.options.pinned !== undefined) {
-				options.pinned = !!input.options.pinned;
-			}
-=======
 		if (input.options.preserveFocus) {
 			options.preserveFocus = true;
 		}
->>>>>>> b5cd8121
 
 		if (input.options.revealInCenterIfOutsideViewport) {
 			options.revealInCenterIfOutsideViewport = true;
 		}
 
-		if (input.options.pinned) {
-			options.pinned = true;
+		if (input.options.pinned !== undefined) {
+			options.pinned = !!input.options.pinned;
 		}
 
 		if (input.options.inactive) {
