--- conflicted
+++ resolved
@@ -95,7 +95,6 @@
 		 * A list of all available tools.
 		 */
 		export const tools: ReadonlyArray<LanguageModelToolDescription>;
-<<<<<<< HEAD
 
 		/**
 		 * Invoke a tool with the given parameters.
@@ -104,7 +103,11 @@
 		export function invokeTool(id: string, options: LanguageModelToolInvocationOptions, token: CancellationToken): Thenable<LanguageModelToolResult>;
 	}
 
+	export type ChatParticipantToolToken = unknown;
+
 	export interface LanguageModelToolInvocationOptions {
+		toolInvocationToken: ChatParticipantToolToken | undefined;
+
 		/**
 		 * Parameters with which to invoke the tool.
 		 */
@@ -127,8 +130,6 @@
 			 */
 			countTokens(text: string, token?: CancellationToken): Thenable<number>;
 		};
-=======
->>>>>>> ec2951b3
 	}
 
 	export type JSONSchema = object;
@@ -195,12 +196,4 @@
 		 */
 		readonly toolReferences?: readonly ChatLanguageModelToolReference[];
 	}
-
-	export interface ChatContext {
-		/**
-		 * Invoke a tool with the given parameters.
-		 * TODO@API Could request a set of contentTypes to be returned so they don't all need to be computed?
-		 */
-		invokeTool?(name: string, parameters: Object, token: CancellationToken): Thenable<LanguageModelToolResult>;
-	}
 }