/*---------------------------------------------------------------------------------------------
 *  Copyright (c) Microsoft Corporation. All rights reserved.
 *  Licensed under the MIT License. See License.txt in the project root for license information.
 *--------------------------------------------------------------------------------------------*/

.monaco-workbench .merge-editor .code-view > .title {
	padding: 0 10px;
	height: 30px;
	display: flex;
	align-content: center;
}

.monaco-workbench .merge-editor .code-view > .title>SPAN {
	align-self: center;
	text-overflow: ellipsis;
	overflow: hidden;
	padding-right: 6px;
	white-space: nowrap;
}

.monaco-workbench .merge-editor .code-view > .title>SPAN.title {
	flex-shrink: 0;
}

.monaco-workbench .merge-editor .code-view > .title>SPAN.description {
	opacity: 0.7;
	font-size: 90%;
}

.monaco-workbench .merge-editor .code-view > .title>SPAN.detail {
	margin-left: auto;
	flex-shrink: 0;
}

.monaco-workbench .merge-editor .code-view > .title>SPAN.detail .codicon {
	font-size: 13px;
}

.monaco-workbench .merge-editor .code-view > .container {
	display: flex;
	flex-direction: row;
}

.monaco-workbench .merge-editor .code-view > .container > .gutter {
	width: 24px;
	position: relative;
	overflow: hidden;
	flex-shrink: 0;
	flex-grow: 0;
}

.merge-editor-diff-word {
	background-color: var(--vscode-mergeEditor-change-word-background);
}

.merge-editor-block {
<<<<<<< HEAD
	background-color: var(--vscode-mergeEditor-conflict-unhandledUnfocused-background);
=======
>>>>>>> 0f5c8d56
	border: 1px dashed var(--vscode-mergeEditor-conflict-unhandledUnfocused-border);
}

.merge-editor-block.focused {
	border: 1px dashed var(--vscode-mergeEditor-conflict-unhandledFocused-border);
}

.merge-editor-block.handled {
	border: 1px solid var(--vscode-mergeEditor-conflict-handledUnfocused-border);
	background-color: var(--vscode-mergeEditor-conflict-handledUnfocused-background);
}

.merge-editor-block.handled.focused {
	border: 1px solid var(--vscode-mergeEditor-conflict-handledFocused-border);
	background-color: var(--vscode-mergeEditor-conflict-handledFocused-background);
}

.gutter.monaco-editor > div {
	position: absolute;
}

.merge-accept-gutter-marker {
	width: 28px;
	margin-left: 4px;
}

.merge-accept-gutter-marker .background {
	height: 100%;
	width: 50%;
	position: absolute;
}

.merge-accept-gutter-marker.multi-line.focused .background {
	border: 1px dashed var(--vscode-mergeEditor-conflict-unhandledFocused-border);
	border-right: 0;
}

.merge-accept-gutter-marker.multi-line .background {
	border: 1px dashed var(--vscode-mergeEditor-conflict-unhandledUnfocused-border);
	border-right: 0;
}

.merge-accept-gutter-marker.multi-line.handled.focused .background {
	border: 1px solid var(--vscode-mergeEditor-conflict-handledFocused-border);
	border-right: 0;
}

.merge-accept-gutter-marker.multi-line.handled .background {
	border: 1px solid var(--vscode-checkbox-border);
	border-right: 0;
}


.focused .accept-conflict-group.monaco-custom-toggle {
	border: 1px solid var(--vscode-mergeEditor-conflict-unhandledFocused-border);
}

.accept-conflict-group.monaco-custom-toggle {
	border: 1px solid var(--vscode-mergeEditor-conflict-unhandledUnfocused-border);
}

.handled.focused .accept-conflict-group.monaco-custom-toggle {
	border: 1px solid var(--vscode-mergeEditor-conflict-handledFocused-border);
}

.handled .accept-conflict-group.monaco-custom-toggle {
	border: 1px solid var(--vscode-checkbox-border);
}

.merge-accept-gutter-marker.multi-line .background {
	left: 8px;
	width: 10px;
}

.merge-accept-gutter-marker .checkbox {
	width: 100%;
	position: absolute;
}

.accept-conflict-group.monaco-custom-toggle {
	height: 18px;
	width: 18px;
	border-radius: 3px;
	margin-right: 0px;
	margin-left: 0px;
	padding: 0px;
	opacity: 1;
	background-size: 16px !important;
	background-color: var(--vscode-checkbox-border);
}

.merge-accept-gutter-marker .checkbox-background {
	display: flex;
	background: var(--vscode-editor-background);
}

.conflict-zone-root {
	border: 1px dashed var(--vscode-mergeEditor-conflict-unhandledUnfocused-border);
<<<<<<< HEAD
	background-color: var(--vscode-mergeEditor-conflict-unhandledUnfocused-background);
=======
	background-color: var(--vscode-mergeEditor-change-background);
>>>>>>> 0f5c8d56

	height: 90%;
	display: flex;
	align-items: center;
	align-content: center;
}

.conflict-zone-root .dots {
	margin: 0 10px;
}

.conflict-zone-root pre {
	display: 'inline';
	font-family: var(--monaco-monospace-font);
}

.conflict-zone-root .text {
	margin-left: auto;
	padding: 0 8px;
	display: flex;
	align-items: center;
	/* background: var(--vscode-mergeEditor-conflict-unhandledUnfocused-background); */
	height: 100%;
	white-space: nowrap;
	overflow: hidden;
}


.focused.conflict-zone .conflict-zone-root {
	border: 1px dashed var(--vscode-mergeEditor-conflict-unhandledFocused-border);
}


.view-zones {
	z-index: 10000000;
}<|MERGE_RESOLUTION|>--- conflicted
+++ resolved
@@ -3,14 +3,14 @@
  *  Licensed under the MIT License. See License.txt in the project root for license information.
  *--------------------------------------------------------------------------------------------*/
 
-.monaco-workbench .merge-editor .code-view > .title {
+.monaco-workbench .merge-editor .code-view>.title {
 	padding: 0 10px;
 	height: 30px;
 	display: flex;
 	align-content: center;
 }
 
-.monaco-workbench .merge-editor .code-view > .title>SPAN {
+.monaco-workbench .merge-editor .code-view>.title>SPAN {
 	align-self: center;
 	text-overflow: ellipsis;
 	overflow: hidden;
@@ -18,30 +18,30 @@
 	white-space: nowrap;
 }
 
-.monaco-workbench .merge-editor .code-view > .title>SPAN.title {
+.monaco-workbench .merge-editor .code-view>.title>SPAN.title {
 	flex-shrink: 0;
 }
 
-.monaco-workbench .merge-editor .code-view > .title>SPAN.description {
+.monaco-workbench .merge-editor .code-view>.title>SPAN.description {
 	opacity: 0.7;
 	font-size: 90%;
 }
 
-.monaco-workbench .merge-editor .code-view > .title>SPAN.detail {
+.monaco-workbench .merge-editor .code-view>.title>SPAN.detail {
 	margin-left: auto;
 	flex-shrink: 0;
 }
 
-.monaco-workbench .merge-editor .code-view > .title>SPAN.detail .codicon {
+.monaco-workbench .merge-editor .code-view>.title>SPAN.detail .codicon {
 	font-size: 13px;
 }
 
-.monaco-workbench .merge-editor .code-view > .container {
+.monaco-workbench .merge-editor .code-view>.container {
 	display: flex;
 	flex-direction: row;
 }
 
-.monaco-workbench .merge-editor .code-view > .container > .gutter {
+.monaco-workbench .merge-editor .code-view>.container>.gutter {
 	width: 24px;
 	position: relative;
 	overflow: hidden;
@@ -54,10 +54,7 @@
 }
 
 .merge-editor-block {
-<<<<<<< HEAD
 	background-color: var(--vscode-mergeEditor-conflict-unhandledUnfocused-background);
-=======
->>>>>>> 0f5c8d56
 	border: 1px dashed var(--vscode-mergeEditor-conflict-unhandledUnfocused-border);
 }
 
@@ -75,7 +72,7 @@
 	background-color: var(--vscode-mergeEditor-conflict-handledFocused-background);
 }
 
-.gutter.monaco-editor > div {
+.gutter.monaco-editor>div {
 	position: absolute;
 }
 
@@ -156,11 +153,7 @@
 
 .conflict-zone-root {
 	border: 1px dashed var(--vscode-mergeEditor-conflict-unhandledUnfocused-border);
-<<<<<<< HEAD
 	background-color: var(--vscode-mergeEditor-conflict-unhandledUnfocused-background);
-=======
-	background-color: var(--vscode-mergeEditor-change-background);
->>>>>>> 0f5c8d56
 
 	height: 90%;
 	display: flex;
