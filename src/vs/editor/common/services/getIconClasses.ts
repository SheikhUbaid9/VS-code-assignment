--- conflicted
+++ resolved
@@ -30,7 +30,6 @@
 	if (resource) {
 		const { filename, dirname } = getResourceName(resource);
 
-<<<<<<< HEAD
 		if (dirname) {
 			classes.push(`${dirname}-dirname-${kindClass}`); // parent directory
 		}
@@ -41,24 +40,6 @@
 		let segments: string[] | undefined;
 		if (typeof filename === 'string' && filename.length <= 255) {
 			segments = filename.replace(/\.\.\.+/g, '').split('.');
-=======
-		// Get the path and name of the resource. For data-URIs, we need to parse specially
-		let name: string | undefined;
-		if (resource.scheme === Schemas.data) {
-			const metadata = DataUri.parseMetaData(resource);
-			name = metadata.get(DataUri.META_DATA_LABEL);
-		} else {
-			const match = resource.path.match(fileIconDirectoryRegex);
-			if (match) {
-				name = fileIconSelectorEscape(match[2].toLowerCase());
-				if (match[1]) {
-					classes.push(`${fileIconSelectorEscape(match[1].toLowerCase())}-name-dir-icon`); // parent directory
-				}
-
-			} else {
-				name = fileIconSelectorEscape(resource.authority.toLowerCase());
-			}
->>>>>>> 5dcfaf48
 		}
 
 		// Root Folders
@@ -152,7 +133,6 @@
 	return languageService.guessLanguageIdByFilepathOrFirstLine(resource);
 }
 
-<<<<<<< HEAD
 function getResourceName(resource: uri) {
 	// Get the path and name of the resource. For data-URIs, we need to parse specially
 	let filename: string | undefined;
@@ -165,21 +145,18 @@
 	} else {
 		const match = resource.path.match(fileIconDirectoryRegex);
 		if (match) {
-			filename = cssEscape(match[2].toLowerCase());
+			filename = fileIconSelectorEscape(match[2].toLowerCase());
 			if (match[1]) {
-				dirname = cssEscape(cssEscape(match[1].toLowerCase()));
+				dirname = fileIconSelectorEscape(match[1].toLowerCase());
 			}
 		} else {
-			filename = cssEscape(resource.authority.toLowerCase());
+			filename = fileIconSelectorEscape(resource.authority.toLowerCase());
 		}
 	}
 
 	return { filename, dirname };
 }
 
-function cssEscape(str: string): string {
-=======
 export function fileIconSelectorEscape(str: string): string {
->>>>>>> 5dcfaf48
 	return str.replace(/[\s]/g, '/'); // HTML class names can not contain certain whitespace characters (https://dom.spec.whatwg.org/#interface-domtokenlist), use / instead, which doesn't exist in file names.
 }