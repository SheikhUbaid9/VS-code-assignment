--- conflicted
+++ resolved
@@ -32,7 +32,7 @@
 	});
 
 	teardown(function () {
-		return rimraf(storageDir, RimRafMode.MOVE);
+		return rimraf(storageDir);
 	});
 
 	test('basics', async () => {
@@ -109,10 +109,6 @@
 		equal(deletePromiseResolved, true);
 
 		await storage.close();
-<<<<<<< HEAD
-=======
-		await rimraf(storageDir);
->>>>>>> d6a63fc7
 	});
 
 	test('external changes', async () => {
@@ -165,10 +161,6 @@
 		equal(changes.size, 0);
 
 		await storage.close();
-<<<<<<< HEAD
-=======
-		await rimraf(storageDir);
->>>>>>> d6a63fc7
 	});
 
 	test('close flushes data', async () => {
@@ -223,10 +215,6 @@
 		ok(!storage.get('bar'));
 
 		await storage.close();
-<<<<<<< HEAD
-=======
-		await rimraf(storageDir);
->>>>>>> d6a63fc7
 	});
 
 	test('conflicting updates', async () => {
@@ -269,10 +257,6 @@
 		ok(setAndDeletePromiseResolved);
 
 		await storage.close();
-<<<<<<< HEAD
-=======
-		await rimraf(storageDir);
->>>>>>> d6a63fc7
 	});
 
 	test('corrupt DB recovers', async () => {
@@ -299,10 +283,6 @@
 		equal(storage.get('foo'), 'bar');
 
 		await storage.close();
-<<<<<<< HEAD
-=======
-		await rimraf(storageDir);
->>>>>>> d6a63fc7
 	});
 });
 
@@ -330,7 +310,7 @@
 	});
 
 	teardown(function () {
-		return rimraf(storageDir, RimRafMode.MOVE);
+		return rimraf(storageDir);
 	});
 
 	async function testDBBasics(path: string, logError?: (error: Error | string) => void) {
@@ -407,21 +387,11 @@
 
 	test('basics', async () => {
 		await testDBBasics(join(storageDir, 'storage.db'));
-<<<<<<< HEAD
-=======
-
-		await rimraf(storageDir);
->>>>>>> d6a63fc7
 	});
 
 	test('basics (open multiple times)', async () => {
 		await testDBBasics(join(storageDir, 'storage.db'));
 		await testDBBasics(join(storageDir, 'storage.db'));
-<<<<<<< HEAD
-=======
-
-		await rimraf(storageDir);
->>>>>>> d6a63fc7
 	});
 
 	test('basics (corrupt DB falls back to empty DB)', async () => {
@@ -434,11 +404,6 @@
 		});
 
 		ok(expectedError);
-<<<<<<< HEAD
-=======
-
-		await rimraf(storageDir);
->>>>>>> d6a63fc7
 	});
 
 	test('basics (corrupt DB restores from previous backup)', async () => {
@@ -471,11 +436,6 @@
 		});
 
 		equal(recoveryCalled, false);
-<<<<<<< HEAD
-=======
-
-		await rimraf(storageDir);
->>>>>>> d6a63fc7
 	});
 
 	test('basics (corrupt DB falls back to empty DB if backup is corrupt)', async () => {
@@ -499,11 +459,6 @@
 		equal(storedItems.size, 0);
 
 		await testDBBasics(storagePath);
-<<<<<<< HEAD
-=======
-
-		await rimraf(storageDir);
->>>>>>> d6a63fc7
 	});
 
 	(isWindows ? test.skip /* Windows will fail to write to open DB due to locking */ : test)('basics (DB that becomes corrupt during runtime stores all state from cache on close)', async () => {
@@ -560,11 +515,6 @@
 		});
 
 		equal(recoveryCalled, false);
-<<<<<<< HEAD
-=======
-
-		await rimraf(storageDir);
->>>>>>> d6a63fc7
 	});
 
 	test('real world example', async function () {
@@ -648,11 +598,6 @@
 		equal(storedItems.size, items1.size + items2.size + items3.size);
 
 		await storage.close();
-<<<<<<< HEAD
-=======
-
-		await rimraf(storageDir);
->>>>>>> d6a63fc7
 	});
 
 	test('very large item value', async function () {
@@ -700,11 +645,6 @@
 		ok(!storedItems.get('super.large.string'));
 
 		await storage.close();
-<<<<<<< HEAD
-=======
-
-		await rimraf(storageDir);
->>>>>>> d6a63fc7
 	});
 
 	test('multiple concurrent writes execute in sequence', async () => {
@@ -758,11 +698,6 @@
 		equal(items.get('some/foo3/path'), 'some/bar/path');
 
 		await storage.close();
-<<<<<<< HEAD
-=======
-
-		await rimraf(storageDir);
->>>>>>> d6a63fc7
 	});
 
 	test('lots of INSERT & DELETE (below inline max)', async () => {
@@ -789,11 +724,6 @@
 		equal(storedItems.size, 0);
 
 		await storage.close();
-<<<<<<< HEAD
-=======
-
-		await rimraf(storageDir);
->>>>>>> d6a63fc7
 	});
 
 	test('lots of INSERT & DELETE (above inline max)', async () => {
@@ -820,10 +750,5 @@
 		equal(storedItems.size, 0);
 
 		await storage.close();
-<<<<<<< HEAD
-=======
-
-		await rimraf(storageDir);
->>>>>>> d6a63fc7
 	});
 });