/*---------------------------------------------------------------------------------------------
 *  Copyright (c) Microsoft Corporation. All rights reserved.
 *  Licensed under the MIT License. See License.txt in the project root for license information.
 *--------------------------------------------------------------------------------------------*/

import { Dimension } from 'vs/base/browser/dom';
import { AsyncIterableObject } from 'vs/base/common/async';
import { CancellationToken } from 'vs/base/common/cancellation';
import { IDisposable } from 'vs/base/common/lifecycle';
import { ICodeEditor, IEditorMouseEvent } from 'vs/editor/browser/editorBrowser';
import { Position } from 'vs/editor/common/core/position';
import { Range } from 'vs/editor/common/core/range';
import { IModelDecoration } from 'vs/editor/common/model';
import { BrandedService, IConstructorSignature } from 'vs/platform/instantiation/common/instantiation';

export interface IHoverPart {
	/**
	 * The creator of this hover part.
	 */
	readonly owner: IEditorHoverParticipant;
	/**
	 * The range where this hover part applies.
	 */
	readonly range: Range;
	/**
	 * Force the hover to always be rendered at this specific range,
	 * even in the case of multiple hover parts.
	 */
	readonly forceShowAtRange?: boolean;

	/**
	 * If true, the hover item should appear before content
	 */
	readonly isBeforeContent?: boolean;
	/**
	 * Is this hover part still valid for this new anchor?
	 */
	isValidForHoverAnchor(anchor: HoverAnchor): boolean;
}

export const enum HoverAnchorType {
	Range = 1,
	ForeignElement = 2
}

export class HoverRangeAnchor {
	public readonly type = HoverAnchorType.Range;
	constructor(
		public readonly priority: number,
		public readonly range: Range,
		public readonly initialMousePosX: number | undefined,
		public readonly initialMousePosY: number | undefined,
	) {
	}
	public equals(other: HoverAnchor) {
		return (other.type === HoverAnchorType.Range && this.range.equalsRange(other.range));
	}
	public canAdoptVisibleHover(lastAnchor: HoverAnchor, showAtPosition: Position): boolean {
		return (lastAnchor.type === HoverAnchorType.Range && showAtPosition.lineNumber === this.range.startLineNumber);
	}
}

export class HoverForeignElementAnchor {
	public readonly type = HoverAnchorType.ForeignElement;
	constructor(
		public readonly priority: number,
		public readonly owner: IEditorHoverParticipant,
		public readonly range: Range,
		public readonly initialMousePosX: number | undefined,
		public readonly initialMousePosY: number | undefined,
		public readonly supportsMarkerHover: boolean | undefined
	) {
	}
	public equals(other: HoverAnchor) {
		return (other.type === HoverAnchorType.ForeignElement && this.owner === other.owner);
	}
	public canAdoptVisibleHover(lastAnchor: HoverAnchor, showAtPosition: Position): boolean {
		return (lastAnchor.type === HoverAnchorType.ForeignElement && this.owner === lastAnchor.owner);
	}
}

export type HoverAnchor = HoverRangeAnchor | HoverForeignElementAnchor;

export interface IEditorHoverStatusBar {
	addAction(actionOptions: { label: string; iconClass?: string; run: (target: HTMLElement) => void; commandId: string }): IEditorHoverAction;
	append(element: HTMLElement): HTMLElement;
}

export interface IEditorHoverAction {
	setEnabled(enabled: boolean): void;
}

export interface IEditorHoverColorPickerWidget {
	layout(): void;
}

<<<<<<< HEAD
export interface IEditorHoverContext {
=======
export interface IEditorHoverRenderContext {
	/**
	 * The fragment where dom elements should be attached.
	 */
	readonly fragment: DocumentFragment;
	/**
	 * The status bar for actions for this hover.
	 */
	readonly statusBar: IEditorHoverStatusBar;
>>>>>>> 2fb22a9a
	/**
	 * The contents rendered inside the fragment have been changed, which means that the hover should relayout.
	 */
	onContentsChanged(): void;
	/**
	 * Set the minimum dimensions of the resizable hover
	 */
	setMinimumDimensions?(dimensions: Dimension): void;
	/**
	 * Hide the hover.
	 */
	hide(): void;
}

export interface IEditorHoverRenderContext extends IEditorHoverContext {
	/**
	 * The fragment where dom elements should be attached.
	 */
	readonly fragment: DocumentFragment;
	/**
	 * The status bar for actions for this hover.
	 */
	readonly statusBar: IEditorHoverStatusBar;
}

export interface IEditorHoverParticipant<T extends IHoverPart = IHoverPart> {
	readonly hoverOrdinal: number;
	suggestHoverAnchor?(mouseEvent: IEditorMouseEvent): HoverAnchor | null;
	computeSync(anchor: HoverAnchor, lineDecorations: IModelDecoration[]): T[];
	computeAsync?(anchor: HoverAnchor, lineDecorations: IModelDecoration[], token: CancellationToken): AsyncIterableObject<T>;
	createLoadingMessage?(anchor: HoverAnchor): T | null;
	renderHoverParts(context: IEditorHoverRenderContext, hoverParts: T[]): IDisposable;
	handleResize?(): void;
}

export type IEditorHoverParticipantCtor = IConstructorSignature<IEditorHoverParticipant, [ICodeEditor]>;

export const HoverParticipantRegistry = (new class HoverParticipantRegistry {

	_participants: IEditorHoverParticipantCtor[] = [];

	public register<Services extends BrandedService[]>(ctor: { new(editor: ICodeEditor, ...services: Services): IEditorHoverParticipant }): void {
		this._participants.push(ctor as IEditorHoverParticipantCtor);
	}

	public getAll(): IEditorHoverParticipantCtor[] {
		return this._participants;
	}

}());

export interface IHoverWidget {
	/**
	 * Returns whether the hover widget is shown or should show in the future.
	 * If the widget should show, this triggers the display.
	 * @param mouseEvent editor mouse event
	 */
	showsOrWillShow(mouseEvent: IEditorMouseEvent): boolean;

	/**
	 * Hides the hover.
	 */
	hide(): void;
}<|MERGE_RESOLUTION|>--- conflicted
+++ resolved
@@ -94,19 +94,7 @@
 	layout(): void;
 }
 
-<<<<<<< HEAD
 export interface IEditorHoverContext {
-=======
-export interface IEditorHoverRenderContext {
-	/**
-	 * The fragment where dom elements should be attached.
-	 */
-	readonly fragment: DocumentFragment;
-	/**
-	 * The status bar for actions for this hover.
-	 */
-	readonly statusBar: IEditorHoverStatusBar;
->>>>>>> 2fb22a9a
 	/**
 	 * The contents rendered inside the fragment have been changed, which means that the hover should relayout.
 	 */
