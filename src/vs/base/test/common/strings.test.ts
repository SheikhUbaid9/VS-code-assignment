/*---------------------------------------------------------------------------------------------
 *  Copyright (c) Microsoft Corporation. All rights reserved.
 *  Licensed under the MIT License. See License.txt in the project root for license information.
 *--------------------------------------------------------------------------------------------*/
import * as assert from 'assert';
import * as strings from 'vs/base/common/strings';

suite('Strings', () => {
	test('equalsIgnoreCase', () => {
		assert(strings.equalsIgnoreCase('', ''));
		assert(!strings.equalsIgnoreCase('', '1'));
		assert(!strings.equalsIgnoreCase('1', ''));

		assert(strings.equalsIgnoreCase('a', 'a'));
		assert(strings.equalsIgnoreCase('abc', 'Abc'));
		assert(strings.equalsIgnoreCase('abc', 'ABC'));
		assert(strings.equalsIgnoreCase('Höhenmeter', 'HÖhenmeter'));
		assert(strings.equalsIgnoreCase('ÖL', 'Öl'));
	});

	test('beginsWithIgnoreCase', () => {
		assert(strings.startsWithIgnoreCase('', ''));
		assert(!strings.startsWithIgnoreCase('', '1'));
		assert(strings.startsWithIgnoreCase('1', ''));

		assert(strings.startsWithIgnoreCase('a', 'a'));
		assert(strings.startsWithIgnoreCase('abc', 'Abc'));
		assert(strings.startsWithIgnoreCase('abc', 'ABC'));
		assert(strings.startsWithIgnoreCase('Höhenmeter', 'HÖhenmeter'));
		assert(strings.startsWithIgnoreCase('ÖL', 'Öl'));

		assert(strings.startsWithIgnoreCase('alles klar', 'a'));
		assert(strings.startsWithIgnoreCase('alles klar', 'A'));
		assert(strings.startsWithIgnoreCase('alles klar', 'alles k'));
		assert(strings.startsWithIgnoreCase('alles klar', 'alles K'));
		assert(strings.startsWithIgnoreCase('alles klar', 'ALLES K'));
		assert(strings.startsWithIgnoreCase('alles klar', 'alles klar'));
		assert(strings.startsWithIgnoreCase('alles klar', 'ALLES KLAR'));

		assert(!strings.startsWithIgnoreCase('alles klar', ' ALLES K'));
		assert(!strings.startsWithIgnoreCase('alles klar', 'ALLES K '));
		assert(!strings.startsWithIgnoreCase('alles klar', 'öALLES K '));
		assert(!strings.startsWithIgnoreCase('alles klar', ' '));
		assert(!strings.startsWithIgnoreCase('alles klar', 'ö'));
	});

	test('compareIgnoreCase', () => {

		function assertCompareIgnoreCase(a: string, b: string, recurse = true): void {
			let actual = strings.compareIgnoreCase(a, b);
			actual = actual > 0 ? 1 : actual < 0 ? -1 : actual;

			let expected = strings.compare(a.toLowerCase(), b.toLowerCase());
			expected = expected > 0 ? 1 : expected < 0 ? -1 : expected;
			assert.equal(actual, expected, `${a} <> ${b}`);

			if (recurse) {
				assertCompareIgnoreCase(b, a, false);
			}
		}

		assertCompareIgnoreCase('', '');
		assertCompareIgnoreCase('abc', 'ABC');
		assertCompareIgnoreCase('abc', 'ABc');
		assertCompareIgnoreCase('abc', 'ABcd');
		assertCompareIgnoreCase('abc', 'abcd');
		assertCompareIgnoreCase('foo', 'föo');
		assertCompareIgnoreCase('Code', 'code');
		assertCompareIgnoreCase('Code', 'cöde');

		assertCompareIgnoreCase('B', 'a');
		assertCompareIgnoreCase('a', 'B');
		assertCompareIgnoreCase('b', 'a');
		assertCompareIgnoreCase('a', 'b');

		assertCompareIgnoreCase('aa', 'ab');
		assertCompareIgnoreCase('aa', 'aB');
		assertCompareIgnoreCase('aa', 'aA');
		assertCompareIgnoreCase('a', 'aa');
		assertCompareIgnoreCase('ab', 'aA');
		assertCompareIgnoreCase('O', '/');
	});

	test('format', () => {
		assert.strictEqual(strings.format('Foo Bar'), 'Foo Bar');
		assert.strictEqual(strings.format('Foo {0} Bar'), 'Foo {0} Bar');
		assert.strictEqual(strings.format('Foo {0} Bar', 'yes'), 'Foo yes Bar');
		assert.strictEqual(strings.format('Foo {0} Bar {0}', 'yes'), 'Foo yes Bar yes');
		assert.strictEqual(strings.format('Foo {0} Bar {1}{2}', 'yes'), 'Foo yes Bar {1}{2}');
		assert.strictEqual(strings.format('Foo {0} Bar {1}{2}', 'yes', undefined), 'Foo yes Bar undefined{2}');
		assert.strictEqual(strings.format('Foo {0} Bar {1}{2}', 'yes', 5, false), 'Foo yes Bar 5false');
		assert.strictEqual(strings.format('Foo {0} Bar. {1}', '(foo)', '.test'), 'Foo (foo) Bar. .test');
	});

	test('overlap', () => {
		assert.equal(strings.overlap('foobar', 'arr, I am a priate'), 2);
		assert.equal(strings.overlap('no', 'overlap'), 1);
		assert.equal(strings.overlap('no', '0verlap'), 0);
		assert.equal(strings.overlap('nothing', ''), 0);
		assert.equal(strings.overlap('', 'nothing'), 0);
		assert.equal(strings.overlap('full', 'full'), 4);
		assert.equal(strings.overlap('full', 'fulloverlap'), 4);
	});
	test('lcut', () => {
		assert.strictEqual(strings.lcut('foo bar', 0), '');
		assert.strictEqual(strings.lcut('foo bar', 1), 'bar');
		assert.strictEqual(strings.lcut('foo bar', 3), 'bar');
		assert.strictEqual(strings.lcut('foo bar', 4), 'bar'); // Leading whitespace trimmed
		assert.strictEqual(strings.lcut('foo bar', 5), 'foo bar');
		assert.strictEqual(strings.lcut('test string 0.1.2.3', 3), '2.3');

		assert.strictEqual(strings.lcut('', 10), '');
		assert.strictEqual(strings.lcut('a', 10), 'a');
	});

	test('pad', () => {
		assert.strictEqual(strings.pad(1, 0), '1');
		assert.strictEqual(strings.pad(1, 1), '1');
		assert.strictEqual(strings.pad(1, 2), '01');
		assert.strictEqual(strings.pad(0, 2), '00');
	});

	test('escape', () => {
		assert.strictEqual(strings.escape(''), '');
		assert.strictEqual(strings.escape('foo'), 'foo');
		assert.strictEqual(strings.escape('foo bar'), 'foo bar');
		assert.strictEqual(strings.escape('<foo bar>'), '&lt;foo bar&gt;');
		assert.strictEqual(strings.escape('<foo>Hello</foo>'), '&lt;foo&gt;Hello&lt;/foo&gt;');
	});

	test('startsWith', () => {
		assert(strings.startsWith('foo', 'f'));
		assert(strings.startsWith('foo', 'fo'));
		assert(strings.startsWith('foo', 'foo'));
		assert(!strings.startsWith('foo', 'o'));
		assert(!strings.startsWith('', 'f'));
		assert(strings.startsWith('foo', ''));
		assert(strings.startsWith('', ''));
	});

	test('endsWith', () => {
		assert(strings.endsWith('foo', 'o'));
		assert(strings.endsWith('foo', 'oo'));
		assert(strings.endsWith('foo', 'foo'));
		assert(strings.endsWith('foo bar foo', 'foo'));
		assert(!strings.endsWith('foo', 'f'));
		assert(!strings.endsWith('', 'f'));
		assert(strings.endsWith('foo', ''));
		assert(strings.endsWith('', ''));
		assert(strings.endsWith('/', '/'));
	});

	test('ltrim', () => {
		assert.strictEqual(strings.ltrim('foo', 'f'), 'oo');
		assert.strictEqual(strings.ltrim('foo', 'o'), 'foo');
		assert.strictEqual(strings.ltrim('http://www.test.de', 'http://'), 'www.test.de');
		assert.strictEqual(strings.ltrim('/foo/', '/'), 'foo/');
		assert.strictEqual(strings.ltrim('//foo/', '/'), 'foo/');
		assert.strictEqual(strings.ltrim('/', ''), '/');
		assert.strictEqual(strings.ltrim('/', '/'), '');
		assert.strictEqual(strings.ltrim('///', '/'), '');
		assert.strictEqual(strings.ltrim('', ''), '');
		assert.strictEqual(strings.ltrim('', '/'), '');
	});

	test('rtrim', () => {
		assert.strictEqual(strings.rtrim('foo', 'o'), 'f');
		assert.strictEqual(strings.rtrim('foo', 'f'), 'foo');
		assert.strictEqual(strings.rtrim('http://www.test.de', '.de'), 'http://www.test');
		assert.strictEqual(strings.rtrim('/foo/', '/'), '/foo');
		assert.strictEqual(strings.rtrim('/foo//', '/'), '/foo');
		assert.strictEqual(strings.rtrim('/', ''), '/');
		assert.strictEqual(strings.rtrim('/', '/'), '');
		assert.strictEqual(strings.rtrim('///', '/'), '');
		assert.strictEqual(strings.rtrim('', ''), '');
		assert.strictEqual(strings.rtrim('', '/'), '');
	});

	test('trim', () => {
		assert.strictEqual(strings.trim(' foo '), 'foo');
		assert.strictEqual(strings.trim('  foo'), 'foo');
		assert.strictEqual(strings.trim('bar  '), 'bar');
		assert.strictEqual(strings.trim('   '), '');
		assert.strictEqual(strings.trim('foo bar', 'bar'), 'foo ');
	});

	test('trimWhitespace', () => {
		assert.strictEqual(' foo '.trim(), 'foo');
		assert.strictEqual('	 foo	'.trim(), 'foo');
		assert.strictEqual('  foo'.trim(), 'foo');
		assert.strictEqual('bar  '.trim(), 'bar');
		assert.strictEqual('   '.trim(), '');
		assert.strictEqual(' 	  '.trim(), '');
	});

	test('repeat', () => {
		assert.strictEqual(strings.repeat(' ', 4), '    ');
		assert.strictEqual(strings.repeat(' ', 1), ' ');
		assert.strictEqual(strings.repeat(' ', 0), '');
		assert.strictEqual(strings.repeat('abc', 2), 'abcabc');
	});

	test('lastNonWhitespaceIndex', () => {
		assert.strictEqual(strings.lastNonWhitespaceIndex('abc  \t \t '), 2);
		assert.strictEqual(strings.lastNonWhitespaceIndex('abc'), 2);
		assert.strictEqual(strings.lastNonWhitespaceIndex('abc\t'), 2);
		assert.strictEqual(strings.lastNonWhitespaceIndex('abc '), 2);
		assert.strictEqual(strings.lastNonWhitespaceIndex('abc  \t \t '), 2);
		assert.strictEqual(strings.lastNonWhitespaceIndex('abc  \t \t abc \t \t '), 11);
		assert.strictEqual(strings.lastNonWhitespaceIndex('abc  \t \t abc \t \t ', 8), 2);
		assert.strictEqual(strings.lastNonWhitespaceIndex('  \t \t '), -1);
	});

	test('containsRTL', () => {
		assert.equal(strings.containsRTL('a'), false);
		assert.equal(strings.containsRTL(''), false);
		assert.equal(strings.containsRTL(strings.UTF8_BOM_CHARACTER + 'a'), false);
		assert.equal(strings.containsRTL('hello world!'), false);
		assert.equal(strings.containsRTL('a📚📚b'), false);
		assert.equal(strings.containsRTL('هناك حقيقة مثبتة منذ زمن طويل'), true);
		assert.equal(strings.containsRTL('זוהי עובדה מבוססת שדעתו'), true);
	});

	test('containsEmoji', () => {
		assert.equal(strings.containsEmoji('a'), false);
		assert.equal(strings.containsEmoji(''), false);
		assert.equal(strings.containsEmoji(strings.UTF8_BOM_CHARACTER + 'a'), false);
		assert.equal(strings.containsEmoji('hello world!'), false);
		assert.equal(strings.containsEmoji('هناك حقيقة مثبتة منذ زمن طويل'), false);
		assert.equal(strings.containsEmoji('זוהי עובדה מבוססת שדעתו'), false);

		assert.equal(strings.containsEmoji('a📚📚b'), true);
		assert.equal(strings.containsEmoji('1F600 # 😀 grinning face'), true);
		assert.equal(strings.containsEmoji('1F47E # 👾 alien monster'), true);
		assert.equal(strings.containsEmoji('1F467 1F3FD # 👧🏽 girl: medium skin tone'), true);
		assert.equal(strings.containsEmoji('26EA # ⛪ church'), true);
		assert.equal(strings.containsEmoji('231B # ⌛ hourglass'), true);
		assert.equal(strings.containsEmoji('2702 # ✂ scissors'), true);
		assert.equal(strings.containsEmoji('1F1F7 1F1F4  # 🇷🇴 Romania'), true);
	});

	test('isBasicASCII', () => {
		function assertIsBasicASCII(str: string, expected: boolean): void {
			assert.equal(strings.isBasicASCII(str), expected, str + ` (${str.charCodeAt(0)})`);
		}
		assertIsBasicASCII('abcdefghijklmnopqrstuvwxyz', true);
		assertIsBasicASCII('ABCDEFGHIJKLMNOPQRSTUVWXYZ', true);
		assertIsBasicASCII('1234567890', true);
		assertIsBasicASCII('`~!@#$%^&*()-_=+[{]}\\|;:\'",<.>/?', true);
		assertIsBasicASCII(' ', true);
		assertIsBasicASCII('\t', true);
		assertIsBasicASCII('\n', true);
		assertIsBasicASCII('\r', true);

		let ALL = '\r\t\n';
		for (let i = 32; i < 127; i++) {
			ALL += String.fromCharCode(i);
		}
		assertIsBasicASCII(ALL, true);

		assertIsBasicASCII(String.fromCharCode(31), false);
		assertIsBasicASCII(String.fromCharCode(127), false);
		assertIsBasicASCII('ü', false);
		assertIsBasicASCII('a📚📚b', false);
	});

	test('createRegExp', () => {
		// Empty
		assert.throws(() => strings.createRegExp('', false));

		// Escapes appropriately
		assert.equal(strings.createRegExp('abc', false).source, 'abc');
		assert.equal(strings.createRegExp('([^ ,.]*)', false).source, '\\(\\[\\^ ,\\.\\]\\*\\)');
		assert.equal(strings.createRegExp('([^ ,.]*)', true).source, '([^ ,.]*)');

		// Whole word
		assert.equal(strings.createRegExp('abc', false, { wholeWord: true }).source, '\\babc\\b');
		assert.equal(strings.createRegExp('abc', true, { wholeWord: true }).source, '\\babc\\b');
		assert.equal(strings.createRegExp(' abc', true, { wholeWord: true }).source, ' abc\\b');
		assert.equal(strings.createRegExp('abc ', true, { wholeWord: true }).source, '\\babc ');
		assert.equal(strings.createRegExp(' abc ', true, { wholeWord: true }).source, ' abc ');

		const regExpWithoutFlags = strings.createRegExp('abc', true);
		assert(!regExpWithoutFlags.global);
		assert(regExpWithoutFlags.ignoreCase);
		assert(!regExpWithoutFlags.multiline);

		const regExpWithFlags = strings.createRegExp('abc', true, { global: true, matchCase: true, multiline: true });
		assert(regExpWithFlags.global);
		assert(!regExpWithFlags.ignoreCase);
		assert(regExpWithFlags.multiline);
	});

	test('regExpContainsBackreference', () => {
		assert(strings.regExpContainsBackreference('foo \\5 bar'));
		assert(strings.regExpContainsBackreference('\\2'));
		assert(strings.regExpContainsBackreference('(\\d)(\\n)(\\1)'));
		assert(strings.regExpContainsBackreference('(A).*?\\1'));
		assert(strings.regExpContainsBackreference('\\\\\\1'));
		assert(strings.regExpContainsBackreference('foo \\\\\\1'));

		assert(!strings.regExpContainsBackreference(''));
		assert(!strings.regExpContainsBackreference('\\\\1'));
		assert(!strings.regExpContainsBackreference('foo \\\\1'));
		assert(!strings.regExpContainsBackreference('(A).*?\\\\1'));
		assert(!strings.regExpContainsBackreference('foo \\d1 bar'));
		assert(!strings.regExpContainsBackreference('123'));
	});

	test('getLeadingWhitespace', () => {
		assert.equal(strings.getLeadingWhitespace('  foo'), '  ');
		assert.equal(strings.getLeadingWhitespace('  foo', 2), '');
		assert.equal(strings.getLeadingWhitespace('  foo', 1, 1), '');
		assert.equal(strings.getLeadingWhitespace('  foo', 0, 1), ' ');
		assert.equal(strings.getLeadingWhitespace('  '), '  ');
		assert.equal(strings.getLeadingWhitespace('  ', 1), ' ');
		assert.equal(strings.getLeadingWhitespace('  ', 0, 1), ' ');
		assert.equal(strings.getLeadingWhitespace('\t\tfunction foo(){', 0, 1), '\t');
		assert.equal(strings.getLeadingWhitespace('\t\tfunction foo(){', 0, 2), '\t\t');
	});

	test('fuzzyContains', () => {
<<<<<<< HEAD
		assert.ok(!strings.fuzzyContains(undefined!, null!));
=======
		assert.ok(!strings.fuzzyContains((void 0)!, null!));
>>>>>>> 8244f53c
		assert.ok(strings.fuzzyContains('hello world', 'h'));
		assert.ok(!strings.fuzzyContains('hello world', 'q'));
		assert.ok(strings.fuzzyContains('hello world', 'hw'));
		assert.ok(strings.fuzzyContains('hello world', 'horl'));
		assert.ok(strings.fuzzyContains('hello world', 'd'));
		assert.ok(!strings.fuzzyContains('hello world', 'wh'));
		assert.ok(!strings.fuzzyContains('d', 'dd'));
	});

	test('startsWithUTF8BOM', () => {
		assert(strings.startsWithUTF8BOM(strings.UTF8_BOM_CHARACTER));
		assert(strings.startsWithUTF8BOM(strings.UTF8_BOM_CHARACTER + 'a'));
		assert(strings.startsWithUTF8BOM(strings.UTF8_BOM_CHARACTER + 'aaaaaaaaaa'));
		assert(!strings.startsWithUTF8BOM(' ' + strings.UTF8_BOM_CHARACTER));
		assert(!strings.startsWithUTF8BOM('foo'));
		assert(!strings.startsWithUTF8BOM(''));
	});

	test('stripUTF8BOM', () => {
		assert.equal(strings.stripUTF8BOM(strings.UTF8_BOM_CHARACTER), '');
		assert.equal(strings.stripUTF8BOM(strings.UTF8_BOM_CHARACTER + 'foobar'), 'foobar');
		assert.equal(strings.stripUTF8BOM('foobar' + strings.UTF8_BOM_CHARACTER), 'foobar' + strings.UTF8_BOM_CHARACTER);
		assert.equal(strings.stripUTF8BOM('abc'), 'abc');
		assert.equal(strings.stripUTF8BOM(''), '');
	});

	test('containsUppercaseCharacter', () => {
		[
			[null, false],
			['', false],
			['foo', false],
			['föö', false],
			['ناك', false],
			['מבוססת', false],
			['😀', false],
			['(#@()*&%()@*#&09827340982374}{:">?></\'\\~`', false],

			['Foo', true],
			['FOO', true],
			['FöÖ', true],
			['FöÖ', true],
			['\\Foo', true],
		].forEach(([str, result]) => {
			assert.equal(strings.containsUppercaseCharacter(<string>str), result, `Wrong result for ${str}`);
		});
	});

	test('containsUppercaseCharacter (ignoreEscapedChars)', () => {
		[
			['\\Woo', false],
			['f\\S\\S', false],
			['foo', false],

			['Foo', true],
		].forEach(([str, result]) => {
			assert.equal(strings.containsUppercaseCharacter(<string>str, true), result, `Wrong result for ${str}`);
		});
	});

	test('uppercaseFirstLetter', () => {
		[
			['', ''],
			['foo', 'Foo'],
			['f', 'F'],
			['123', '123'],
			['.a', '.a'],
		].forEach(([inStr, result]) => {
			assert.equal(strings.uppercaseFirstLetter(inStr), result, `Wrong result for ${inStr}`);
		});
	});

	test('getNLines', () => {
		assert.equal(strings.getNLines('', 5), '');
		assert.equal(strings.getNLines('foo', 5), 'foo');
		assert.equal(strings.getNLines('foo\nbar', 5), 'foo\nbar');
		assert.equal(strings.getNLines('foo\nbar', 2), 'foo\nbar');

		assert.equal(strings.getNLines('foo\nbar', 1), 'foo');
		assert.equal(strings.getNLines('foo\nbar'), 'foo');
		assert.equal(strings.getNLines('foo\nbar\nsomething', 2), 'foo\nbar');
		assert.equal(strings.getNLines('foo', 0), '');
	});
});<|MERGE_RESOLUTION|>--- conflicted
+++ resolved
@@ -320,11 +320,7 @@
 	});
 
 	test('fuzzyContains', () => {
-<<<<<<< HEAD
-		assert.ok(!strings.fuzzyContains(undefined!, null!));
-=======
 		assert.ok(!strings.fuzzyContains((void 0)!, null!));
->>>>>>> 8244f53c
 		assert.ok(strings.fuzzyContains('hello world', 'h'));
 		assert.ok(!strings.fuzzyContains('hello world', 'q'));
 		assert.ok(strings.fuzzyContains('hello world', 'hw'));
