--- conflicted
+++ resolved
@@ -1268,15 +1268,8 @@
 				if (iconContribution) {
 					const def = productIconTheme.getIcon(iconContribution);
 					if (def) {
-<<<<<<< HEAD
-						css += (
-							`.monaco-workbench .terminal-tab.codicon-${icon.id}::before` +
-							`{content: ${cssJs.asCSSStringValue(def.fontCharacter, false)} !important; font-family: ${cssJs.asCSSStringValue(def.font?.id ?? 'codicon')} !important;}`
-						);
-=======
 						css += cssValue.inline`.monaco-workbench .terminal-tab.codicon-${cssValue.className(icon.id)}::before
 							{content: ${cssValue.stringValue(def.fontCharacter)} !important; font-family: ${cssValue.stringValue(def.font?.id ?? 'codicon')} !important;}`;
->>>>>>> b15a0a7b
 					}
 				}
 			}
