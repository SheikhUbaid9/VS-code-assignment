--- conflicted
+++ resolved
@@ -10,11 +10,7 @@
     "https-proxy-agent": "^2.2.1",
     "iconv-lite": "0.5.0",
     "jschardet": "1.6.0",
-<<<<<<< HEAD
-    "native-watchdog": "microsoft/node-native-watchdog#fix_async_task",
-=======
     "native-watchdog": "1.2.0",
->>>>>>> 64980ea1
     "node-pty": "0.9.0-beta19",
     "nsfw": "1.2.5",
     "onigasm-umd": "^2.2.2",
