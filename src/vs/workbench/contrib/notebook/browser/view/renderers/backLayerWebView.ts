--- conflicted
+++ resolved
@@ -1049,11 +1049,7 @@
 				metadata: sameMetadata ? undefined : newContent.metadata
 			});
 		}
-<<<<<<< HEAD
-
-=======
 		entry.metadata = newContent.metadata;
->>>>>>> 61e8687f
 		entry.content = newContent.content;
 		entry.offset = newContent.offset;
 		entry.visible = true;
