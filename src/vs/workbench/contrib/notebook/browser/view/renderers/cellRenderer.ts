/*---------------------------------------------------------------------------------------------
 *  Copyright (c) Microsoft Corporation. All rights reserved.
 *  Licensed under the MIT License. See License.txt in the project root for license information.
 *--------------------------------------------------------------------------------------------*/

import { getPixelRatio, getZoomLevel } from 'vs/base/browser/browser';
import * as DOM from 'vs/base/browser/dom';
import { FastDomNode } from 'vs/base/browser/fastDomNode';
import { IListRenderer, IListVirtualDelegate } from 'vs/base/browser/ui/list/list';
import { Codicon, CSSIcon } from 'vs/base/common/codicons';
import { Color } from 'vs/base/common/color';
import { combinedDisposable, Disposable, DisposableStore, IDisposable } from 'vs/base/common/lifecycle';
import * as platform from 'vs/base/common/platform';
import { ICodeEditor } from 'vs/editor/browser/editorBrowser';
import { CodeEditorWidget } from 'vs/editor/browser/widget/codeEditorWidget';
import { EditorOption, IEditorOptions } from 'vs/editor/common/config/editorOptions';
import { BareFontInfo } from 'vs/editor/common/config/fontInfo';
import { Range } from 'vs/editor/common/core/range';
import { EditorContextKeys } from 'vs/editor/common/editorContextKeys';
import { ITextModel } from 'vs/editor/common/model';
import * as modes from 'vs/editor/common/modes';
import { tokenizeLineToHTML } from 'vs/editor/common/modes/textToHtmlTokenizer';
import { localize } from 'vs/nls';
import { IMenuService } from 'vs/platform/actions/common/actions';
import { IConfigurationService } from 'vs/platform/configuration/common/configuration';
import { IContextKeyService } from 'vs/platform/contextkey/common/contextkey';
import { IContextMenuService } from 'vs/platform/contextview/browser/contextView';
import { IInstantiationService } from 'vs/platform/instantiation/common/instantiation';
import { ServiceCollection } from 'vs/platform/instantiation/common/serviceCollection';
import { IKeybindingService } from 'vs/platform/keybinding/common/keybinding';
import { INotificationService } from 'vs/platform/notification/common/notification';
import { CodeCellLayoutInfo, EXPAND_CELL_OUTPUT_COMMAND_ID, ICellViewModel, INotebookEditorDelegate } from 'vs/workbench/contrib/notebook/browser/notebookBrowser';
import { CellContextKeyManager } from 'vs/workbench/contrib/notebook/browser/view/cellParts/cellContextKeys';
import { CellDecorations } from 'vs/workbench/contrib/notebook/browser/view/cellParts/cellDecorations';
import { CellDragAndDropController } from 'vs/workbench/contrib/notebook/browser/view/cellParts/cellDnd';
import { CellEditorOptions } from 'vs/workbench/contrib/notebook/browser/view/cellParts/cellEditorOptions';
import { CellExecutionPart } from 'vs/workbench/contrib/notebook/browser/view/cellParts/cellExecution';
import { CellFocusIndicator } from 'vs/workbench/contrib/notebook/browser/view/cellParts/cellFocusIndicator';
import { CellProgressBar } from 'vs/workbench/contrib/notebook/browser/view/cellParts/cellProgressBar';
import { BetweenCellToolbar, CellTitleToolbarPart } from 'vs/workbench/contrib/notebook/browser/view/cellParts/cellToolbars';
import { CellEditorStatusBar } from 'vs/workbench/contrib/notebook/browser/view/cellParts/cellWidgets';
import { CodeCell } from 'vs/workbench/contrib/notebook/browser/view/cellParts/codeCell';
import { RunToolbar } from 'vs/workbench/contrib/notebook/browser/view/cellParts/codeCellRunToolbar';
import { StatefulMarkdownCell } from 'vs/workbench/contrib/notebook/browser/view/cellParts/markdownCell';
import { BaseCellRenderTemplate, CodeCellRenderTemplate, MarkdownCellRenderTemplate } from 'vs/workbench/contrib/notebook/browser/view/notebookRenderingCommon';
import { CodeCellViewModel } from 'vs/workbench/contrib/notebook/browser/viewModel/codeCellViewModel';
import { MarkupCellViewModel } from 'vs/workbench/contrib/notebook/browser/viewModel/markupCellViewModel';
import { CellViewModel } from 'vs/workbench/contrib/notebook/browser/viewModel/notebookViewModel';
import { CellKind } from 'vs/workbench/contrib/notebook/common/notebookCommon';

const $ = DOM.$;

export class NotebookCellListDelegate extends Disposable implements IListVirtualDelegate<CellViewModel> {
	private readonly lineHeight: number;

	constructor(
		@IConfigurationService private readonly configurationService: IConfigurationService
	) {
		super();

		const editorOptions = this.configurationService.getValue<IEditorOptions>('editor');
		this.lineHeight = BareFontInfo.createFromRawSettings(editorOptions, getZoomLevel(), getPixelRatio()).lineHeight;
	}

	getHeight(element: CellViewModel): number {
		return element.getHeight(this.lineHeight);
	}

	hasDynamicHeight(element: CellViewModel): boolean {
		return element.hasDynamicHeight();
	}

	getDynamicHeight(element: CellViewModel): number | null {
		return element.getDynamicHeight();
	}

	getTemplateId(element: CellViewModel): string {
		if (element.cellKind === CellKind.Markup) {
			return MarkupCellRenderer.TEMPLATE_ID;
		} else {
			return CodeCellRenderer.TEMPLATE_ID;
		}
	}
}

abstract class AbstractCellRenderer {
	protected readonly editorOptions: CellEditorOptions;

	constructor(
		protected readonly instantiationService: IInstantiationService,
		protected readonly notebookEditor: INotebookEditorDelegate,
		protected readonly contextMenuService: IContextMenuService,
		protected readonly menuService: IMenuService,
		configurationService: IConfigurationService,
		protected readonly keybindingService: IKeybindingService,
		protected readonly notificationService: INotificationService,
		protected readonly contextKeyServiceProvider: (container: HTMLElement) => IContextKeyService,
		language: string,
		protected dndController: CellDragAndDropController | undefined
	) {
		this.editorOptions = new CellEditorOptions(notebookEditor, notebookEditor.notebookOptions, configurationService, language);
	}

	dispose() {
		this.editorOptions.dispose();
		this.dndController = undefined;
	}

	protected commonRenderTemplate(templateData: BaseCellRenderTemplate): void {
		templateData.templateDisposables.add(DOM.addDisposableListener(templateData.container, DOM.EventType.FOCUS, () => {
			if (templateData.currentRenderedCell) {
				this.notebookEditor.focusElement(templateData.currentRenderedCell);
			}
		}, true));
	}

	protected commonRenderElement(element: ICellViewModel, templateData: BaseCellRenderTemplate): void {
		this.dndController?.renderElement(element, templateData);
		templateData.elementDisposables.add(new CellDecorations(templateData.rootContainer, templateData.decorationContainer, element));
		templateData.elementDisposables.add(templateData.instantiationService.createInstance(CellContextKeyManager, this.notebookEditor, element));
	}
}

export class MarkupCellRenderer extends AbstractCellRenderer implements IListRenderer<MarkupCellViewModel, MarkdownCellRenderTemplate> {
	static readonly TEMPLATE_ID = 'markdown_cell';

	constructor(
		notebookEditor: INotebookEditorDelegate,
		dndController: CellDragAndDropController,
		private renderedEditors: Map<ICellViewModel, ICodeEditor | undefined>,
		contextKeyServiceProvider: (container: HTMLElement) => IContextKeyService,
		@IConfigurationService configurationService: IConfigurationService,
		@IInstantiationService instantiationService: IInstantiationService,
		@IContextMenuService contextMenuService: IContextMenuService,
		@IMenuService menuService: IMenuService,
		@IKeybindingService keybindingService: IKeybindingService,
		@INotificationService notificationService: INotificationService,
	) {
		super(instantiationService, notebookEditor, contextMenuService, menuService, configurationService, keybindingService, notificationService, contextKeyServiceProvider, 'markdown', dndController);
	}

	get templateId() {
		return MarkupCellRenderer.TEMPLATE_ID;
	}

	renderTemplate(rootContainer: HTMLElement): MarkdownCellRenderTemplate {
		rootContainer.classList.add('markdown-cell-row');
		const container = DOM.append(rootContainer, DOM.$('.cell-inner-container'));
		const templateDisposables = new DisposableStore();
		const contextKeyService = templateDisposables.add(this.contextKeyServiceProvider(container));
		const decorationContainer = DOM.append(rootContainer, $('.cell-decoration'));
		const titleToolbarContainer = DOM.append(container, $('.cell-title-toolbar'));

		const focusIndicatorTop = new FastDomNode(DOM.append(container, $('.cell-focus-indicator.cell-focus-indicator-top')));
		const focusIndicatorLeft = new FastDomNode(DOM.append(container, DOM.$('.cell-focus-indicator.cell-focus-indicator-side.cell-focus-indicator-left')));
		const foldingIndicator = DOM.append(focusIndicatorLeft.domNode, DOM.$('.notebook-folding-indicator'));
		const focusIndicatorRight = new FastDomNode(DOM.append(container, DOM.$('.cell-focus-indicator.cell-focus-indicator-side.cell-focus-indicator-right')));

		const codeInnerContent = DOM.append(container, $('.cell.code'));
		const editorPart = DOM.append(codeInnerContent, $('.cell-editor-part'));
		const cellInputCollapsedContainer = DOM.append(codeInnerContent, $('.input-collapse-container'));
		const editorContainer = DOM.append(editorPart, $('.cell-editor-container'));
		editorPart.style.display = 'none';

		const innerContent = DOM.append(container, $('.cell.markdown'));
		const bottomCellContainer = DOM.append(container, $('.cell-bottom-toolbar-container'));

		const scopedInstaService = this.instantiationService.createChild(new ServiceCollection([IContextKeyService, contextKeyService]));
		const rootClassDelegate = {
			toggle: (className: string, force?: boolean) => container.classList.toggle(className, force)
		};
		const titleToolbar = templateDisposables.add(scopedInstaService.createInstance(
			CellTitleToolbarPart,
			titleToolbarContainer,
			rootClassDelegate,
			this.notebookEditor.creationOptions.menuIds.cellTitleToolbar,
			this.notebookEditor));
		const betweenCellToolbar = templateDisposables.add(scopedInstaService.createInstance(BetweenCellToolbar, this.notebookEditor, titleToolbarContainer, bottomCellContainer));
		const focusIndicatorBottom = new FastDomNode(DOM.append(container, $('.cell-focus-indicator.cell-focus-indicator-bottom')));
		const statusBar = templateDisposables.add(this.instantiationService.createInstance(CellEditorStatusBar, this.notebookEditor, editorPart));

		const templateData: MarkdownCellRenderTemplate = {
			rootContainer,
			cellInputCollapsedContainer,
			instantiationService: scopedInstaService,
			container,
			decorationContainer,
			cellContainer: innerContent,
			editorPart,
			editorContainer,
			focusIndicator: new CellFocusIndicator(this.notebookEditor, focusIndicatorTop, focusIndicatorLeft, focusIndicatorRight, focusIndicatorBottom),
			foldingIndicator,
			templateDisposables,
			elementDisposables: new DisposableStore(),
			betweenCellToolbar,
			titleToolbar,
			statusBar,
			toJSON: () => { return {}; }
		};

		this.commonRenderTemplate(templateData);

		return templateData;
	}

	renderElement(element: MarkupCellViewModel, index: number, templateData: MarkdownCellRenderTemplate, height: number | undefined): void {
		if (!this.notebookEditor.hasModel()) {
			throw new Error('The notebook editor is not attached with view model yet.');
		}

		this.commonRenderElement(element, templateData);

		templateData.currentRenderedCell = element;
		templateData.currentEditor = undefined;
		templateData.editorPart.style.display = 'none';
		templateData.cellContainer.innerText = '';

		if (height === undefined) {
			return;
		}

		const elementDisposables = templateData.elementDisposables;

		this.updateForLayout(element, templateData);
		elementDisposables.add(element.onDidChangeLayout(() => {
			this.updateForLayout(element, templateData);
		}));

		elementDisposables.add(templateData.instantiationService.createInstance(StatefulMarkdownCell, this.notebookEditor, element, templateData, [
			templateData.betweenCellToolbar,
			templateData.statusBar
		], this.renderedEditors));
	}

	private updateForLayout(element: MarkupCellViewModel, templateData: MarkdownCellRenderTemplate): void {
		templateData.focusIndicator.updateLayoutNow(element);
		templateData.container.classList.toggle('cell-statusbar-hidden', this.notebookEditor.notebookOptions.computeEditorStatusbarHeight(element.internalMetadata) === 0);
		templateData.betweenCellToolbar.updateLayoutNow(element);
	}

	disposeTemplate(templateData: MarkdownCellRenderTemplate): void {
		templateData.templateDisposables.clear();
	}

	disposeElement(element: ICellViewModel, _index: number, templateData: MarkdownCellRenderTemplate): void {
		templateData.elementDisposables.clear();
		element.getCellDecorations().forEach(e => {
			if (e.className) {
				templateData.container.classList.remove(e.className);
			}
		});
	}
}

class EditorTextRenderer {

	private static _ttPolicy = window.trustedTypes?.createPolicy('cellRendererEditorText', {
		createHTML(input) { return input; }
	});

	getRichText(editor: ICodeEditor, modelRange: Range): HTMLElement | null {
		const model = editor.getModel();
		if (!model) {
			return null;
		}

		const colorMap = this.getDefaultColorMap();
		const fontInfo = editor.getOptions().get(EditorOption.fontInfo);
		const fontFamilyVar = '--notebook-editor-font-family';
		const fontSizeVar = '--notebook-editor-font-size';
		const fontWeightVar = '--notebook-editor-font-weight';

		const style = ``
			+ `color: ${colorMap[modes.ColorId.DefaultForeground]};`
			+ `background-color: ${colorMap[modes.ColorId.DefaultBackground]};`
			+ `font-family: var(${fontFamilyVar});`
			+ `font-weight: var(${fontWeightVar});`
			+ `font-size: var(${fontSizeVar});`
			+ `line-height: ${fontInfo.lineHeight}px;`
			+ `white-space: pre;`;

		const element = DOM.$('div', { style });

		const fontSize = fontInfo.fontSize;
		const fontWeight = fontInfo.fontWeight;
		element.style.setProperty(fontFamilyVar, fontInfo.fontFamily);
		element.style.setProperty(fontSizeVar, `${fontSize}px`);
		element.style.setProperty(fontWeightVar, fontWeight);

		const linesHtml = this.getRichTextLinesAsHtml(model, modelRange, colorMap);
		element.innerHTML = linesHtml as string;
		return element;
	}

	private getRichTextLinesAsHtml(model: ITextModel, modelRange: Range, colorMap: string[]): string | TrustedHTML {
		const startLineNumber = modelRange.startLineNumber;
		const startColumn = modelRange.startColumn;
		const endLineNumber = modelRange.endLineNumber;
		const endColumn = modelRange.endColumn;

		const tabSize = model.getOptions().tabSize;

		let result = '';

		for (let lineNumber = startLineNumber; lineNumber <= endLineNumber; lineNumber++) {
			const lineTokens = model.getLineTokens(lineNumber);
			const lineContent = lineTokens.getLineContent();
			const startOffset = (lineNumber === startLineNumber ? startColumn - 1 : 0);
			const endOffset = (lineNumber === endLineNumber ? endColumn - 1 : lineContent.length);

			if (lineContent === '') {
				result += '<br>';
			} else {
				result += tokenizeLineToHTML(lineContent, lineTokens.inflate(), colorMap, startOffset, endOffset, tabSize, platform.isWindows);
			}
		}

		return EditorTextRenderer._ttPolicy?.createHTML(result) ?? result;
	}

	private getDefaultColorMap(): string[] {
		const colorMap = modes.TokenizationRegistry.getColorMap();
		const result: string[] = ['#000000'];
		if (colorMap) {
			for (let i = 1, len = colorMap.length; i < len; i++) {
				result[i] = Color.Format.CSS.formatHex(colorMap[i]);
			}
		}
		return result;
	}
}

class CodeCellDragImageRenderer {
	getDragImage(templateData: BaseCellRenderTemplate, editor: ICodeEditor, type: 'code' | 'markdown'): HTMLElement {
		let dragImage = this.getDragImageImpl(templateData, editor, type);
		if (!dragImage) {
			// TODO@roblourens I don't think this can happen
			dragImage = document.createElement('div');
			dragImage.textContent = '1 cell';
		}

		return dragImage;
	}

	private getDragImageImpl(templateData: BaseCellRenderTemplate, editor: ICodeEditor, type: 'code' | 'markdown'): HTMLElement | null {
		const dragImageContainer = templateData.container.cloneNode(true) as HTMLElement;
		dragImageContainer.classList.forEach(c => dragImageContainer.classList.remove(c));
		dragImageContainer.classList.add('cell-drag-image', 'monaco-list-row', 'focused', `${type}-cell-row`);

		const editorContainer: HTMLElement | null = dragImageContainer.querySelector('.cell-editor-container');
		if (!editorContainer) {
			return null;
		}

		const richEditorText = new EditorTextRenderer().getRichText(editor, new Range(1, 1, 1, 1000));
		if (!richEditorText) {
			return null;
		}
		DOM.reset(editorContainer, richEditorText);

		return dragImageContainer;
	}
}

export class CodeCellRenderer extends AbstractCellRenderer implements IListRenderer<CodeCellViewModel, CodeCellRenderTemplate> {
	static readonly TEMPLATE_ID = 'code_cell';

	constructor(
		notebookEditor: INotebookEditorDelegate,
		private renderedEditors: Map<ICellViewModel, ICodeEditor | undefined>,
		dndController: CellDragAndDropController,
		contextKeyServiceProvider: (container: HTMLElement) => IContextKeyService,
		@IConfigurationService private configurationService: IConfigurationService,
		@IContextMenuService contextMenuService: IContextMenuService,
		@IMenuService menuService: IMenuService,
		@IInstantiationService instantiationService: IInstantiationService,
		@IKeybindingService keybindingService: IKeybindingService,
		@INotificationService notificationService: INotificationService,
	) {
		super(instantiationService, notebookEditor, contextMenuService, menuService, configurationService, keybindingService, notificationService, contextKeyServiceProvider, 'plaintext', dndController);
	}

	get templateId() {
		return CodeCellRenderer.TEMPLATE_ID;
	}

	renderTemplate(rootContainer: HTMLElement): CodeCellRenderTemplate {
		rootContainer.classList.add('code-cell-row');
		const container = DOM.append(rootContainer, DOM.$('.cell-inner-container'));
		const templateDisposables = new DisposableStore();
		const contextKeyService = templateDisposables.add(this.contextKeyServiceProvider(container));
		const decorationContainer = DOM.append(rootContainer, $('.cell-decoration'));
		const focusIndicatorTop = new FastDomNode(DOM.append(container, $('.cell-focus-indicator.cell-focus-indicator-top')));
		const titleToolbarContainer = DOM.append(container, $('.cell-title-toolbar'));
		const focusIndicatorLeft = new FastDomNode(DOM.append(container, DOM.$('.cell-focus-indicator.cell-focus-indicator-side.cell-focus-indicator-left')));
		const dragHandle = new FastDomNode(DOM.append(container, DOM.$('.cell-drag-handle')));

		const cellContainer = DOM.append(container, $('.cell.code'));
		const runButtonContainer = DOM.append(cellContainer, $('.run-button-container'));
		const cellInputCollapsedContainer = DOM.append(cellContainer, $('.input-collapse-container'));

		const runToolbar = templateDisposables.add(this.instantiationService.createInstance(RunToolbar, this.notebookEditor, contextKeyService, container, runButtonContainer));
		const executionOrderLabel = DOM.append(cellContainer, $('div.execution-count-label'));
		executionOrderLabel.title = localize('cellExecutionOrderCountLabel', 'Execution Order');

		const editorPart = DOM.append(cellContainer, $('.cell-editor-part'));
		const editorContainer = DOM.append(editorPart, $('.cell-editor-container'));

		// create a special context key service that set the inCompositeEditor-contextkey
		const editorContextKeyService = templateDisposables.add(this.contextKeyServiceProvider(editorPart));
		const editorInstaService = this.instantiationService.createChild(new ServiceCollection([IContextKeyService, editorContextKeyService]));
		EditorContextKeys.inCompositeEditor.bindTo(editorContextKeyService).set(true);

		const editor = editorInstaService.createInstance(CodeEditorWidget, editorContainer, {
			...this.editorOptions.getValue(),
			dimension: {
				width: 0,
				height: 0
			},
			// overflowWidgetsDomNode: this.notebookEditor.getOverflowContainerDomNode()
		}, {
			contributions: this.notebookEditor.creationOptions.cellEditorContributions
		});

		templateDisposables.add(editor);

		const progressBar = templateDisposables.add(new CellProgressBar(editorPart, cellInputCollapsedContainer));

		const statusBar = templateDisposables.add(this.instantiationService.createInstance(CellEditorStatusBar, this.notebookEditor, editorPart));

		const outputContainer = new FastDomNode(DOM.append(container, $('.output')));
		const cellOutputCollapsedContainer = DOM.append(outputContainer.domNode, $('.output-collapse-container'));
		const outputShowMoreContainer = new FastDomNode(DOM.append(container, $('.output-show-more-container')));

		const focusIndicatorRight = new FastDomNode(DOM.append(container, DOM.$('.cell-focus-indicator.cell-focus-indicator-side.cell-focus-indicator-right')));

		const focusSinkElement = DOM.append(container, $('.cell-editor-focus-sink'));
		focusSinkElement.setAttribute('tabindex', '0');
		const bottomCellToolbarContainer = DOM.append(container, $('.cell-bottom-toolbar-container'));
		const focusIndicatorBottom = new FastDomNode(DOM.append(container, $('.cell-focus-indicator.cell-focus-indicator-bottom')));

		const scopedInstaService = this.instantiationService.createChild(new ServiceCollection([IContextKeyService, contextKeyService]));
		const rootClassDelegate = {
			toggle: (className: string, force?: boolean) => container.classList.toggle(className, force)
		};
		const titleToolbar = templateDisposables.add(scopedInstaService.createInstance(
			CellTitleToolbarPart,
			titleToolbarContainer,
			rootClassDelegate,
			this.notebookEditor.creationOptions.menuIds.cellTitleToolbar,
			this.notebookEditor));
		const betweenCellToolbar = templateDisposables.add(scopedInstaService.createInstance(BetweenCellToolbar, this.notebookEditor, titleToolbarContainer, bottomCellToolbarContainer));

		const templateData: CodeCellRenderTemplate = {
			rootContainer,
			editorPart,
			cellInputCollapsedContainer,
			cellOutputCollapsedContainer,
			instantiationService: scopedInstaService,
			container,
			decorationContainer,
			cellContainer,
			progressBar,
			statusBar,
			focusIndicator: new CellFocusIndicator(this.notebookEditor, focusIndicatorTop, focusIndicatorLeft, focusIndicatorRight, focusIndicatorBottom),
			cellExecution: new CellExecutionPart(this.notebookEditor, executionOrderLabel),
			titleToolbar,
			betweenCellToolbar,
			focusSinkElement,
			runToolbar,
			outputContainer,
			outputShowMoreContainer,
			editor,
			templateDisposables,
			elementDisposables: new DisposableStore(),
			dragHandle,
			toJSON: () => { return {}; }
		};

		this.setupOutputCollapsedPart(templateData);

		this.dndController?.registerDragHandle(templateData, rootContainer, dragHandle.domNode, () => new CodeCellDragImageRenderer().getDragImage(templateData, templateData.editor, 'code'));

		templateDisposables.add(this.addCollapseClickCollapseHandler(templateData));
		templateDisposables.add(DOM.addDisposableListener(focusSinkElement, DOM.EventType.FOCUS, () => {
			if (templateData.currentRenderedCell && (templateData.currentRenderedCell as CodeCellViewModel).outputsViewModels.length) {
				this.notebookEditor.focusNotebookCell(templateData.currentRenderedCell, 'output');
			}
		}));

		templateData.cellExecution.setup(templateData);
		this.commonRenderTemplate(templateData);

		return templateData;
	}

	private setupOutputCollapsedPart(templateData: CodeCellRenderTemplate) {
		const cellOutputCollapseContainer = templateData.cellOutputCollapsedContainer;
		const placeholder = DOM.append(cellOutputCollapseContainer, $('span.expandOutputPlaceholder')) as HTMLElement;
		placeholder.textContent = localize('cellOutputsCollapsedMsg', "Outputs are collapsed");
		const expandIcon = DOM.append(cellOutputCollapseContainer, $('span.expandOutputIcon'));
		expandIcon.classList.add(...CSSIcon.asClassNameArray(Codicon.more));

		const keybinding = this.keybindingService.lookupKeybinding(EXPAND_CELL_OUTPUT_COMMAND_ID);
		if (keybinding) {
			placeholder.title = localize('cellExpandOutputButtonLabelWithDoubleClick', "Double click to expand cell output ({0})", keybinding.getLabel());
			cellOutputCollapseContainer.title = localize('cellExpandOutputButtonLabel', "Expand Cell Output (${0})", keybinding.getLabel());
		}

		DOM.hide(cellOutputCollapseContainer);

		const expand = () => {
			if (!templateData.currentRenderedCell) {
				return;
			}

			const textModel = this.notebookEditor.textModel!;
			const index = textModel.cells.indexOf(templateData.currentRenderedCell.model);

			if (index < 0) {
				return;
			}

			templateData.currentRenderedCell.isOutputCollapsed = !templateData.currentRenderedCell.isOutputCollapsed;
		};

		templateData.templateDisposables.add(DOM.addDisposableListener(expandIcon, DOM.EventType.CLICK, () => {
			expand();
		}));

		templateData.templateDisposables.add(DOM.addDisposableListener(cellOutputCollapseContainer, DOM.EventType.DBLCLICK, () => {
			expand();
		}));
	}

	private addCollapseClickCollapseHandler(templateData: CodeCellRenderTemplate): IDisposable {
		const dragHandleListener = DOM.addDisposableListener(templateData.dragHandle.domNode, DOM.EventType.DBLCLICK, e => {
			const cell = templateData.currentRenderedCell;
			if (!cell || !this.notebookEditor.hasModel()) {
				return;
			}

			const clickedOnInput = e.offsetY < (cell.layoutInfo as CodeCellLayoutInfo).outputContainerOffset;
			if (clickedOnInput) {
				cell.isInputCollapsed = !cell.isInputCollapsed;
			} else {
				cell.isOutputCollapsed = !cell.isOutputCollapsed;
			}
		});

		const collapsedPartListener = DOM.addDisposableListener(templateData.cellInputCollapsedContainer, DOM.EventType.DBLCLICK, e => {
			const cell = templateData.currentRenderedCell;
			if (!cell || !this.notebookEditor.hasModel()) {
				return;
			}

			if (cell.isInputCollapsed) {
				cell.isInputCollapsed = false;
			} else {
				cell.isOutputCollapsed = false;
			}
		});

		const clickHandler = DOM.addDisposableListener(templateData.cellInputCollapsedContainer, DOM.EventType.CLICK, e => {
			const cell = templateData.currentRenderedCell;
			if (!cell || !this.notebookEditor.hasModel()) {
				return;
			}

			const element = e.target as HTMLElement;

			if (element && element.classList && element.classList.contains('expandInputIcon')) {
				// clicked on the expand icon
				cell.isInputCollapsed = false;
			}
		});

		return combinedDisposable(dragHandleListener, collapsedPartListener, clickHandler);
	}

	private updateForLayout(element: CodeCellViewModel, templateData: CodeCellRenderTemplate): void {
		templateData.elementDisposables.add(DOM.scheduleAtNextAnimationFrame(() => {
			const bottomToolbarDimensions = this.notebookEditor.notebookOptions.computeBottomToolbarDimensions(this.notebookEditor.textModel?.viewType);
			templateData.focusIndicator.updateLayoutNow(element);
			templateData.outputContainer.setTop(element.layoutInfo.outputContainerOffset);
			templateData.outputShowMoreContainer.setTop(element.layoutInfo.outputShowMoreContainerOffset);
			templateData.dragHandle.setHeight(element.layoutInfo.totalHeight - bottomToolbarDimensions.bottomToolbarGap);

			templateData.container.classList.toggle('cell-statusbar-hidden', this.notebookEditor.notebookOptions.computeEditorStatusbarHeight(element.internalMetadata) === 0);

			this.updateForTitleMenu(templateData);
			templateData.betweenCellToolbar.updateLayoutNow(element);

			templateData.cellExecution.updateLayoutNow(element);
		}));
	}

	private updateForTitleMenu(templateData: CodeCellRenderTemplate): void {
		const layoutInfo = this.notebookEditor.notebookOptions.getLayoutConfiguration();
		if (templateData.titleToolbar.hasActions) {
			templateData.focusIndicator.left.domNode.style.transform = `translateY(${layoutInfo.editorToolbarHeight + layoutInfo.cellTopMargin}px)`;
			templateData.focusIndicator.right.domNode.style.transform = `translateY(${layoutInfo.editorToolbarHeight + layoutInfo.cellTopMargin}px)`;
		} else {
			templateData.focusIndicator.left.domNode.style.transform = `translateY(${layoutInfo.cellTopMargin}px)`;
			templateData.focusIndicator.right.domNode.style.transform = `translateY(${layoutInfo.cellTopMargin}px)`;
		}
	}

	renderElement(element: CodeCellViewModel, index: number, templateData: CodeCellRenderTemplate, height: number | undefined): void {
		if (!this.notebookEditor.hasModel()) {
			throw new Error('The notebook editor is not attached with view model yet.');
		}

		this.commonRenderElement(element, templateData);

		templateData.currentRenderedCell = element;

		if (height === undefined) {
			return;
		}

		templateData.outputContainer.domNode.innerText = '';
		templateData.outputContainer.domNode.appendChild(templateData.cellOutputCollapsedContainer);

		const elementDisposables = templateData.elementDisposables;
		const cellEditorOptions = elementDisposables.add(new CellEditorOptions(this.notebookEditor, this.notebookEditor.notebookOptions, this.configurationService, element.language));

		elementDisposables.add(templateData.instantiationService.createInstance(CodeCell, this.notebookEditor, element, templateData, [
			templateData.focusIndicator,
			templateData.betweenCellToolbar,
			templateData.statusBar,
			templateData.progressBar,
			templateData.titleToolbar,
			templateData.runToolbar,
			cellEditorOptions,
			templateData.cellExecution,
		]));

		this.renderedEditors.set(element, templateData.editor);

		elementDisposables.add(cellEditorOptions.onDidChange(() => templateData.editor.updateOptions(cellEditorOptions.getUpdatedValue(element.internalMetadata))));
		templateData.editor.updateOptions(cellEditorOptions.getUpdatedValue(element.internalMetadata));
		cellEditorOptions.setLineNumbers(element.lineNumbers);

		this.updateForLayout(element, templateData);
		elementDisposables.add(element.onDidChangeLayout(() => {
			this.updateForLayout(element, templateData);
		}));

<<<<<<< HEAD
		this.updateForInternalMetadata(element, templateData);
		elementDisposables.add(element.onDidChangeState((e) => {
			if (e.metadataChanged || e.internalMetadataChanged) {
				this.updateForInternalMetadata(element, templateData);
			}
		}));

		this.updateForKernel(element, templateData);

		const toolbarContext = <INotebookCellActionContext>{
			ui: true,
			cell: element,
			cellTemplate: templateData,
			notebookEditor: this.notebookEditor,
			$mid: MarshalledId.NotebookCellActionContext
		};
		templateData.betweenCellToolbar.updateContext(toolbarContext);
		templateData.titleToolbar.updateContext(toolbarContext);
		templateData.runToolbar.updateContext(toolbarContext);
		templateData.statusBar.updateContext(toolbarContext);

=======
>>>>>>> 9840c916
		templateData.elementDisposables.add(templateData.titleToolbar.onDidUpdateActions(() => {
			// Don't call directly here - is initially called by updateForLayout in the next frame
			this.updateForTitleMenu(templateData);
		}));
	}

	disposeTemplate(templateData: CodeCellRenderTemplate): void {
		templateData.templateDisposables.clear();
	}

	disposeElement(element: ICellViewModel, index: number, templateData: CodeCellRenderTemplate, height: number | undefined): void {
		templateData.elementDisposables.clear();
		this.renderedEditors.delete(element);
	}
}<|MERGE_RESOLUTION|>--- conflicted
+++ resolved
@@ -647,30 +647,6 @@
 			this.updateForLayout(element, templateData);
 		}));
 
-<<<<<<< HEAD
-		this.updateForInternalMetadata(element, templateData);
-		elementDisposables.add(element.onDidChangeState((e) => {
-			if (e.metadataChanged || e.internalMetadataChanged) {
-				this.updateForInternalMetadata(element, templateData);
-			}
-		}));
-
-		this.updateForKernel(element, templateData);
-
-		const toolbarContext = <INotebookCellActionContext>{
-			ui: true,
-			cell: element,
-			cellTemplate: templateData,
-			notebookEditor: this.notebookEditor,
-			$mid: MarshalledId.NotebookCellActionContext
-		};
-		templateData.betweenCellToolbar.updateContext(toolbarContext);
-		templateData.titleToolbar.updateContext(toolbarContext);
-		templateData.runToolbar.updateContext(toolbarContext);
-		templateData.statusBar.updateContext(toolbarContext);
-
-=======
->>>>>>> 9840c916
 		templateData.elementDisposables.add(templateData.titleToolbar.onDidUpdateActions(() => {
 			// Don't call directly here - is initially called by updateForLayout in the next frame
 			this.updateForTitleMenu(templateData);
