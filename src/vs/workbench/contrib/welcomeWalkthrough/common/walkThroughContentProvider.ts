/*---------------------------------------------------------------------------------------------
 *  Copyright (c) Microsoft Corporation. All rights reserved.
 *  Licensed under the MIT License. See License.txt in the project root for license information.
 *--------------------------------------------------------------------------------------------*/

import { URI } from 'vs/base/common/uri';
import { ITextModelService, ITextModelContentProvider } from 'vs/editor/common/services/resolverService';
import { IModelService } from 'vs/editor/common/services/model';
import { ITextModel, DefaultEndOfLine, EndOfLinePreference, ITextBufferFactory } from 'vs/editor/common/model';
import { ILanguageService } from 'vs/editor/common/languages/language';
import { IWorkbenchContribution } from 'vs/workbench/common/contributions';
import * as marked from 'vs/base/common/marked/marked';
import { Schemas } from 'vs/base/common/network';
import { Range } from 'vs/editor/common/core/range';
import { createTextBufferFactory } from 'vs/editor/common/model/textModel';
import { assertIsDefined } from 'vs/base/common/types';
import { IInstantiationService, ServicesAccessor } from 'vs/platform/instantiation/common/instantiation';

interface IWalkThroughContentProvider {
	(accessor: ServicesAccessor): string;
}

class WalkThroughContentProviderRegistry {

	private readonly providers = new Map<string, IWalkThroughContentProvider>();

	registerProvider(moduleId: string, provider: IWalkThroughContentProvider): void {
		this.providers.set(moduleId, provider);
	}

	getProvider(moduleId: string): IWalkThroughContentProvider | undefined {
		return this.providers.get(moduleId);
	}
}
export const walkThroughContentRegistry = new WalkThroughContentProviderRegistry();

export async function moduleToContent(instantiationService: IInstantiationService, resource: URI): Promise<string> {
	if (!resource.query) {
		throw new Error('Walkthrough: invalid resource');
	}

	const query = JSON.parse(resource.query);
	if (!query.moduleId) {
		throw new Error('Walkthrough: invalid resource');
<<<<<<< HEAD
	}

	const provider = walkThroughContentRegistry.getProvider(query.moduleId);
	if (!provider) {
		throw new Error(`Walkthrough: no provider registered for ${query.moduleId}`);
	}

=======
	}

	const provider = walkThroughContentRegistry.getProvider(query.moduleId);
	if (!provider) {
		// ESM-comment-begin
		return new Promise<string>((resolve, reject) => {
			require([query.moduleId], content => {
				try {
					resolve(instantiationService.invokeFunction(content.default));
				} catch (err) {
					reject(err);
				}
			});
		});
		// ESM-comment-end
		// ESM-uncomment-begin
		// throw new Error(`Walkthrough: no provider registered for ${query.moduleId}`);
		// ESM-uncomment-end
	}

>>>>>>> f430a63a
	return instantiationService.invokeFunction(provider);
}

export class WalkThroughSnippetContentProvider implements ITextModelContentProvider, IWorkbenchContribution {

	static readonly ID = 'workbench.contrib.walkThroughSnippetContentProvider';

	private loads = new Map<string, Promise<ITextBufferFactory>>();

	constructor(
		@ITextModelService private readonly textModelResolverService: ITextModelService,
		@ILanguageService private readonly languageService: ILanguageService,
		@IModelService private readonly modelService: IModelService,
		@IInstantiationService private readonly instantiationService: IInstantiationService,
	) {
		this.textModelResolverService.registerTextModelContentProvider(Schemas.walkThroughSnippet, this);
	}

	private async textBufferFactoryFromResource(resource: URI): Promise<ITextBufferFactory> {
		let ongoing = this.loads.get(resource.toString());
		if (!ongoing) {
			ongoing = moduleToContent(this.instantiationService, resource)
				.then(content => createTextBufferFactory(content))
				.finally(() => this.loads.delete(resource.toString()));
			this.loads.set(resource.toString(), ongoing);
		}
		return ongoing;
	}

	public async provideTextContent(resource: URI): Promise<ITextModel> {
		const factory = await this.textBufferFactoryFromResource(resource.with({ fragment: '' }));
		let codeEditorModel = this.modelService.getModel(resource);
		if (!codeEditorModel) {
			const j = parseInt(resource.fragment);
			let i = 0;
			const renderer = new marked.marked.Renderer();
			renderer.code = ({ text, lang }: marked.Tokens.Code) => {
				i++;
				const languageId = typeof lang === 'string' ? this.languageService.getLanguageIdByLanguageName(lang) || '' : '';
				const languageSelection = this.languageService.createById(languageId);
				// Create all models for this resource in one go... we'll need them all and we don't want to re-parse markdown each time
				const model = this.modelService.createModel(text, languageSelection, resource.with({ fragment: `${i}.${lang}` }));
				if (i === j) { codeEditorModel = model; }
				return '';
			};
			const textBuffer = factory.create(DefaultEndOfLine.LF).textBuffer;
			const lineCount = textBuffer.getLineCount();
			const range = new Range(1, 1, lineCount, textBuffer.getLineLength(lineCount) + 1);
			const markdown = textBuffer.getValueInRange(range, EndOfLinePreference.TextDefined);
			marked.marked(markdown, { renderer });
		}
		return assertIsDefined(codeEditorModel);
	}
}<|MERGE_RESOLUTION|>--- conflicted
+++ resolved
@@ -42,15 +42,6 @@
 	const query = JSON.parse(resource.query);
 	if (!query.moduleId) {
 		throw new Error('Walkthrough: invalid resource');
-<<<<<<< HEAD
-	}
-
-	const provider = walkThroughContentRegistry.getProvider(query.moduleId);
-	if (!provider) {
-		throw new Error(`Walkthrough: no provider registered for ${query.moduleId}`);
-	}
-
-=======
 	}
 
 	const provider = walkThroughContentRegistry.getProvider(query.moduleId);
@@ -71,7 +62,6 @@
 		// ESM-uncomment-end
 	}
 
->>>>>>> f430a63a
 	return instantiationService.invokeFunction(provider);
 }
 
