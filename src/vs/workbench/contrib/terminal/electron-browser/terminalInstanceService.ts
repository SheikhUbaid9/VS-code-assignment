/*---------------------------------------------------------------------------------------------
 *  Copyright (c) Microsoft Corporation. All rights reserved.
 *  Licensed under the MIT License. See License.txt in the project root for license information.
 *--------------------------------------------------------------------------------------------*/

import { ITerminalInstanceService } from 'vs/workbench/contrib/terminal/browser/terminal';
import { IWindowsShellHelper, IS_WORKSPACE_SHELL_ALLOWED_STORAGE_KEY } from 'vs/workbench/contrib/terminal/common/terminal';
import { WindowsShellHelper } from 'vs/workbench/contrib/terminal/electron-browser/windowsShellHelper';
import { IInstantiationService } from 'vs/platform/instantiation/common/instantiation';
import { IProcessEnvironment, platform, Platform } from 'vs/base/common/platform';
import type { Terminal as XTermTerminal } from 'xterm';
import type { SearchAddon as XTermSearchAddon } from 'xterm-addon-search';
import type { Unicode11Addon as XTermUnicode11Addon } from 'xterm-addon-unicode11';
import type { WebglAddon as XTermWebglAddon } from 'xterm-addon-webgl';
import { IConfigurationService } from 'vs/platform/configuration/common/configuration';
import { createVariableResolver, getDefaultShell, getDefaultShellArgs } from 'vs/workbench/contrib/terminal/common/terminalEnvironment';
import { StorageScope, IStorageService } from 'vs/platform/storage/common/storage';
import { getMainProcessParentEnv } from 'vs/workbench/contrib/terminal/node/terminalEnvironment';
import { IConfigurationResolverService } from 'vs/workbench/services/configurationResolver/common/configurationResolver';
import { IHistoryService } from 'vs/workbench/services/history/common/history';
import { IWorkspaceContextService } from 'vs/platform/workspace/common/workspace';
import { ILogService } from 'vs/platform/log/common/log';
import { getSystemShell } from 'vs/base/node/shell';
import { ILocalPtyService } from 'vs/platform/terminal/electron-sandbox/terminal';
import { IShellLaunchConfig, ITerminalChildProcess, ITerminalsLayoutInfo, ITerminalsLayoutInfoById } from 'vs/platform/terminal/common/terminal';
import { LocalPty } from 'vs/workbench/contrib/terminal/electron-sandbox/localPty';
import { Emitter } from 'vs/base/common/event';
import { Disposable } from 'vs/base/common/lifecycle';
import { IGetTerminalLayoutInfoArgs, ISetTerminalLayoutInfoArgs } from 'vs/platform/terminal/common/terminalProcess';
import { ILabelService } from 'vs/platform/label/common/label';
import { INotificationService, IPromptChoice, Severity } from 'vs/platform/notification/common/notification';
import { localize } from 'vs/nls';

let Terminal: typeof XTermTerminal;
let SearchAddon: typeof XTermSearchAddon;
let Unicode11Addon: typeof XTermUnicode11Addon;
let WebglAddon: typeof XTermWebglAddon;

export class TerminalInstanceService extends Disposable implements ITerminalInstanceService {
	public _serviceBrand: undefined;

	private readonly _onPtyHostExit = this._register(new Emitter<void>());
	readonly onPtyHostExit = this._onPtyHostExit.event;
	private readonly _onPtyHostUnresponsive = this._register(new Emitter<void>());
	readonly onPtyHostUnresponsive = this._onPtyHostUnresponsive.event;

	constructor(
		@IInstantiationService private readonly _instantiationService: IInstantiationService,
		@IConfigurationService private readonly _configurationService: IConfigurationService,
		@IStorageService private readonly _storageService: IStorageService,
		@IConfigurationResolverService private readonly _configurationResolverService: IConfigurationResolverService,
		@IWorkspaceContextService private readonly _workspaceContextService: IWorkspaceContextService,
		@IHistoryService private readonly _historyService: IHistoryService,
		@ILogService private readonly _logService: ILogService,
		@ILocalPtyService private readonly _localPtyService: ILocalPtyService,
		@ILabelService private readonly _labelService: ILabelService,
		@INotificationService notificationService: INotificationService
	) {
		super();
		if (this._localPtyService.onPtyHostExit) {
			this._localPtyService.onPtyHostExit(e => {
				this._onPtyHostExit.fire();
				notificationService.error(`The terminal's pty host process exited, the connection to all terminal processes was lost`);
			});
		}
		if (this._localPtyService.onPtyHostStart) {
			this._localPtyService.onPtyHostStart(() => {
				this._logService.info(`ptyHost restarted`);
			});
		}
		if (this._localPtyService.onPtyHostUnresponsive) {
			this._localPtyService.onPtyHostUnresponsive(() => {
				const choices: IPromptChoice[] = [{
					label: localize('restartPtyHost', "Restart pty host"),
					run: () => this._localPtyService.restartPtyHost!()
				}];
				notificationService.prompt(Severity.Error, localize('nonResponsivePtyHost', "The connection to the terminal's pty host process is unresponsive, the terminals may stop working."), choices);
				this._onPtyHostUnresponsive.fire();
			});
		}
	}

	public async getXtermConstructor(): Promise<typeof XTermTerminal> {
		if (!Terminal) {
			Terminal = (await import('xterm')).Terminal;
		}
		return Terminal;
	}

	public async getXtermSearchConstructor(): Promise<typeof XTermSearchAddon> {
		if (!SearchAddon) {
			SearchAddon = (await import('xterm-addon-search')).SearchAddon;
		}
		return SearchAddon;
	}

	public async getXtermUnicode11Constructor(): Promise<typeof XTermUnicode11Addon> {
		if (!Unicode11Addon) {
			Unicode11Addon = (await import('xterm-addon-unicode11')).Unicode11Addon;
		}
		return Unicode11Addon;
	}

	public async getXtermWebglConstructor(): Promise<typeof XTermWebglAddon> {
		if (!WebglAddon) {
			WebglAddon = (await import('xterm-addon-webgl')).WebglAddon;
		}
		return WebglAddon;
	}

	public createWindowsShellHelper(shellProcessId: number, xterm: XTermTerminal): IWindowsShellHelper {
		return new WindowsShellHelper(shellProcessId, xterm);
	}

	public async createTerminalProcess(shellLaunchConfig: IShellLaunchConfig, cwd: string, cols: number, rows: number, env: IProcessEnvironment, windowsEnableConpty: boolean, shouldPersist: boolean): Promise<ITerminalChildProcess> {
		const id = await this._localPtyService.createProcess(shellLaunchConfig, cwd, cols, rows, env, process.env as IProcessEnvironment, windowsEnableConpty, shouldPersist, this._getWorkspaceId(), this._getWorkspaceName());
		return this._instantiationService.createInstance(LocalPty, id, shouldPersist);
	}

<<<<<<< HEAD
	public async attachToProcess(id: number): Promise<ITerminalChildProcess | undefined> {
		try {
			await this._localPtyService.attachToProcess(id);
			return this._instantiationService.createInstance(LocalPty, id);
		} catch (e) {
			this._logService.trace(`Couldn't attach to process ${e.message}`);
			return undefined;
		}
=======
	public async attachToProcess(id: number): Promise<ITerminalChildProcess> {
		await this._localPtyService.attachToProcess(id);
		return this._instantiationService.createInstance(LocalPty, id, true);
>>>>>>> 2852916b
	}

	private _isWorkspaceShellAllowed(): boolean {
		return this._storageService.getBoolean(IS_WORKSPACE_SHELL_ALLOWED_STORAGE_KEY, StorageScope.WORKSPACE, false);
	}

	public async getDefaultShellAndArgs(useAutomationShell: boolean, platformOverride: Platform = platform): Promise<{ shell: string, args: string | string[] }> {
		const isWorkspaceShellAllowed = this._isWorkspaceShellAllowed();
		const activeWorkspaceRootUri = this._historyService.getLastActiveWorkspaceRoot();
		let lastActiveWorkspace = activeWorkspaceRootUri ? this._workspaceContextService.getWorkspaceFolder(activeWorkspaceRootUri) : undefined;
		lastActiveWorkspace = lastActiveWorkspace === null ? undefined : lastActiveWorkspace;
		const shell = getDefaultShell(
			(key) => this._configurationService.inspect(key),
			isWorkspaceShellAllowed,
			await getSystemShell(platformOverride),
			process.env.hasOwnProperty('PROCESSOR_ARCHITEW6432'),
			process.env.windir,
			createVariableResolver(lastActiveWorkspace, this._configurationResolverService),
			this._logService,
			useAutomationShell,
			platformOverride
		);
		const args = getDefaultShellArgs(
			(key) => this._configurationService.inspect(key),
			isWorkspaceShellAllowed,
			useAutomationShell,
			createVariableResolver(lastActiveWorkspace, this._configurationResolverService),
			this._logService,
			platformOverride
		);
		return Promise.resolve({ shell, args });
	}

	public getMainProcessParentEnv(): Promise<IProcessEnvironment> {
		return getMainProcessParentEnv();
	}

	public setTerminalLayoutInfo(layoutInfo?: ITerminalsLayoutInfoById): void {
		const args: ISetTerminalLayoutInfoArgs = {
			workspaceId: this._getWorkspaceId(),
			tabs: layoutInfo ? layoutInfo.tabs : []
		};
		this._localPtyService.setTerminalLayoutInfo(args);
	}

	public async getTerminalLayoutInfo(): Promise<ITerminalsLayoutInfo | undefined> {
		const layoutArgs: IGetTerminalLayoutInfoArgs = {
			workspaceId: this._getWorkspaceId()
		};
		let result = await this._localPtyService.getTerminalLayoutInfo(layoutArgs);
		return result;
	}

	private _getWorkspaceId(): string {
		return this._workspaceContextService.getWorkspace().id;
	}

	private _getWorkspaceName(): string {
		return this._labelService.getWorkspaceLabel(this._workspaceContextService.getWorkspace());
	}
}<|MERGE_RESOLUTION|>--- conflicted
+++ resolved
@@ -117,20 +117,14 @@
 		return this._instantiationService.createInstance(LocalPty, id, shouldPersist);
 	}
 
-<<<<<<< HEAD
 	public async attachToProcess(id: number): Promise<ITerminalChildProcess | undefined> {
 		try {
 			await this._localPtyService.attachToProcess(id);
 			return this._instantiationService.createInstance(LocalPty, id);
 		} catch (e) {
 			this._logService.trace(`Couldn't attach to process ${e.message}`);
+		}
 			return undefined;
-		}
-=======
-	public async attachToProcess(id: number): Promise<ITerminalChildProcess> {
-		await this._localPtyService.attachToProcess(id);
-		return this._instantiationService.createInstance(LocalPty, id, true);
->>>>>>> 2852916b
 	}
 
 	private _isWorkspaceShellAllowed(): boolean {
