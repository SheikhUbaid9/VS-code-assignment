--- conflicted
+++ resolved
@@ -153,11 +153,7 @@
 });
 
 PositionPanelActionConfigs.forEach(positionPanelAction => {
-<<<<<<< HEAD
-	const { id, title } = positionPanelAction;
-=======
-	const { id, label, shortLabel, value, when } = positionPanelAction;
->>>>>>> 50b42f90
+	const { id, title, shortLabel, value, when } = positionPanelAction;
 
 	registerAction2(class extends Action2 {
 		constructor() {
