/*---------------------------------------------------------------------------------------------
 *  Copyright (c) Microsoft Corporation. All rights reserved.
 *  Licensed under the MIT License. See License.txt in the project root for license information.
 *--------------------------------------------------------------------------------------------*/

'use strict';

const gulp = require('gulp');
const merge = require('gulp-merge-json');
const fs = require('fs');
const os = require('os');
const cp = require('child_process');
const path = require('path');
const es = require('event-stream');
const vfs = require('vinyl-fs');
const rename = require('gulp-rename');
const replace = require('gulp-replace');
const filter = require('gulp-filter');
const _ = require('underscore');
const util = require('./lib/util');
const task = require('./lib/task');
const buildfile = require('../src/buildfile');
const optimize = require('./lib/optimize');
const root = path.dirname(__dirname);
const commit = util.getVersion(root);
const packageJson = require('../package.json');
const product = require('../product.json');
const crypto = require('crypto');
const i18n = require('./lib/i18n');
const { getProductionDependencies } = require('./lib/dependencies');
const { config } = require('./lib/electron');
const createAsar = require('./lib/asar').createAsar;
const minimist = require('minimist');
const { compileBuildTask } = require('./gulpfile.compile');
const { compileExtensionsBuildTask, compileExtensionMediaBuildTask } = require('./gulpfile.extensions');
const { getSettingsSearchBuildId, shouldSetupSettingsSearch } = require('./azure-pipelines/upload-configuration');
const { promisify } = require('util');
const glob = promisify(require('glob'));
const rcedit = promisify(require('rcedit'));

// Build
const vscodeEntryPoints = _.flatten([
	buildfile.entrypoint('vs/workbench/workbench.desktop.main'),
	buildfile.base,
	buildfile.workerExtensionHost,
	buildfile.workerNotebook,
	buildfile.workerLanguageDetection,
	buildfile.workerSharedProcess,
	buildfile.workerLocalFileSearch,
	buildfile.workbenchDesktop,
	buildfile.code
]);

const vscodeResources = [
	'out-build/bootstrap.js',
	'out-build/bootstrap-fork.js',
	'out-build/bootstrap-amd.js',
	'out-build/bootstrap-node.js',
	'out-build/bootstrap-window.js',
	'out-build/vs/**/*.{svg,png,html,jpg,mp3}',
	'!out-build/vs/code/browser/**/*.html',
	'!out-build/vs/editor/standalone/**/*.svg',
	'out-build/vs/base/common/performance.js',
	'out-build/vs/base/node/{stdForkStart.js,terminateProcess.sh,cpuUsage.sh,ps.sh}',
	'out-build/vs/base/browser/ui/codicons/codicon/**',
	'out-build/vs/base/parts/sandbox/electron-browser/preload.js',
	'out-build/vs/workbench/browser/media/*-theme.css',
	'out-build/vs/workbench/contrib/debug/**/*.json',
	'out-build/vs/workbench/contrib/externalTerminal/**/*.scpt',
	'out-build/vs/workbench/contrib/terminal/browser/media/*.fish',
	'out-build/vs/workbench/contrib/terminal/browser/media/*.ps1',
	'out-build/vs/workbench/contrib/terminal/browser/media/*.sh',
	'out-build/vs/workbench/contrib/terminal/browser/media/*.zsh',
	'out-build/vs/workbench/contrib/webview/browser/pre/*.js',
	'out-build/vs/**/markdown.css',
	'out-build/vs/workbench/contrib/tasks/**/*.json',
	'out-build/vs/platform/files/**/*.exe',
	'out-build/vs/platform/files/**/*.md',
	'out-build/vs/code/electron-sandbox/workbench/**',
	'out-build/vs/code/electron-browser/sharedProcess/sharedProcess.js',
	'out-build/vs/code/electron-sandbox/issue/issueReporter.js',
	'out-build/vs/code/electron-sandbox/processExplorer/processExplorer.js',
	'!**/test/**'
];

// Do not change the order of these files! They will
// be inlined into the target window file in this order
// and they depend on each other in this way.
const windowBootstrapFiles = [
	'out-build/bootstrap.js',
	'out-build/vs/loader.js',
	'out-build/bootstrap-window.js'
];

const optimizeVSCodeTask = task.define('optimize-vscode', task.series(
	util.rimraf('out-vscode'),
<<<<<<< HEAD
	optimize.optimizeTask(
		{
			out: 'out-vscode',
			amd: {
				src: 'out-build',
				entryPoints: vscodeEntryPoints,
				resources: vscodeResources,
				loaderConfig: optimize.loaderConfig(),
				bundleInfo: undefined
			},
			commonJS: {
				src: 'out-build',
				entryPoints: [
					'out-build/main.js',
					'out-build/cli.js'
				],
				platform: 'node',
				external: [
					'electron',
					'minimist',
					// TODO: we cannot inline `product.json` because
					// it is being changed during build time at a later
					// point in time (such as `checksums`)
					'../product.json'
				]
			}
		}
	)
=======
	// Optimize: bundles source files automatically based on
	// AMD and CommonJS import statements based on the passed
	// in entry points.
	common.optimizeTask({
		src: 'out-build',
		entryPoints: vscodeEntryPoints,
		resources: vscodeResources,
		loaderConfig: common.loaderConfig(),
		out: 'out-vscode',
		bundleInfo: undefined
	}),
	// Concat: bundles source files manually via simple concatenation
	// for the entry points of our windows.
	util.concatAll([
		{ src: [...windowBootstrapFiles, 'out-build/vs/code/electron-sandbox/workbench/workbench.js'], out: 'out-vscode/vs/code/electron-sandbox/workbench/workbench.js' },
		{ src: [...windowBootstrapFiles, 'out-build/vs/code/electron-sandbox/issue/issueReporter.js'], out: 'out-vscode/vs/code/electron-sandbox/issue/issueReporter.js' },
		{ src: [...windowBootstrapFiles, 'out-build/vs/code/electron-sandbox/processExplorer/processExplorer.js'], out: 'out-vscode/vs/code/electron-sandbox/processExplorer/processExplorer.js' },
		{ src: [...windowBootstrapFiles, 'out-build/vs/code/electron-browser/sharedProcess/sharedProcess.js'], out: 'out-vscode/vs/code/electron-browser/sharedProcess/sharedProcess.js' }
	])
>>>>>>> c0a3a92d
));
gulp.task(optimizeVSCodeTask);

const sourceMappingURLBase = `https://ticino.blob.core.windows.net/sourcemaps/${commit}`;
const minifyVSCodeTask = task.define('minify-vscode', task.series(
	optimizeVSCodeTask,
	util.rimraf('out-vscode-min'),
	optimize.minifyTask('out-vscode', `${sourceMappingURLBase}/core`)
));
gulp.task(minifyVSCodeTask);

const core = task.define('core-ci', task.series(
	gulp.task('compile-build'),
	task.parallel(
		gulp.task('minify-vscode'),
		gulp.task('minify-vscode-reh'),
		gulp.task('minify-vscode-reh-web'),
	)
));
gulp.task(core);

/**
 * Compute checksums for some files.
 *
 * @param {string} out The out folder to read the file from.
 * @param {string[]} filenames The paths to compute a checksum for.
 * @return {Object} A map of paths to checksums.
 */
function computeChecksums(out, filenames) {
	const result = {};
	filenames.forEach(function (filename) {
		const fullPath = path.join(process.cwd(), out, filename);
		result[filename] = computeChecksum(fullPath);
	});
	return result;
}

/**
 * Compute checksum for a file.
 *
 * @param {string} filename The absolute path to a filename.
 * @return {string} The checksum for `filename`.
 */
function computeChecksum(filename) {
	const contents = fs.readFileSync(filename);

	const hash = crypto
		.createHash('md5')
		.update(contents)
		.digest('base64')
		.replace(/=+$/, '');

	return hash;
}

function packageTask(platform, arch, sourceFolderName, destinationFolderName, opts) {
	opts = opts || {};

	const destination = path.join(path.dirname(root), destinationFolderName);
	platform = platform || process.platform;

	return () => {
		const electron = require('gulp-atom-electron');
		const json = require('gulp-json-editor');

		const out = sourceFolderName;

		const checksums = computeChecksums(out, [
			'vs/base/parts/sandbox/electron-browser/preload.js',
			'vs/workbench/workbench.desktop.main.js',
			'vs/workbench/workbench.desktop.main.css',
			'vs/workbench/api/node/extensionHostProcess.js',
			'vs/code/electron-sandbox/workbench/workbench.html',
			'vs/code/electron-sandbox/workbench/workbench.js'
		]);

		const src = gulp.src(out + '/**', { base: '.' })
			.pipe(rename(function (path) { path.dirname = path.dirname.replace(new RegExp('^' + out), 'out'); }))
			.pipe(util.setExecutableBit(['**/*.sh']));

		const platformSpecificBuiltInExtensionsExclusions = product.builtInExtensions.filter(ext => {
			if (!ext.platforms) {
				return false;
			}

			const set = new Set(ext.platforms);
			return !set.has(platform);
		}).map(ext => `!.build/extensions/${ext.name}/**`);

		const extensions = gulp.src(['.build/extensions/**', ...platformSpecificBuiltInExtensionsExclusions], { base: '.build', dot: true });

		const sources = es.merge(src, extensions)
			.pipe(filter(['**', '!**/*.js.map'], { dot: true }));

		let version = packageJson.version;
		const quality = product.quality;

		if (quality && quality !== 'stable') {
			version += '-' + quality;
		}

		const name = product.nameShort;
		const packageJsonUpdates = { name, version };

		// for linux url handling
		if (platform === 'linux') {
			packageJsonUpdates.desktopName = `${product.applicationName}-url-handler.desktop`;
		}

		const packageJsonStream = gulp.src(['package.json'], { base: '.' })
			.pipe(json(packageJsonUpdates));

		const date = new Date().toISOString();
		const productJsonUpdate = { commit, date, checksums, version };

		if (shouldSetupSettingsSearch()) {
			productJsonUpdate.settingsSearchBuildId = getSettingsSearchBuildId(packageJson);
		}

		const productJsonStream = gulp.src(['product.json'], { base: '.' })
			.pipe(json(productJsonUpdate));

		const license = gulp.src(['LICENSES.chromium.html', product.licenseFileName, 'ThirdPartyNotices.txt', 'licenses/**'], { base: '.', allowEmpty: true });

		// TODO the API should be copied to `out` during compile, not here
		const api = gulp.src('src/vscode-dts/vscode.d.ts').pipe(rename('out/vscode-dts/vscode.d.ts'));

		const telemetry = gulp.src('.build/telemetry/**', { base: '.build/telemetry', dot: true });

		const jsFilter = util.filter(data => !data.isDirectory() && /\.js$/.test(data.path));
		const root = path.resolve(path.join(__dirname, '..'));
		const productionDependencies = getProductionDependencies(root);
		const dependenciesSrc = _.flatten(productionDependencies.map(d => path.relative(root, d.path)).map(d => [`${d}/**`, `!${d}/**/{test,tests}/**`]));

		const deps = gulp.src(dependenciesSrc, { base: '.', dot: true })
			.pipe(filter(['**', `!**/${config.version}/**`, '!**/bin/darwin-arm64-87/**', '!**/package-lock.json', '!**/yarn.lock', '!**/*.js.map']))
			.pipe(util.cleanNodeModules(path.join(__dirname, '.moduleignore')))
			.pipe(jsFilter)
			.pipe(util.rewriteSourceMappingURL(sourceMappingURLBase))
			.pipe(jsFilter.restore)
			.pipe(createAsar(path.join(process.cwd(), 'node_modules'), [
				'**/*.node',
				'**/@vscode/ripgrep/bin/*',
				'**/node-pty/build/Release/*',
				'**/node-pty/lib/worker/conoutSocketWorker.js',
				'**/node-pty/lib/shared/conout.js',
				'**/*.wasm',
			], 'node_modules.asar'));

		let all = es.merge(
			packageJsonStream,
			productJsonStream,
			license,
			api,
			telemetry,
			sources,
			deps
		);

		if (platform === 'win32') {
			all = es.merge(all, gulp.src([
				'resources/win32/bower.ico',
				'resources/win32/c.ico',
				'resources/win32/config.ico',
				'resources/win32/cpp.ico',
				'resources/win32/csharp.ico',
				'resources/win32/css.ico',
				'resources/win32/default.ico',
				'resources/win32/go.ico',
				'resources/win32/html.ico',
				'resources/win32/jade.ico',
				'resources/win32/java.ico',
				'resources/win32/javascript.ico',
				'resources/win32/json.ico',
				'resources/win32/less.ico',
				'resources/win32/markdown.ico',
				'resources/win32/php.ico',
				'resources/win32/powershell.ico',
				'resources/win32/python.ico',
				'resources/win32/react.ico',
				'resources/win32/ruby.ico',
				'resources/win32/sass.ico',
				'resources/win32/shell.ico',
				'resources/win32/sql.ico',
				'resources/win32/typescript.ico',
				'resources/win32/vue.ico',
				'resources/win32/xml.ico',
				'resources/win32/yaml.ico',
				'resources/win32/code_70x70.png',
				'resources/win32/code_150x150.png'
			], { base: '.' }));
		} else if (platform === 'linux') {
			all = es.merge(all, gulp.src('resources/linux/code.png', { base: '.' }));
		} else if (platform === 'darwin') {
			const shortcut = gulp.src('resources/darwin/bin/code.sh')
				.pipe(replace('@@APPNAME@@', product.applicationName))
				.pipe(rename('bin/code'));

			all = es.merge(all, shortcut);
		}

		let result = all
			.pipe(util.skipDirectories())
			.pipe(util.fixWin32DirectoryPermissions())
			.pipe(filter(['**', '!**/.github/**'], { dot: true })) // https://github.com/microsoft/vscode/issues/116523
			.pipe(electron(_.extend({}, config, { platform, arch: arch === 'armhf' ? 'arm' : arch, ffmpegChromium: true })))
			.pipe(filter(['**', '!LICENSE', '!LICENSES.chromium.html', '!version'], { dot: true }));

		if (platform === 'linux') {
			result = es.merge(result, gulp.src('resources/completions/bash/code', { base: '.' })
				.pipe(replace('@@APPNAME@@', product.applicationName))
				.pipe(rename(function (f) { f.basename = product.applicationName; })));

			result = es.merge(result, gulp.src('resources/completions/zsh/_code', { base: '.' })
				.pipe(replace('@@APPNAME@@', product.applicationName))
				.pipe(rename(function (f) { f.basename = '_' + product.applicationName; })));
		}

		if (platform === 'win32') {
			result = es.merge(result, gulp.src('resources/win32/bin/code.js', { base: 'resources/win32', allowEmpty: true }));

			result = es.merge(result, gulp.src('resources/win32/bin/code.cmd', { base: 'resources/win32' })
				.pipe(replace('@@NAME@@', product.nameShort))
				.pipe(rename(function (f) { f.basename = product.applicationName; })));

			result = es.merge(result, gulp.src('resources/win32/bin/code.sh', { base: 'resources/win32' })
				.pipe(replace('@@NAME@@', product.nameShort))
				.pipe(replace('@@PRODNAME@@', product.nameLong))
				.pipe(replace('@@VERSION@@', version))
				.pipe(replace('@@COMMIT@@', commit))
				.pipe(replace('@@APPNAME@@', product.applicationName))
				.pipe(replace('@@SERVERDATAFOLDER@@', product.serverDataFolderName || '.vscode-remote'))
				.pipe(replace('@@QUALITY@@', quality))
				.pipe(rename(function (f) { f.basename = product.applicationName; f.extname = ''; })));

			result = es.merge(result, gulp.src('resources/win32/VisualElementsManifest.xml', { base: 'resources/win32' })
				.pipe(rename(product.nameShort + '.VisualElementsManifest.xml')));

			result = es.merge(result, gulp.src('.build/policies/win32/**', { base: '.build/policies/win32' })
				.pipe(rename(f => f.dirname = `policies/${f.dirname}`)));

		} else if (platform === 'linux') {
			result = es.merge(result, gulp.src('resources/linux/bin/code.sh', { base: '.' })
				.pipe(replace('@@PRODNAME@@', product.nameLong))
				.pipe(replace('@@APPNAME@@', product.applicationName))
				.pipe(rename('bin/' + product.applicationName)));
		}

		return result.pipe(vfs.dest(destination));
	};
}

function patchWin32DependenciesTask(destinationFolderName) {
	const cwd = path.join(path.dirname(root), destinationFolderName);

	return async () => {
		const deps = await glob('**/*.node', { cwd });
		const packageJson = JSON.parse(await fs.promises.readFile(path.join(cwd, 'resources', 'app', 'package.json'), 'utf8'));
		const product = JSON.parse(await fs.promises.readFile(path.join(cwd, 'resources', 'app', 'product.json'), 'utf8'));
		const baseVersion = packageJson.version.replace(/-.*$/, '');

		await Promise.all(deps.map(async dep => {
			const basename = path.basename(dep);

			await rcedit(path.join(cwd, dep), {
				'file-version': baseVersion,
				'version-string': {
					'CompanyName': 'Microsoft Corporation',
					'FileDescription': product.nameLong,
					'FileVersion': packageJson.version,
					'InternalName': basename,
					'LegalCopyright': 'Copyright (C) 2022 Microsoft. All rights reserved',
					'OriginalFilename': basename,
					'ProductName': product.nameLong,
					'ProductVersion': packageJson.version,
				}
			});
		}));
	};
}

const buildRoot = path.dirname(root);

const BUILD_TARGETS = [
	{ platform: 'win32', arch: 'ia32' },
	{ platform: 'win32', arch: 'x64' },
	{ platform: 'win32', arch: 'arm64' },
	{ platform: 'darwin', arch: 'x64', opts: { stats: true } },
	{ platform: 'darwin', arch: 'arm64', opts: { stats: true } },
	{ platform: 'linux', arch: 'ia32' },
	{ platform: 'linux', arch: 'x64' },
	{ platform: 'linux', arch: 'armhf' },
	{ platform: 'linux', arch: 'arm64' },
];
BUILD_TARGETS.forEach(buildTarget => {
	const dashed = (str) => (str ? `-${str}` : ``);
	const platform = buildTarget.platform;
	const arch = buildTarget.arch;
	const opts = buildTarget.opts;

	const [vscode, vscodeMin] = ['', 'min'].map(minified => {
		const sourceFolderName = `out-vscode${dashed(minified)}`;
		const destinationFolderName = `VSCode${dashed(platform)}${dashed(arch)}`;

		const tasks = [
			util.rimraf(path.join(buildRoot, destinationFolderName)),
			packageTask(platform, arch, sourceFolderName, destinationFolderName, opts)
		];

		if (platform === 'win32') {
			tasks.push(patchWin32DependenciesTask(destinationFolderName));
		}

		const vscodeTaskCI = task.define(`vscode${dashed(platform)}${dashed(arch)}${dashed(minified)}-ci`, task.series(...tasks));
		gulp.task(vscodeTaskCI);

		const vscodeTask = task.define(`vscode${dashed(platform)}${dashed(arch)}${dashed(minified)}`, task.series(
			compileBuildTask,
			compileExtensionsBuildTask,
			compileExtensionMediaBuildTask,
			minified ? minifyVSCodeTask : optimizeVSCodeTask,
			vscodeTaskCI
		));
		gulp.task(vscodeTask);

		return vscodeTask;
	});

	if (process.platform === platform && process.arch === arch) {
		gulp.task(task.define('vscode', task.series(vscode)));
		gulp.task(task.define('vscode-min', task.series(vscodeMin)));
	}
});

// #region nls

const innoSetupConfig = {
	'zh-cn': { codePage: 'CP936', defaultInfo: { name: 'Simplified Chinese', id: '$0804', } },
	'zh-tw': { codePage: 'CP950', defaultInfo: { name: 'Traditional Chinese', id: '$0404' } },
	'ko': { codePage: 'CP949', defaultInfo: { name: 'Korean', id: '$0412' } },
	'ja': { codePage: 'CP932' },
	'de': { codePage: 'CP1252' },
	'fr': { codePage: 'CP1252' },
	'es': { codePage: 'CP1252' },
	'ru': { codePage: 'CP1251' },
	'it': { codePage: 'CP1252' },
	'pt-br': { codePage: 'CP1252' },
	'hu': { codePage: 'CP1250' },
	'tr': { codePage: 'CP1254' }
};

gulp.task(task.define(
	'vscode-translations-export',
	task.series(
		core,
		compileExtensionsBuildTask,
		function () {
			const pathToMetadata = './out-vscode/nls.metadata.json';
			const pathToRehWebMetadata = './out-vscode-reh-web/nls.metadata.json';
			const pathToExtensions = '.build/extensions/*';
			const pathToSetup = 'build/win32/i18n/messages.en.isl';

			return es.merge(
				gulp.src([pathToMetadata, pathToRehWebMetadata]).pipe(merge({
					fileName: 'nls.metadata.json',
					jsonSpace: '',
					concatArrays: true
				})).pipe(i18n.createXlfFilesForCoreBundle()),
				gulp.src(pathToSetup).pipe(i18n.createXlfFilesForIsl()),
				gulp.src(pathToExtensions).pipe(i18n.createXlfFilesForExtensions())
			).pipe(vfs.dest('../vscode-translations-export'));
		}
	)
));

gulp.task('vscode-translations-import', function () {
	const options = minimist(process.argv.slice(2), {
		string: 'location',
		default: {
			location: '../vscode-translations-import'
		}
	});
	return es.merge([...i18n.defaultLanguages, ...i18n.extraLanguages].map(language => {
		const id = language.id;
		return gulp.src(`${options.location}/${id}/vscode-setup/messages.xlf`)
			.pipe(i18n.prepareIslFiles(language, innoSetupConfig[language.id]))
			.pipe(vfs.dest(`./build/win32/i18n`));
	}));
});

// #endregion<|MERGE_RESOLUTION|>--- conflicted
+++ resolved
@@ -94,7 +94,9 @@
 
 const optimizeVSCodeTask = task.define('optimize-vscode', task.series(
 	util.rimraf('out-vscode'),
-<<<<<<< HEAD
+	// Optimize: bundles source files automatically based on
+	// AMD and CommonJS import statements based on the passed
+	// in entry points.
 	optimize.optimizeTask(
 		{
 			out: 'out-vscode',
@@ -122,19 +124,7 @@
 				]
 			}
 		}
-	)
-=======
-	// Optimize: bundles source files automatically based on
-	// AMD and CommonJS import statements based on the passed
-	// in entry points.
-	common.optimizeTask({
-		src: 'out-build',
-		entryPoints: vscodeEntryPoints,
-		resources: vscodeResources,
-		loaderConfig: common.loaderConfig(),
-		out: 'out-vscode',
-		bundleInfo: undefined
-	}),
+	),
 	// Concat: bundles source files manually via simple concatenation
 	// for the entry points of our windows.
 	util.concatAll([
@@ -143,7 +133,6 @@
 		{ src: [...windowBootstrapFiles, 'out-build/vs/code/electron-sandbox/processExplorer/processExplorer.js'], out: 'out-vscode/vs/code/electron-sandbox/processExplorer/processExplorer.js' },
 		{ src: [...windowBootstrapFiles, 'out-build/vs/code/electron-browser/sharedProcess/sharedProcess.js'], out: 'out-vscode/vs/code/electron-browser/sharedProcess/sharedProcess.js' }
 	])
->>>>>>> c0a3a92d
 ));
 gulp.task(optimizeVSCodeTask);
 
