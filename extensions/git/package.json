{
  "name": "git",
  "displayName": "%displayName%",
  "description": "%description%",
  "publisher": "vscode",
  "license": "MIT",
  "version": "1.0.0",
  "engines": {
    "vscode": "^1.5.0"
  },
  "aiKey": "AIF-d9b70cd4-b9f9-4d70-929b-a071c400b217",
  "enableProposedApi": true,
  "categories": [
    "Other"
  ],
  "activationEvents": [
    "*",
    "onFileSystem:git"
  ],
  "main": "./out/main",
  "icon": "resources/icons/git.png",
  "scripts": {
    "compile": "gulp compile-extension:git",
    "watch": "gulp watch-extension:git",
    "update-emoji": "node ./build/update-emoji.js",
    "update-grammar": "node ./build/update-grammars.js",
    "test": "node ../../node_modules/mocha/bin/mocha"
  },
  "capabilities": {
    "virtualWorkspaces": true,
    "untrustedWorkspaces": {
      "supported": true
    }
  },
  "contributes": {
    "commands": [
      {
        "command": "git.setLogLevel",
        "title": "%command.setLogLevel%",
        "category": "Git"
      },
      {
        "command": "git.clone",
        "title": "%command.clone%",
        "category": "Git"
      },
      {
        "command": "git.cloneRecursive",
        "title": "%command.cloneRecursive%",
        "category": "Git"
      },
      {
        "command": "git.init",
        "title": "%command.init%",
        "category": "Git",
        "icon": "$(add)"
      },
      {
        "command": "git.openRepository",
        "title": "%command.openRepository%",
        "category": "Git"
      },
      {
        "command": "git.close",
        "title": "%command.close%",
        "category": "Git"
      },
      {
        "command": "git.refresh",
        "title": "%command.refresh%",
        "category": "Git",
        "icon": "$(refresh)"
      },
      {
        "command": "git.openChange",
        "title": "%command.openChange%",
        "category": "Git",
        "icon": "$(compare-changes)"
      },
      {
        "command": "git.openAllChanges",
        "title": "%command.openAllChanges%",
        "category": "Git"
      },
      {
        "command": "git.openFile",
        "title": "%command.openFile%",
        "category": "Git",
        "icon": "$(go-to-file)"
      },
      {
        "command": "git.openFile2",
        "title": "%command.openFile%",
        "category": "Git",
        "icon": "$(go-to-file)"
      },
      {
        "command": "git.openHEADFile",
        "title": "%command.openHEADFile%",
        "category": "Git"
      },
      {
        "command": "git.stage",
        "title": "%command.stage%",
        "category": "Git",
        "icon": "$(add)"
      },
      {
        "command": "git.stageAll",
        "title": "%command.stageAll%",
        "category": "Git",
        "icon": "$(add)"
      },
      {
        "command": "git.stageAllTracked",
        "title": "%command.stageAllTracked%",
        "category": "Git",
        "icon": "$(add)"
      },
      {
        "command": "git.stageAllUntracked",
        "title": "%command.stageAllUntracked%",
        "category": "Git",
        "icon": "$(add)"
      },
      {
        "command": "git.stageAllMerge",
        "title": "%command.stageAllMerge%",
        "category": "Git",
        "icon": "$(add)"
      },
      {
        "command": "git.stageSelectedRanges",
        "title": "%command.stageSelectedRanges%",
        "category": "Git"
      },
      {
        "command": "git.revertSelectedRanges",
        "title": "%command.revertSelectedRanges%",
        "category": "Git"
      },
      {
        "command": "git.stageChange",
        "title": "%command.stageChange%",
        "category": "Git",
        "icon": "$(add)"
      },
      {
        "command": "git.revertChange",
        "title": "%command.revertChange%",
        "category": "Git",
        "icon": "$(discard)"
      },
      {
        "command": "git.unstage",
        "title": "%command.unstage%",
        "category": "Git",
        "icon": "$(remove)"
      },
      {
        "command": "git.unstageAll",
        "title": "%command.unstageAll%",
        "category": "Git",
        "icon": "$(remove)"
      },
      {
        "command": "git.unstageSelectedRanges",
        "title": "%command.unstageSelectedRanges%",
        "category": "Git"
      },
      {
        "command": "git.clean",
        "title": "%command.clean%",
        "category": "Git",
        "icon": "$(discard)"
      },
      {
        "command": "git.cleanAll",
        "title": "%command.cleanAll%",
        "category": "Git",
        "icon": "$(discard)"
      },
      {
        "command": "git.cleanAllTracked",
        "title": "%command.cleanAllTracked%",
        "category": "Git",
        "icon": "$(discard)"
      },
      {
        "command": "git.cleanAllUntracked",
        "title": "%command.cleanAllUntracked%",
        "category": "Git",
        "icon": "$(discard)"
      },
      {
        "command": "git.rename",
        "title": "%command.rename%",
        "category": "Git",
        "icon": "$(discard)"
      },
      {
        "command": "git.commit",
        "title": "%command.commit%",
        "category": "Git",
        "icon": "$(check)"
      },
      {
        "command": "git.commitStaged",
        "title": "%command.commitStaged%",
        "category": "Git"
      },
      {
        "command": "git.commitEmpty",
        "title": "%command.commitEmpty%",
        "category": "Git"
      },
      {
        "command": "git.commitStagedSigned",
        "title": "%command.commitStagedSigned%",
        "category": "Git"
      },
      {
        "command": "git.commitStagedAmend",
        "title": "%command.commitStagedAmend%",
        "category": "Git"
      },
      {
        "command": "git.commitAll",
        "title": "%command.commitAll%",
        "category": "Git"
      },
      {
        "command": "git.commitAllSigned",
        "title": "%command.commitAllSigned%",
        "category": "Git"
      },
      {
        "command": "git.commitAllAmend",
        "title": "%command.commitAllAmend%",
        "category": "Git"
      },
      {
        "command": "git.commitNoVerify",
        "title": "%command.commitNoVerify%",
        "category": "Git",
        "icon": "$(check)"
      },
      {
        "command": "git.commitStagedNoVerify",
        "title": "%command.commitStagedNoVerify%",
        "category": "Git"
      },
      {
        "command": "git.commitEmptyNoVerify",
        "title": "%command.commitEmptyNoVerify%",
        "category": "Git"
      },
      {
        "command": "git.commitStagedSignedNoVerify",
        "title": "%command.commitStagedSignedNoVerify%",
        "category": "Git"
      },
      {
        "command": "git.commitStagedAmendNoVerify",
        "title": "%command.commitStagedAmendNoVerify%",
        "category": "Git"
      },
      {
        "command": "git.commitAllNoVerify",
        "title": "%command.commitAllNoVerify%",
        "category": "Git"
      },
      {
        "command": "git.commitAllSignedNoVerify",
        "title": "%command.commitAllSignedNoVerify%",
        "category": "Git"
      },
      {
        "command": "git.commitAllAmendNoVerify",
        "title": "%command.commitAllAmendNoVerify%",
        "category": "Git"
      },
      {
        "command": "git.restoreCommitTemplate",
        "title": "%command.restoreCommitTemplate%",
        "category": "Git"
      },
      {
        "command": "git.undoCommit",
        "title": "%command.undoCommit%",
        "category": "Git"
      },
      {
        "command": "git.checkout",
        "title": "%command.checkout%",
        "category": "Git"
      },
      {
        "command": "git.checkoutDetached",
        "title": "%command.checkoutDetached%",
        "category": "Git"
      },
      {
        "command": "git.branch",
        "title": "%command.branch%",
        "category": "Git"
      },
      {
        "command": "git.branchFrom",
        "title": "%command.branchFrom%",
        "category": "Git"
      },
      {
        "command": "git.deleteBranch",
        "title": "%command.deleteBranch%",
        "category": "Git"
      },
      {
        "command": "git.renameBranch",
        "title": "%command.renameBranch%",
        "category": "Git"
      },
      {
        "command": "git.merge",
        "title": "%command.merge%",
        "category": "Git"
      },
      {
        "command": "git.rebase",
        "title": "%command.rebase%",
        "category": "Git"
      },
      {
        "command": "git.createTag",
        "title": "%command.createTag%",
        "category": "Git"
      },
      {
        "command": "git.deleteTag",
        "title": "%command.deleteTag%",
        "category": "Git"
      },
      {
        "command": "git.fetch",
        "title": "%command.fetch%",
        "category": "Git"
      },
      {
        "command": "git.fetchPrune",
        "title": "%command.fetchPrune%",
        "category": "Git"
      },
      {
        "command": "git.fetchAll",
        "title": "%command.fetchAll%",
        "category": "Git"
      },
      {
        "command": "git.pull",
        "title": "%command.pull%",
        "category": "Git"
      },
      {
        "command": "git.pullRebase",
        "title": "%command.pullRebase%",
        "category": "Git"
      },
      {
        "command": "git.pullFrom",
        "title": "%command.pullFrom%",
        "category": "Git"
      },
      {
        "command": "git.push",
        "title": "%command.push%",
        "category": "Git"
      },
      {
        "command": "git.pushForce",
        "title": "%command.pushForce%",
        "category": "Git"
      },
      {
        "command": "git.pushTo",
        "title": "%command.pushTo%",
        "category": "Git"
      },
      {
        "command": "git.pushToForce",
        "title": "%command.pushToForce%",
        "category": "Git"
      },
      {
        "command": "git.pushTags",
        "title": "%command.pushTags%",
        "category": "Git"
      },
      {
        "command": "git.pushWithTags",
        "title": "%command.pushFollowTags%",
        "category": "Git"
      },
      {
        "command": "git.pushWithTagsForce",
        "title": "%command.pushFollowTagsForce%",
        "category": "Git"
      },
      {
        "command": "git.cherryPick",
        "title": "%command.cherryPick%",
        "category": "Git"
      },
      {
        "command": "git.addRemote",
        "title": "%command.addRemote%",
        "category": "Git"
      },
      {
        "command": "git.removeRemote",
        "title": "%command.removeRemote%",
        "category": "Git"
      },
      {
        "command": "git.sync",
        "title": "%command.sync%",
        "category": "Git"
      },
      {
        "command": "git.syncRebase",
        "title": "%command.syncRebase%",
        "category": "Git"
      },
      {
        "command": "git.publish",
        "title": "%command.publish%",
        "category": "Git"
      },
      {
        "command": "git.showOutput",
        "title": "%command.showOutput%",
        "category": "Git"
      },
      {
        "command": "git.ignore",
        "title": "%command.ignore%",
        "category": "Git"
      },
      {
        "command": "git.revealInExplorer",
        "title": "%command.revealInExplorer%",
        "category": "Git"
      },
      {
        "command": "git.stashIncludeUntracked",
        "title": "%command.stashIncludeUntracked%",
        "category": "Git"
      },
      {
        "command": "git.stash",
        "title": "%command.stash%",
        "category": "Git"
      },
      {
        "command": "git.stashPop",
        "title": "%command.stashPop%",
        "category": "Git"
      },
      {
        "command": "git.stashPopLatest",
        "title": "%command.stashPopLatest%",
        "category": "Git"
      },
      {
        "command": "git.stashApply",
        "title": "%command.stashApply%",
        "category": "Git"
      },
      {
        "command": "git.stashApplyLatest",
        "title": "%command.stashApplyLatest%",
        "category": "Git"
      },
      {
        "command": "git.stashDrop",
        "title": "%command.stashDrop%",
        "category": "Git"
      },
      {
        "command": "git.timeline.openDiff",
        "title": "%command.timelineOpenDiff%",
        "icon": "$(compare-changes)",
        "category": "Git"
      },
      {
        "command": "git.timeline.copyCommitId",
        "title": "%command.timelineCopyCommitId%",
        "category": "Git"
      },
      {
        "command": "git.timeline.copyCommitMessage",
        "title": "%command.timelineCopyCommitMessage%",
        "category": "Git"
      },
      {
        "command": "git.timeline.selectForCompare",
        "title": "%command.timelineSelectForCompare%",
        "category": "Git"
      },
      {
        "command": "git.timeline.compareWithSelected",
        "title": "%command.timelineCompareWithSelected%",
        "category": "Git"
      },
      {
        "command": "git.rebaseAbort",
        "title": "%command.rebaseAbort%",
        "category": "Git"
      }
    ],
    "keybindings": [
      {
        "command": "git.stageSelectedRanges",
        "key": "ctrl+k ctrl+alt+s",
        "mac": "cmd+k cmd+alt+s",
        "when": "isInDiffEditor"
      },
      {
        "command": "git.unstageSelectedRanges",
        "key": "ctrl+k ctrl+n",
        "mac": "cmd+k cmd+n",
        "when": "isInDiffEditor"
      },
      {
        "command": "git.revertSelectedRanges",
        "key": "ctrl+k ctrl+r",
        "mac": "cmd+k cmd+r",
        "when": "isInDiffEditor"
      }
    ],
    "menus": {
      "commandPalette": [
        {
          "command": "git.setLogLevel",
          "when": "config.git.enabled && !git.missing"
        },
        {
          "command": "git.clone",
          "when": "config.git.enabled && !git.missing"
        },
        {
          "command": "git.cloneRecursive",
          "when": "config.git.enabled && !git.missing"
        },
        {
          "command": "git.init",
          "when": "config.git.enabled && !git.missing"
        },
        {
          "command": "git.openRepository",
          "when": "config.git.enabled && !git.missing"
        },
        {
          "command": "git.close",
          "when": "config.git.enabled && !git.missing && gitOpenRepositoryCount != 0"
        },
        {
          "command": "git.refresh",
          "when": "config.git.enabled && !git.missing && gitOpenRepositoryCount != 0"
        },
        {
          "command": "git.openFile",
          "when": "config.git.enabled && !git.missing && gitOpenRepositoryCount != 0"
        },
        {
          "command": "git.openHEADFile",
          "when": "config.git.enabled && !git.missing && gitOpenRepositoryCount != 0"
        },
        {
          "command": "git.openChange",
          "when": "config.git.enabled && !git.missing && gitOpenRepositoryCount != 0 && resourcePath in git.changedResources"
        },
        {
          "command": "git.stage",
          "when": "config.git.enabled && !git.missing && gitOpenRepositoryCount != 0"
        },
        {
          "command": "git.stageAll",
          "when": "config.git.enabled && !git.missing && gitOpenRepositoryCount != 0"
        },
        {
          "command": "git.stageAllTracked",
          "when": "config.git.enabled && !git.missing && gitOpenRepositoryCount != 0"
        },
        {
          "command": "git.stageAllUntracked",
          "when": "config.git.enabled && !git.missing && gitOpenRepositoryCount != 0"
        },
        {
          "command": "git.stageAllMerge",
          "when": "config.git.enabled && !git.missing && gitOpenRepositoryCount != 0"
        },
        {
          "command": "git.stageSelectedRanges",
          "when": "config.git.enabled && !git.missing && gitOpenRepositoryCount != 0"
        },
        {
          "command": "git.stageChange",
          "when": "false"
        },
        {
          "command": "git.revertSelectedRanges",
          "when": "config.git.enabled && !git.missing && gitOpenRepositoryCount != 0"
        },
        {
          "command": "git.revertChange",
          "when": "false"
        },
        {
          "command": "git.openFile2",
          "when": "false"
        },
        {
          "command": "git.unstage",
          "when": "config.git.enabled && !git.missing && gitOpenRepositoryCount != 0"
        },
        {
          "command": "git.unstageAll",
          "when": "config.git.enabled && !git.missing && gitOpenRepositoryCount != 0"
        },
        {
          "command": "git.unstageSelectedRanges",
          "when": "config.git.enabled && !git.missing && gitOpenRepositoryCount != 0"
        },
        {
          "command": "git.clean",
          "when": "config.git.enabled && !git.missing && gitOpenRepositoryCount != 0"
        },
        {
          "command": "git.cleanAll",
          "when": "config.git.enabled && !git.missing && gitOpenRepositoryCount != 0"
        },
        {
          "command": "git.cleanAllTracked",
          "when": "config.git.enabled && !git.missing && gitOpenRepositoryCount != 0"
        },
        {
          "command": "git.cleanAllUntracked",
          "when": "config.git.enabled && !git.missing && gitOpenRepositoryCount != 0"
        },
        {
          "command": "git.rename",
          "when": "config.git.enabled && !git.missing && gitOpenRepositoryCount != 0 && resourceScheme == file"
        },
        {
          "command": "git.commit",
          "when": "config.git.enabled && !git.missing && gitOpenRepositoryCount != 0"
        },
        {
          "command": "git.commitStaged",
          "when": "config.git.enabled && !git.missing && gitOpenRepositoryCount != 0"
        },
        {
          "command": "git.commitEmpty",
          "when": "config.git.enabled && !git.missing && gitOpenRepositoryCount != 0"
        },
        {
          "command": "git.commitStagedSigned",
          "when": "config.git.enabled && !git.missing && gitOpenRepositoryCount != 0"
        },
        {
          "command": "git.commitStagedAmend",
          "when": "config.git.enabled && !git.missing && gitOpenRepositoryCount != 0"
        },
        {
          "command": "git.commitAll",
          "when": "config.git.enabled && !git.missing && gitOpenRepositoryCount != 0"
        },
        {
          "command": "git.commitAllSigned",
          "when": "config.git.enabled && !git.missing && gitOpenRepositoryCount != 0"
        },
        {
          "command": "git.commitAllAmend",
          "when": "config.git.enabled && !git.missing && gitOpenRepositoryCount != 0"
        },
        {
          "command": "git.rebaseAbort",
          "when": "config.git.enabled && !git.missing && gitOpenRepositoryCount != 0 && gitRebaseInProgress"
        },
        {
          "command": "git.commitNoVerify",
          "when": "config.git.enabled && !git.missing && config.git.allowNoVerifyCommit && gitOpenRepositoryCount != 0"
        },
        {
          "command": "git.commitStagedNoVerify",
          "when": "config.git.enabled && !git.missing && config.git.allowNoVerifyCommit && gitOpenRepositoryCount != 0"
        },
        {
          "command": "git.commitEmptyNoVerify",
          "when": "config.git.enabled && !git.missing && config.git.allowNoVerifyCommit && gitOpenRepositoryCount != 0"
        },
        {
          "command": "git.commitStagedSignedNoVerify",
          "when": "config.git.enabled && !git.missing && config.git.allowNoVerifyCommit && gitOpenRepositoryCount != 0"
        },
        {
          "command": "git.commitStagedAmendNoVerify",
          "when": "config.git.enabled && !git.missing && config.git.allowNoVerifyCommit && gitOpenRepositoryCount != 0"
        },
        {
          "command": "git.commitAllNoVerify",
          "when": "config.git.enabled && !git.missing && config.git.allowNoVerifyCommit && gitOpenRepositoryCount != 0"
        },
        {
          "command": "git.commitAllSignedNoVerify",
          "when": "config.git.enabled && !git.missing && config.git.allowNoVerifyCommit && gitOpenRepositoryCount != 0"
        },
        {
          "command": "git.commitAllAmendNoVerify",
          "when": "config.git.enabled && !git.missing && config.git.allowNoVerifyCommit && gitOpenRepositoryCount != 0"
        },
        {
          "command": "git.restoreCommitTemplate",
          "when": "false"
        },
        {
          "command": "git.revealInExplorer",
          "when": "false"
        },
        {
          "command": "git.undoCommit",
          "when": "config.git.enabled && !git.missing && gitOpenRepositoryCount != 0"
        },
        {
          "command": "git.checkout",
          "when": "config.git.enabled && !git.missing && gitOpenRepositoryCount != 0"
        },
        {
          "command": "git.branch",
          "when": "config.git.enabled && !git.missing && gitOpenRepositoryCount != 0"
        },
        {
          "command": "git.branchFrom",
          "when": "config.git.enabled && !git.missing && gitOpenRepositoryCount != 0"
        },
        {
          "command": "git.deleteBranch",
          "when": "config.git.enabled && !git.missing && gitOpenRepositoryCount != 0"
        },
        {
          "command": "git.renameBranch",
          "when": "config.git.enabled && !git.missing && gitOpenRepositoryCount != 0"
        },
        {
          "command": "git.cherryPick",
          "when": "config.git.enabled && !git.missing && gitOpenRepositoryCount != 0"
        },
        {
          "command": "git.pull",
          "when": "config.git.enabled && !git.missing && gitOpenRepositoryCount != 0"
        },
        {
          "command": "git.pullFrom",
          "when": "config.git.enabled && !git.missing && gitOpenRepositoryCount != 0"
        },
        {
          "command": "git.pullRebase",
          "when": "config.git.enabled && !git.missing && gitOpenRepositoryCount != 0"
        },
        {
          "command": "git.merge",
          "when": "config.git.enabled && !git.missing && gitOpenRepositoryCount != 0"
        },
        {
          "command": "git.rebase",
          "when": "config.git.enabled && !git.missing && gitOpenRepositoryCount != 0"
        },
        {
          "command": "git.createTag",
          "when": "config.git.enabled && !git.missing && gitOpenRepositoryCount != 0"
        },
        {
          "command": "git.deleteTag",
          "when": "config.git.enabled && !git.missing && gitOpenRepositoryCount != 0"
        },
        {
          "command": "git.fetch",
          "when": "config.git.enabled && !git.missing && gitOpenRepositoryCount != 0"
        },
        {
          "command": "git.fetchPrune",
          "when": "config.git.enabled && !git.missing && gitOpenRepositoryCount != 0"
        },
        {
          "command": "git.fetchAll",
          "when": "config.git.enabled && !git.missing && gitOpenRepositoryCount != 0"
        },
        {
          "command": "git.push",
          "when": "config.git.enabled && !git.missing && gitOpenRepositoryCount != 0"
        },
        {
          "command": "git.pushForce",
          "when": "config.git.enabled && !git.missing && config.git.allowForcePush && gitOpenRepositoryCount != 0"
        },
        {
          "command": "git.pushTo",
          "when": "config.git.enabled && !git.missing && gitOpenRepositoryCount != 0"
        },
        {
          "command": "git.pushToForce",
          "when": "config.git.enabled && !git.missing && config.git.allowForcePush && gitOpenRepositoryCount != 0"
        },
        {
          "command": "git.pushWithTags",
          "when": "config.git.enabled && !git.missing && gitOpenRepositoryCount != 0"
        },
        {
          "command": "git.pushWithTagsForce",
          "when": "config.git.enabled && !git.missing && config.git.allowForcePush && gitOpenRepositoryCount != 0"
        },
        {
          "command": "git.pushTags",
          "when": "config.git.enabled && !git.missing && gitOpenRepositoryCount != 0"
        },
        {
          "command": "git.addRemote",
          "when": "config.git.enabled && !git.missing && gitOpenRepositoryCount != 0"
        },
        {
          "command": "git.removeRemote",
          "when": "config.git.enabled && !git.missing && gitOpenRepositoryCount != 0"
        },
        {
          "command": "git.sync",
          "when": "config.git.enabled && !git.missing && gitOpenRepositoryCount != 0"
        },
        {
          "command": "git.syncRebase",
          "when": "config.git.enabled && !git.missing && gitOpenRepositoryCount != 0"
        },
        {
          "command": "git.publish",
          "when": "config.git.enabled && !git.missing && gitOpenRepositoryCount != 0"
        },
        {
          "command": "git.showOutput",
          "when": "config.git.enabled"
        },
        {
          "command": "git.ignore",
          "when": "config.git.enabled && !git.missing && gitOpenRepositoryCount != 0"
        },
        {
          "command": "git.stashIncludeUntracked",
          "when": "config.git.enabled && !git.missing && gitOpenRepositoryCount != 0"
        },
        {
          "command": "git.stash",
          "when": "config.git.enabled && !git.missing && gitOpenRepositoryCount != 0"
        },
        {
          "command": "git.stashPop",
          "when": "config.git.enabled && !git.missing && gitOpenRepositoryCount != 0"
        },
        {
          "command": "git.stashPopLatest",
          "when": "config.git.enabled && !git.missing && gitOpenRepositoryCount != 0"
        },
        {
          "command": "git.stashApply",
          "when": "config.git.enabled && !git.missing && gitOpenRepositoryCount != 0"
        },
        {
          "command": "git.stashApplyLatest",
          "when": "config.git.enabled && !git.missing && gitOpenRepositoryCount != 0"
        },
        {
          "command": "git.stashDrop",
          "when": "config.git.enabled && !git.missing && gitOpenRepositoryCount != 0"
        },
        {
          "command": "git.timeline.openDiff",
          "when": "false"
        },
        {
          "command": "git.timeline.copyCommitId",
          "when": "false"
        },
        {
          "command": "git.timeline.copyCommitMessage",
          "when": "false"
        },
        {
          "command": "git.timeline.selectForCompare",
          "when": "false"
        },
        {
          "command": "git.timeline.compareWithSelected",
          "when": "false"
        }
      ],
      "scm/title": [
        {
          "command": "git.commit",
          "group": "navigation",
          "when": "scmProvider == git"
        },
        {
          "command": "git.refresh",
          "group": "navigation",
          "when": "scmProvider == git"
        },
        {
          "command": "git.pull",
          "group": "1_header@1",
          "when": "scmProvider == git"
        },
        {
          "command": "git.push",
          "group": "1_header@2",
          "when": "scmProvider == git"
        },
        {
          "command": "git.clone",
          "group": "1_header@3",
          "when": "scmProvider == git"
        },
        {
          "command": "git.checkout",
          "group": "1_header@4",
          "when": "scmProvider == git"
        },
        {
          "submenu": "git.commit",
          "group": "2_main@1",
          "when": "scmProvider == git"
        },
        {
          "submenu": "git.changes",
          "group": "2_main@2",
          "when": "scmProvider == git"
        },
        {
          "submenu": "git.pullpush",
          "group": "2_main@3",
          "when": "scmProvider == git"
        },
        {
          "submenu": "git.branch",
          "group": "2_main@4",
          "when": "scmProvider == git"
        },
        {
          "submenu": "git.remotes",
          "group": "2_main@5",
          "when": "scmProvider == git"
        },
        {
          "submenu": "git.stash",
          "group": "2_main@6",
          "when": "scmProvider == git"
        },
        {
          "submenu": "git.tags",
          "group": "2_main@7",
          "when": "scmProvider == git"
        },
        {
          "command": "git.showOutput",
          "group": "3_footer",
          "when": "scmProvider == git"
        }
      ],
      "scm/sourceControl": [
        {
          "command": "git.close",
          "group": "navigation",
          "when": "scmProvider == git"
        }
      ],
      "scm/resourceGroup/context": [
        {
          "command": "git.stageAllMerge",
          "when": "scmProvider == git && scmResourceGroup == merge",
          "group": "1_modification"
        },
        {
          "command": "git.stageAllMerge",
          "when": "scmProvider == git && scmResourceGroup == merge",
          "group": "inline@2"
        },
        {
          "command": "git.unstageAll",
          "when": "scmProvider == git && scmResourceGroup == index",
          "group": "1_modification"
        },
        {
          "command": "git.unstageAll",
          "when": "scmProvider == git && scmResourceGroup == index",
          "group": "inline@2"
        },
        {
          "command": "git.cleanAll",
          "when": "scmProvider == git && scmResourceGroup == workingTree && config.git.untrackedChanges == mixed",
          "group": "1_modification"
        },
        {
          "command": "git.stageAll",
          "when": "scmProvider == git && scmResourceGroup == workingTree && config.git.untrackedChanges == mixed",
          "group": "1_modification"
        },
        {
          "command": "git.cleanAll",
          "when": "scmProvider == git && scmResourceGroup == workingTree && config.git.untrackedChanges == mixed",
          "group": "inline@2"
        },
        {
          "command": "git.stageAll",
          "when": "scmProvider == git && scmResourceGroup == workingTree && config.git.untrackedChanges == mixed",
          "group": "inline@2"
        },
        {
          "command": "git.cleanAllTracked",
          "when": "scmProvider == git && scmResourceGroup == workingTree && config.git.untrackedChanges != mixed",
          "group": "1_modification"
        },
        {
          "command": "git.stageAllTracked",
          "when": "scmProvider == git && scmResourceGroup == workingTree && config.git.untrackedChanges != mixed",
          "group": "1_modification"
        },
        {
          "command": "git.cleanAllTracked",
          "when": "scmProvider == git && scmResourceGroup == workingTree && config.git.untrackedChanges != mixed",
          "group": "inline@2"
        },
        {
          "command": "git.stageAllTracked",
          "when": "scmProvider == git && scmResourceGroup == workingTree && config.git.untrackedChanges != mixed",
          "group": "inline@2"
        },
        {
          "command": "git.cleanAllUntracked",
          "when": "scmProvider == git && scmResourceGroup == untracked",
          "group": "1_modification"
        },
        {
          "command": "git.stageAllUntracked",
          "when": "scmProvider == git && scmResourceGroup == untracked",
          "group": "1_modification"
        },
        {
          "command": "git.cleanAllUntracked",
          "when": "scmProvider == git && scmResourceGroup == untracked",
          "group": "inline@2"
        },
        {
          "command": "git.stageAllUntracked",
          "when": "scmProvider == git && scmResourceGroup == untracked",
          "group": "inline@2"
        }
      ],
      "scm/resourceFolder/context": [
        {
          "command": "git.stage",
          "when": "scmProvider == git && scmResourceGroup == merge",
          "group": "1_modification"
        },
        {
          "command": "git.stage",
          "when": "scmProvider == git && scmResourceGroup == merge",
          "group": "inline@2"
        },
        {
          "command": "git.unstage",
          "when": "scmProvider == git && scmResourceGroup == index",
          "group": "1_modification"
        },
        {
          "command": "git.unstage",
          "when": "scmProvider == git && scmResourceGroup == index",
          "group": "inline@2"
        },
        {
          "command": "git.stage",
          "when": "scmProvider == git && scmResourceGroup == workingTree",
          "group": "1_modification"
        },
        {
          "command": "git.clean",
          "when": "scmProvider == git && scmResourceGroup == workingTree",
          "group": "1_modification"
        },
        {
          "command": "git.clean",
          "when": "scmProvider == git && scmResourceGroup == workingTree",
          "group": "inline@2"
        },
        {
          "command": "git.stage",
          "when": "scmProvider == git && scmResourceGroup == workingTree",
          "group": "inline@2"
        },
        {
          "command": "git.ignore",
          "when": "scmProvider == git && scmResourceGroup == workingTree",
          "group": "1_modification@3"
        },
        {
          "command": "git.stage",
          "when": "scmProvider == git && scmResourceGroup == untracked",
          "group": "1_modification"
        },
        {
          "command": "git.stage",
          "when": "scmProvider == git && scmResourceGroup == untracked",
          "group": "inline@2"
        },
        {
          "command": "git.clean",
          "when": "scmProvider == git && scmResourceGroup == untracked",
          "group": "1_modification"
        },
        {
          "command": "git.clean",
          "when": "scmProvider == git && scmResourceGroup == untracked",
          "group": "inline@2"
        },
        {
          "command": "git.ignore",
          "when": "scmProvider == git && scmResourceGroup == untracked",
          "group": "1_modification@3"
        }
      ],
      "scm/resourceState/context": [
        {
          "command": "git.stage",
          "when": "scmProvider == git && scmResourceGroup == merge",
          "group": "1_modification"
        },
        {
          "command": "git.openFile",
          "when": "scmProvider == git && scmResourceGroup == merge",
          "group": "navigation"
        },
        {
          "command": "git.stage",
          "when": "scmProvider == git && scmResourceGroup == merge",
          "group": "inline@2"
        },
        {
          "command": "git.revealInExplorer",
          "when": "scmProvider == git && scmResourceGroup == merge",
          "group": "2_view"
        },
        {
          "command": "git.openFile2",
          "when": "scmProvider == git && scmResourceGroup == merge && config.git.showInlineOpenFileAction && config.git.openDiffOnClick",
          "group": "inline@1"
        },
        {
          "command": "git.openChange",
          "when": "scmProvider == git && scmResourceGroup == merge && config.git.showInlineOpenFileAction && !config.git.openDiffOnClick",
          "group": "inline@1"
        },
        {
          "command": "git.openChange",
          "when": "scmProvider == git && scmResourceGroup == index",
          "group": "navigation"
        },
        {
          "command": "git.openFile",
          "when": "scmProvider == git && scmResourceGroup == index",
          "group": "navigation"
        },
        {
          "command": "git.openHEADFile",
          "when": "scmProvider == git && scmResourceGroup == index",
          "group": "navigation"
        },
        {
          "command": "git.unstage",
          "when": "scmProvider == git && scmResourceGroup == index",
          "group": "1_modification"
        },
        {
          "command": "git.unstage",
          "when": "scmProvider == git && scmResourceGroup == index",
          "group": "inline@2"
        },
        {
          "command": "git.revealInExplorer",
          "when": "scmProvider == git && scmResourceGroup == index",
          "group": "2_view"
        },
        {
          "command": "git.openFile2",
          "when": "scmProvider == git && scmResourceGroup == index && config.git.showInlineOpenFileAction && config.git.openDiffOnClick",
          "group": "inline@1"
        },
        {
          "command": "git.openChange",
          "when": "scmProvider == git && scmResourceGroup == index && config.git.showInlineOpenFileAction && !config.git.openDiffOnClick",
          "group": "inline@1"
        },
        {
          "command": "git.openChange",
          "when": "scmProvider == git && scmResourceGroup == workingTree",
          "group": "navigation"
        },
        {
          "command": "git.openHEADFile",
          "when": "scmProvider == git && scmResourceGroup == workingTree",
          "group": "navigation"
        },
        {
          "command": "git.openFile",
          "when": "scmProvider == git && scmResourceGroup == workingTree",
          "group": "navigation"
        },
        {
          "command": "git.stage",
          "when": "scmProvider == git && scmResourceGroup == workingTree",
          "group": "1_modification"
        },
        {
          "command": "git.clean",
          "when": "scmProvider == git && scmResourceGroup == workingTree",
          "group": "1_modification"
        },
        {
          "command": "git.clean",
          "when": "scmProvider == git && scmResourceGroup == workingTree",
          "group": "inline@2"
        },
        {
          "command": "git.stage",
          "when": "scmProvider == git && scmResourceGroup == workingTree",
          "group": "inline@2"
        },
        {
          "command": "git.openFile2",
          "when": "scmProvider == git && scmResourceGroup == workingTree && config.git.showInlineOpenFileAction && config.git.openDiffOnClick",
          "group": "inline@1"
        },
        {
          "command": "git.openChange",
          "when": "scmProvider == git && scmResourceGroup == workingTree && config.git.showInlineOpenFileAction && !config.git.openDiffOnClick",
          "group": "inline@1"
        },
        {
          "command": "git.ignore",
          "when": "scmProvider == git && scmResourceGroup == workingTree",
          "group": "1_modification@3"
        },
        {
          "command": "git.revealInExplorer",
          "when": "scmProvider == git && scmResourceGroup == workingTree",
          "group": "2_view"
        },
        {
          "command": "git.openChange",
          "when": "scmProvider == git && scmResourceGroup == untracked",
          "group": "navigation"
        },
        {
          "command": "git.openHEADFile",
          "when": "scmProvider == git && scmResourceGroup == untracked",
          "group": "navigation"
        },
        {
          "command": "git.openFile",
          "when": "scmProvider == git && scmResourceGroup == untracked",
          "group": "navigation"
        },
        {
          "command": "git.stage",
          "when": "scmProvider == git && scmResourceGroup == untracked",
          "group": "1_modification"
        },
        {
          "command": "git.clean",
          "when": "scmProvider == git && scmResourceGroup == untracked && !gitFreshRepository",
          "group": "1_modification"
        },
        {
          "command": "git.clean",
          "when": "scmProvider == git && scmResourceGroup == untracked && !gitFreshRepository",
          "group": "inline@2"
        },
        {
          "command": "git.stage",
          "when": "scmProvider == git && scmResourceGroup == untracked",
          "group": "inline@2"
        },
        {
          "command": "git.openFile2",
          "when": "scmProvider == git && scmResourceGroup == untracked && config.git.showInlineOpenFileAction && config.git.openDiffOnClick",
          "group": "inline@1"
        },
        {
          "command": "git.openChange",
          "when": "scmProvider == git && scmResourceGroup == untracked && config.git.showInlineOpenFileAction && !config.git.openDiffOnClick",
          "group": "inline@1"
        },
        {
          "command": "git.ignore",
          "when": "scmProvider == git && scmResourceGroup == untracked",
          "group": "1_modification@3"
        }
      ],
      "editor/title": [
        {
          "command": "git.openFile",
          "group": "navigation",
          "when": "config.git.enabled && !git.missing && gitOpenRepositoryCount != 0 && isInDiffEditor && resourceScheme =~ /^git$|^file$/"
        },
        {
          "command": "git.openFile",
          "group": "navigation",
          "when": "config.git.enabled && !git.missing && gitOpenRepositoryCount != 0 && isInNotebookTextDiffEditor && resourceScheme =~ /^git$|^file$/"
        },
        {
          "command": "git.openChange",
          "group": "navigation",
          "when": "config.git.enabled && !git.missing && gitOpenRepositoryCount != 0 && !isInDiffEditor && resourceScheme == file && resourcePath in git.changedResources"
        },
        {
          "command": "git.stageSelectedRanges",
          "group": "2_git@1",
          "when": "config.git.enabled && !git.missing && gitOpenRepositoryCount != 0 && isInDiffEditor && resourceScheme =~ /^git$|^file$/"
        },
        {
          "command": "git.unstageSelectedRanges",
          "group": "2_git@2",
          "when": "config.git.enabled && !git.missing && gitOpenRepositoryCount != 0 && isInDiffEditor && resourceScheme =~ /^git$|^file$/"
        },
        {
          "command": "git.revertSelectedRanges",
          "group": "2_git@3",
          "when": "config.git.enabled && !git.missing && gitOpenRepositoryCount != 0 && isInDiffEditor && resourceScheme =~ /^git$|^file$/"
        }
      ],
      "editor/context": [
        {
          "command": "git.stageSelectedRanges",
          "group": "2_git@1",
          "when": "isInDiffRightEditor && !isInEmbeddedDiffEditor && config.git.enabled && !git.missing && gitOpenRepositoryCount != 0 && isInDiffEditor && resourceScheme =~ /^git$|^file$/"
        },
        {
          "command": "git.unstageSelectedRanges",
          "group": "2_git@2",
          "when": "isInDiffRightEditor && !isInEmbeddedDiffEditor && config.git.enabled && !git.missing && gitOpenRepositoryCount != 0 && isInDiffEditor && resourceScheme =~ /^git$|^file$/"
        },
        {
          "command": "git.revertSelectedRanges",
          "group": "2_git@3",
          "when": "isInDiffRightEditor && !isInEmbeddedDiffEditor && config.git.enabled && !git.missing && gitOpenRepositoryCount != 0 && isInDiffEditor && resourceScheme =~ /^git$|^file$/"
        }
      ],
      "scm/change/title": [
        {
          "command": "git.stageChange",
          "when": "config.git.enabled && !git.missing && originalResourceScheme == git"
        },
        {
          "command": "git.revertChange",
          "when": "config.git.enabled && !git.missing && originalResourceScheme == git"
        }
      ],
      "timeline/item/context": [
        {
          "command": "git.timeline.openDiff",
          "group": "1_actions",
          "when": "config.git.enabled && !git.missing && timelineItem =~ /git:file\\b/ && !listMultiSelection"
        },
        {
          "command": "git.timeline.compareWithSelected",
          "group": "3_compare@1",
          "when": "config.git.enabled && !git.missing && git.timeline.selectedForCompare && timelineItem =~ /git:file\\b/ && !listMultiSelection"
        },
        {
          "command": "git.timeline.selectForCompare",
          "group": "3_compare@2",
          "when": "config.git.enabled && !git.missing && timelineItem =~ /git:file\\b/ && !listMultiSelection"
        },
        {
          "command": "git.timeline.copyCommitId",
          "group": "5_copy@1",
          "when": "config.git.enabled && !git.missing && timelineItem =~ /git:file:commit\\b/ && !listMultiSelection"
        },
        {
          "command": "git.timeline.copyCommitMessage",
          "group": "5_copy@2",
          "when": "config.git.enabled && !git.missing && timelineItem =~ /git:file:commit\\b/ && !listMultiSelection"
        }
      ],
      "git.commit": [
        {
          "command": "git.commit",
          "group": "1_commit@1"
        },
        {
          "command": "git.commitStaged",
          "group": "1_commit@2"
        },
        {
          "command": "git.commitAll",
          "group": "1_commit@3"
        },
        {
          "command": "git.undoCommit",
          "group": "1_commit@4"
        },
        {
          "command": "git.rebaseAbort",
          "group": "1_commit@5"
        },
        {
          "command": "git.commitNoVerify",
          "group": "1_commit@6",
          "when": "config.git.allowNoVerifyCommit"
        },
        {
          "command": "git.commitStagedNoVerify",
          "group": "1_commit@7",
          "when": "config.git.allowNoVerifyCommit"
        },
        {
          "command": "git.commitAllNoVerify",
          "group": "1_commit@8",
          "when": "config.git.allowNoVerifyCommit"
        },
        {
          "command": "git.commitStagedAmend",
          "group": "2_amend@1"
        },
        {
          "command": "git.commitAllAmend",
          "group": "2_amend@2"
        },
        {
          "command": "git.commitStagedAmendNoVerify",
          "group": "2_amend@3",
          "when": "config.git.allowNoVerifyCommit"
        },
        {
          "command": "git.commitAllAmendNoVerify",
          "group": "2_amend@4",
          "when": "config.git.allowNoVerifyCommit"
        },
        {
          "command": "git.commitStagedSigned",
          "group": "3_signoff@1"
        },
        {
          "command": "git.commitAllSigned",
          "group": "3_signoff@2"
        },
        {
          "command": "git.commitStagedSignedNoVerify",
          "group": "3_signoff@3",
          "when": "config.git.allowNoVerifyCommit"
        },
        {
          "command": "git.commitAllSignedNoVerify",
          "group": "3_signoff@4",
          "when": "config.git.allowNoVerifyCommit"
        }
      ],
      "git.changes": [
        {
          "command": "git.stageAll",
          "group": "changes@1"
        },
        {
          "command": "git.unstageAll",
          "group": "changes@2"
        },
        {
          "command": "git.cleanAll",
          "group": "changes@3"
        }
      ],
      "git.pullpush": [
        {
          "command": "git.sync",
          "group": "1_sync@1"
        },
        {
          "command": "git.syncRebase",
          "when": "gitState == idle",
          "group": "1_sync@2"
        },
        {
          "command": "git.pull",
          "group": "2_pull@1"
        },
        {
          "command": "git.pullRebase",
          "group": "2_pull@2"
        },
        {
          "command": "git.pullFrom",
          "group": "2_pull@3"
        },
        {
          "command": "git.push",
          "group": "3_push@1"
        },
        {
          "command": "git.pushForce",
          "when": "config.git.allowForcePush",
          "group": "3_push@2"
        },
        {
          "command": "git.pushTo",
          "group": "3_push@3"
        },
        {
          "command": "git.pushToForce",
          "when": "config.git.allowForcePush",
          "group": "3_push@4"
        },
        {
          "command": "git.fetch",
          "group": "4_fetch@1"
        },
        {
          "command": "git.fetchPrune",
          "group": "4_fetch@2"
        },
        {
          "command": "git.fetchAll",
          "group": "4_fetch@3"
        }
      ],
      "git.branch": [
        {
          "command": "git.merge",
          "group": "branch@1"
        },
        {
          "command": "git.rebase",
          "group": "branch@2"
        },
        {
          "command": "git.branch",
          "group": "branch@3"
        },
        {
          "command": "git.branchFrom",
          "group": "branch@4"
        },
        {
          "command": "git.renameBranch",
          "group": "branch@5"
        },
        {
          "command": "git.deleteBranch",
          "group": "branch@6"
        },
        {
          "command": "git.publish",
          "group": "branch@7"
        }
      ],
      "git.remotes": [
        {
          "command": "git.addRemote",
          "group": "remote@1"
        },
        {
          "command": "git.removeRemote",
          "group": "remote@2"
        }
      ],
      "git.stash": [
        {
          "command": "git.stash",
          "group": "stash@1"
        },
        {
          "command": "git.stashIncludeUntracked",
          "group": "stash@2"
        },
        {
          "command": "git.stashApplyLatest",
          "group": "stash@3"
        },
        {
          "command": "git.stashApply",
          "group": "stash@4"
        },
        {
          "command": "git.stashPopLatest",
          "group": "stash@5"
        },
        {
          "command": "git.stashPop",
          "group": "stash@6"
        },
        {
          "command": "git.stashDrop",
          "group": "stash@7"
        }
      ],
      "git.tags": [
        {
          "command": "git.createTag",
          "group": "tags@1"
        },
        {
          "command": "git.deleteTag",
          "group": "tags@2"
        }
      ]
    },
    "submenus": [
      {
        "id": "git.commit",
        "label": "%submenu.commit%"
      },
      {
        "id": "git.changes",
        "label": "%submenu.changes%"
      },
      {
        "id": "git.pullpush",
        "label": "%submenu.pullpush%"
      },
      {
        "id": "git.branch",
        "label": "%submenu.branch%"
      },
      {
        "id": "git.remotes",
        "label": "%submenu.remotes%"
      },
      {
        "id": "git.stash",
        "label": "%submenu.stash%"
      },
      {
        "id": "git.tags",
        "label": "%submenu.tags%"
      }
    ],
    "configuration": {
      "title": "Git",
      "properties": {
        "git.enabled": {
          "type": "boolean",
          "scope": "resource",
          "description": "%config.enabled%",
          "default": true
        },
        "git.path": {
          "type": [
            "string",
            "null",
            "array"
          ],
          "markdownDescription": "%config.path%",
          "default": null,
          "scope": "machine"
        },
        "git.autoRepositoryDetection": {
          "type": [
            "boolean",
            "string"
          ],
          "enum": [
            true,
            false,
            "subFolders",
            "openEditors"
          ],
          "enumDescriptions": [
            "%config.autoRepositoryDetection.true%",
            "%config.autoRepositoryDetection.false%",
            "%config.autoRepositoryDetection.subFolders%",
            "%config.autoRepositoryDetection.openEditors%"
          ],
          "description": "%config.autoRepositoryDetection%",
          "default": true
        },
        "git.autorefresh": {
          "type": "boolean",
          "description": "%config.autorefresh%",
          "default": true
        },
        "git.autofetch": {
          "type": [
            "boolean",
            "string"
          ],
          "enum": [
            true,
            false,
            "all"
          ],
          "scope": "resource",
          "markdownDescription": "%config.autofetch%",
          "default": false,
          "tags": [
            "usesOnlineServices"
          ]
        },
        "git.autofetchPeriod": {
          "type": "number",
          "scope": "resource",
          "markdownDescription": "%config.autofetchPeriod%",
          "default": 180
        },
        "git.branchValidationRegex": {
          "type": "string",
          "description": "%config.branchValidationRegex%",
          "default": ""
        },
        "git.branchWhitespaceChar": {
          "type": "string",
          "description": "%config.branchWhitespaceChar%",
          "default": "-"
        },
        "git.confirmSync": {
          "type": "boolean",
          "description": "%config.confirmSync%",
          "default": true
        },
        "git.countBadge": {
          "type": "string",
          "enum": [
            "all",
            "tracked",
            "off"
          ],
          "enumDescriptions": [
            "%config.countBadge.all%",
            "%config.countBadge.tracked%",
            "%config.countBadge.off%"
          ],
          "description": "%config.countBadge%",
          "default": "all",
          "scope": "resource"
        },
        "git.checkoutType": {
          "type": "array",
          "items": {
            "type": "string",
            "enum": [
              "local",
              "tags",
              "remote"
            ],
            "enumDescriptions": [
              "%config.checkoutType.local%",
              "%config.checkoutType.tags%",
              "%config.checkoutType.remote%"
            ]
          },
          "uniqueItems": true,
          "markdownDescription": "%config.checkoutType%",
          "default": [
            "local",
            "remote",
            "tags"
          ]
        },
        "git.ignoreLegacyWarning": {
          "type": "boolean",
          "description": "%config.ignoreLegacyWarning%",
          "default": false
        },
        "git.ignoreMissingGitWarning": {
          "type": "boolean",
          "description": "%config.ignoreMissingGitWarning%",
          "default": false
        },
        "git.ignoreWindowsGit27Warning": {
          "type": "boolean",
          "description": "%config.ignoreWindowsGit27Warning%",
          "default": false
        },
        "git.ignoreLimitWarning": {
          "type": "boolean",
          "description": "%config.ignoreLimitWarning%",
          "default": false
        },
        "git.ignoreRebaseWarning": {
          "type": "boolean",
          "description": "%config.ignoreRebaseWarning%",
          "default": false
        },
        "git.defaultCloneDirectory": {
          "type": [
            "string",
            "null"
          ],
          "default": null,
          "scope": "machine",
          "description": "%config.defaultCloneDirectory%"
        },
        "git.enableSmartCommit": {
          "type": "boolean",
          "scope": "resource",
          "description": "%config.enableSmartCommit%",
          "default": false
        },
        "git.smartCommitChanges": {
          "type": "string",
          "enum": [
            "all",
            "tracked"
          ],
          "enumDescriptions": [
            "%config.smartCommitChanges.all%",
            "%config.smartCommitChanges.tracked%"
          ],
          "scope": "resource",
          "description": "%config.smartCommitChanges%",
          "default": "all"
        },
        "git.suggestSmartCommit": {
          "type": "boolean",
          "scope": "resource",
          "description": "%config.suggestSmartCommit%",
          "default": true
        },
        "git.enableCommitSigning": {
          "type": "boolean",
          "scope": "resource",
          "description": "%config.enableCommitSigning%",
          "default": false
        },
        "git.confirmEmptyCommits": {
          "type": "boolean",
          "scope": "resource",
          "description": "%config.confirmEmptyCommits%",
          "default": true
        },
        "git.decorations.enabled": {
          "type": "boolean",
          "default": true,
          "description": "%config.decorations.enabled%"
        },
        "git.enableStatusBarSync": {
          "type": "boolean",
          "default": true,
          "description": "%config.enableStatusBarSync%",
          "scope": "resource"
        },
        "git.followTagsWhenSync": {
          "type": "boolean",
          "scope": "resource",
          "default": false,
          "description": "%config.followTagsWhenSync%"
        },
        "git.promptToSaveFilesBeforeStash": {
          "type": "string",
          "enum": [
            "always",
            "staged",
            "never"
          ],
          "enumDescriptions": [
            "%config.promptToSaveFilesBeforeStash.always%",
            "%config.promptToSaveFilesBeforeStash.staged%",
            "%config.promptToSaveFilesBeforeStash.never%"
          ],
          "scope": "resource",
          "default": "always",
          "description": "%config.promptToSaveFilesBeforeStash%"
        },
        "git.promptToSaveFilesBeforeCommit": {
          "type": "string",
          "enum": [
            "always",
            "staged",
            "never"
          ],
          "enumDescriptions": [
            "%config.promptToSaveFilesBeforeCommit.always%",
            "%config.promptToSaveFilesBeforeCommit.staged%",
            "%config.promptToSaveFilesBeforeCommit.never%"
          ],
          "scope": "resource",
          "default": "always",
          "description": "%config.promptToSaveFilesBeforeCommit%"
        },
        "git.postCommitCommand": {
          "type": "string",
          "enum": [
            "none",
            "push",
            "sync"
          ],
          "enumDescriptions": [
            "%config.postCommitCommand.none%",
            "%config.postCommitCommand.push%",
            "%config.postCommitCommand.sync%"
          ],
          "markdownDescription": "%config.postCommitCommand%",
          "scope": "resource",
          "default": "none"
        },
        "git.openAfterClone": {
          "type": "string",
          "enum": [
            "always",
            "alwaysNewWindow",
            "whenNoFolderOpen",
            "prompt"
          ],
          "enumDescriptions": [
            "%config.openAfterClone.always%",
            "%config.openAfterClone.alwaysNewWindow%",
            "%config.openAfterClone.whenNoFolderOpen%",
            "%config.openAfterClone.prompt%"
          ],
          "default": "prompt",
          "description": "%config.openAfterClone%"
        },
        "git.showInlineOpenFileAction": {
          "type": "boolean",
          "default": true,
          "description": "%config.showInlineOpenFileAction%"
        },
        "git.showPushSuccessNotification": {
          "type": "boolean",
          "description": "%config.showPushSuccessNotification%",
          "default": false
        },
        "git.inputValidation": {
          "type": "string",
          "enum": [
            "always",
            "warn",
            "off"
          ],
          "default": "warn",
          "description": "%config.inputValidation%"
        },
        "git.inputValidationLength": {
          "type": "number",
          "default": 72,
          "description": "%config.inputValidationLength%"
        },
        "git.inputValidationSubjectLength": {
          "type": [
            "number",
            "null"
          ],
          "default": 50,
          "description": "%config.inputValidationSubjectLength%"
        },
        "git.detectSubmodules": {
          "type": "boolean",
          "scope": "resource",
          "default": true,
          "description": "%config.detectSubmodules%"
        },
        "git.detectSubmodulesLimit": {
          "type": "number",
          "scope": "resource",
          "default": 10,
          "description": "%config.detectSubmodulesLimit%"
        },
        "git.alwaysShowStagedChangesResourceGroup": {
          "type": "boolean",
          "scope": "resource",
          "default": false,
          "description": "%config.alwaysShowStagedChangesResourceGroup%"
        },
        "git.alwaysSignOff": {
          "type": "boolean",
          "scope": "resource",
          "default": false,
          "description": "%config.alwaysSignOff%"
        },
        "git.ignoreSubmodules": {
          "type": "boolean",
          "scope": "resource",
          "default": false,
          "description": "%config.ignoreSubmodules%"
        },
        "git.ignoredRepositories": {
          "type": "array",
          "items": {
            "type": "string"
          },
          "default": [],
          "scope": "window",
          "description": "%config.ignoredRepositories%"
        },
        "git.scanRepositories": {
          "type": "array",
          "items": {
            "type": "string"
          },
          "default": [],
          "scope": "resource",
          "description": "%config.scanRepositories%"
        },
        "git.showProgress": {
          "type": "boolean",
          "description": "%config.showProgress%",
          "default": true,
          "scope": "resource"
        },
        "git.rebaseWhenSync": {
          "type": "boolean",
          "scope": "resource",
          "default": false,
          "description": "%config.rebaseWhenSync%"
        },
        "git.fetchOnPull": {
          "type": "boolean",
          "scope": "resource",
          "default": false,
          "description": "%config.fetchOnPull%"
        },
        "git.pruneOnFetch": {
          "type": "boolean",
          "scope": "resource",
          "default": false,
          "description": "%config.pruneOnFetch%"
        },
        "git.pullTags": {
          "type": "boolean",
          "scope": "resource",
          "default": true,
          "description": "%config.pullTags%"
        },
        "git.autoStash": {
          "type": "boolean",
          "scope": "resource",
          "default": false,
          "description": "%config.autoStash%"
        },
        "git.allowForcePush": {
          "type": "boolean",
          "default": false,
          "description": "%config.allowForcePush%"
        },
        "git.useForcePushWithLease": {
          "type": "boolean",
          "default": true,
          "description": "%config.useForcePushWithLease%"
        },
        "git.confirmForcePush": {
          "type": "boolean",
          "default": true,
          "description": "%config.confirmForcePush%"
        },
        "git.allowNoVerifyCommit": {
          "type": "boolean",
          "default": false,
          "description": "%config.allowNoVerifyCommit%"
        },
        "git.confirmNoVerifyCommit": {
          "type": "boolean",
          "default": true,
          "description": "%config.confirmNoVerifyCommit%"
        },
        "git.openDiffOnClick": {
          "type": "boolean",
          "scope": "resource",
          "default": true,
          "description": "%config.openDiffOnClick%"
        },
        "git.supportCancellation": {
          "type": "boolean",
          "scope": "resource",
          "default": false,
          "description": "%config.supportCancellation%"
        },
        "git.branchSortOrder": {
          "type": "string",
          "enum": [
            "committerdate",
            "alphabetically"
          ],
          "default": "committerdate",
          "description": "%config.branchSortOrder%"
        },
        "git.untrackedChanges": {
          "type": "string",
          "enum": [
            "mixed",
            "separate",
            "hidden"
          ],
          "enumDescriptions": [
            "%config.untrackedChanges.mixed%",
            "%config.untrackedChanges.separate%",
            "%config.untrackedChanges.hidden%"
          ],
          "default": "mixed",
          "description": "%config.untrackedChanges%",
          "scope": "resource"
        },
        "git.requireGitUserConfig": {
          "type": "boolean",
          "description": "%config.requireGitUserConfig%",
          "default": true
        },
        "git.showCommitInput": {
          "type": "boolean",
          "scope": "resource",
          "default": true,
          "description": "%config.showCommitInput%"
        },
        "git.terminalAuthentication": {
          "type": "boolean",
          "scope": "resource",
          "default": true,
          "description": "%config.terminalAuthentication%"
        },
        "git.useCommitInputAsStashMessage": {
          "type": "boolean",
          "scope": "resource",
          "default": false,
          "description": "%config.useCommitInputAsStashMessage%"
        },
        "git.githubAuthentication": {
          "deprecationMessage": "This setting is now deprecated, please use `github.gitAuthentication` instead."
        },
        "git.timeline.date": {
          "enum": [
            "committed",
            "authored"
          ],
          "enumDescriptions": [
            "%config.timeline.date.committed%",
            "%config.timeline.date.authored%"
          ],
          "default": "committed",
          "description": "%config.timeline.date%",
          "scope": "window"
        },
        "git.timeline.showAuthor": {
          "type": "boolean",
          "default": true,
          "description": "%config.timeline.showAuthor%",
          "scope": "window"
        }
      }
    },
    "colors": [
      {
        "id": "gitDecoration.addedResourceForeground",
        "description": "%colors.added%",
        "defaults": {
          "light": "#587c0c",
          "dark": "#81b88b",
          "highContrast": "#1b5225"
        }
      },
      {
        "id": "gitDecoration.modifiedResourceForeground",
        "description": "%colors.modified%",
        "defaults": {
          "light": "#895503",
          "dark": "#E2C08D",
          "highContrast": "#E2C08D"
        }
      },
      {
        "id": "gitDecoration.deletedResourceForeground",
        "description": "%colors.deleted%",
        "defaults": {
          "light": "#ad0707",
          "dark": "#c74e39",
          "highContrast": "#c74e39"
        }
      },
      {
        "id": "gitDecoration.renamedResourceForeground",
        "description": "%colors.renamed%",
        "defaults": {
          "light": "#007100",
          "dark": "#73C991",
          "highContrast": "#73C991"
        }
      },
      {
        "id": "gitDecoration.untrackedResourceForeground",
        "description": "%colors.untracked%",
        "defaults": {
          "light": "#007100",
          "dark": "#73C991",
          "highContrast": "#73C991"
        }
      },
      {
        "id": "gitDecoration.ignoredResourceForeground",
        "description": "%colors.ignored%",
        "defaults": {
          "light": "#8E8E90",
          "dark": "#8C8C8C",
          "highContrast": "#A7A8A9"
        }
      },
      {
        "id": "gitDecoration.stageModifiedResourceForeground",
        "description": "%colors.stageModified%",
        "defaults": {
          "light": "#895503",
          "dark": "#E2C08D",
          "highContrast": "#E2C08D"
        }
      },
      {
        "id": "gitDecoration.stageDeletedResourceForeground",
        "description": "%colors.stageDeleted%",
        "defaults": {
          "light": "#ad0707",
          "dark": "#c74e39",
          "highContrast": "#c74e39"
        }
      },
      {
        "id": "gitDecoration.conflictingResourceForeground",
        "description": "%colors.conflict%",
        "defaults": {
          "light": "#ad0707",
          "dark": "#e4676b",
          "highContrast": "#c74e39"
        }
      },
      {
        "id": "gitDecoration.submoduleResourceForeground",
        "description": "%colors.submodule%",
        "defaults": {
          "light": "#1258a7",
          "dark": "#8db9e2",
          "highContrast": "#8db9e2"
        }
      }
    ],
    "languages": [
      {
        "id": "git-commit",
        "aliases": [
          "Git Commit Message",
          "git-commit"
        ],
        "filenames": [
          "COMMIT_EDITMSG",
          "MERGE_MSG"
        ],
        "configuration": "./languages/git-commit.language-configuration.json"
      },
      {
        "id": "git-rebase",
        "aliases": [
          "Git Rebase Message",
          "git-rebase"
        ],
        "filenames": [
          "git-rebase-todo"
        ],
        "configuration": "./languages/git-rebase.language-configuration.json"
      },
      {
        "id": "diff",
        "aliases": [
          "Diff",
          "diff"
        ],
        "extensions": [
          ".diff",
          ".patch",
          ".rej"
        ],
        "configuration": "./languages/diff.language-configuration.json"
      },
      {
        "id": "ignore",
        "aliases": [
          "Ignore",
          "ignore"
        ],
        "extensions": [
          ".gitignore_global",
          ".gitignore"
        ],
        "configuration": "./languages/ignore.language-configuration.json"
      }
    ],
    "grammars": [
      {
        "language": "git-commit",
        "scopeName": "text.git-commit",
        "path": "./syntaxes/git-commit.tmLanguage.json"
      },
      {
        "language": "git-rebase",
        "scopeName": "text.git-rebase",
        "path": "./syntaxes/git-rebase.tmLanguage.json"
      },
      {
        "language": "diff",
        "scopeName": "source.diff",
        "path": "./syntaxes/diff.tmLanguage.json"
      },
      {
        "language": "ignore",
        "scopeName": "source.ignore",
        "path": "./syntaxes/ignore.tmLanguage.json"
      }
    ],
    "configurationDefaults": {
      "[git-commit]": {
        "editor.rulers": [
          72
        ],
        "workbench.editor.restoreViewState": false
      },
      "[git-rebase]": {
        "workbench.editor.restoreViewState": false
      }
    },
    "viewsWelcome": [
      {
        "view": "scm",
        "contents": "%view.workbench.scm.disabled%",
        "when": "!config.git.enabled"
      },
      {
        "view": "scm",
        "contents": "%view.workbench.scm.missing%",
        "when": "config.git.enabled && git.missing"
      },
      {
        "view": "scm",
        "contents": "%view.workbench.scm.empty%",
        "when": "config.git.enabled && workbenchState == empty",
        "enablement": "git.state == initialized",
        "group": "2_open@1"
      },
      {
        "view": "scm",
        "contents": "%view.workbench.scm.folder%",
        "when": "config.git.enabled && workbenchState == folder",
        "enablement": "git.state == initialized",
        "group": "5_scm@1"
      },
      {
        "view": "scm",
        "contents": "%view.workbench.scm.workspace%",
        "when": "config.git.enabled && workbenchState == workspace && workspaceFolderCount != 0",
        "enablement": "git.state == initialized",
        "group": "5_scm@1"
      },
      {
        "view": "scm",
        "contents": "%view.workbench.scm.emptyWorkspace%",
        "when": "config.git.enabled && workbenchState == workspace && workspaceFolderCount == 0",
        "enablement": "git.state == initialized",
        "group": "2_open@1"
      },
      {
        "view": "explorer",
        "contents": "%view.workbench.cloneRepository%",
        "when": "config.git.enabled",
        "enablement": "git.state == initialized",
        "group": "5_scm@1"
      },
      {
        "view": "explorer",
        "contents": "%view.workbench.learnMore%",
        "when": "config.git.enabled",
        "enablement": "git.state == initialized",
        "group": "5_scm@10"
      }
    ]
  },
  "dependencies": {
    "byline": "^5.0.0",
    "file-type": "^7.7.1",
    "iconv-lite-umd": "0.6.8",
    "jschardet": "3.0.0",
    "vscode-extension-telemetry": "0.2.8",
    "vscode-nls": "^4.0.0",
    "vscode-uri": "^2.1.2",
    "which": "^1.3.0"
  },
  "devDependencies": {
    "@types/byline": "4.2.31",
    "@types/file-type": "^5.2.1",
<<<<<<< HEAD
    "@types/mocha": "2.2.43",
    "@types/node": "^12.12.31",
    "@types/which": "^1.0.28",
    "mocha": "^4.0.0",
    "mocha-junit-reporter": "^1.23.3",
    "mocha-multi-reporters": "^1.1.7",
    "vscode": "^1.1.36"
=======
    "@types/mocha": "^8.2.0",
    "@types/node": "14.x",
    "@types/which": "^1.0.28"
  },
  "repository": {
    "type": "git",
    "url": "https://github.com/microsoft/vscode.git"
>>>>>>> d18cc4b8
  }
}<|MERGE_RESOLUTION|>--- conflicted
+++ resolved
@@ -2390,8 +2390,7 @@
   },
   "devDependencies": {
     "@types/byline": "4.2.31",
-    "@types/file-type": "^5.2.1",
-<<<<<<< HEAD
+    "@types/file-type": "^5.2.1", snyk-fix-913b060bcfb6825cdba31a65721fecd8
     "@types/mocha": "2.2.43",
     "@types/node": "^12.12.31",
     "@types/which": "^1.0.28",
@@ -2399,7 +2398,7 @@
     "mocha-junit-reporter": "^1.23.3",
     "mocha-multi-reporters": "^1.1.7",
     "vscode": "^1.1.36"
-=======
+
     "@types/mocha": "^8.2.0",
     "@types/node": "14.x",
     "@types/which": "^1.0.28"
@@ -2407,6 +2406,6 @@
   "repository": {
     "type": "git",
     "url": "https://github.com/microsoft/vscode.git"
->>>>>>> d18cc4b8
+ master
   }
 }