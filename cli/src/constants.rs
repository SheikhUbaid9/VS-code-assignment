/*---------------------------------------------------------------------------------------------
 *  Copyright (c) Microsoft Corporation. All rights reserved.
 *  Licensed under the MIT License. See License.txt in the project root for license information.
 *--------------------------------------------------------------------------------------------*/

use lazy_static::lazy_static;

pub const CONTROL_PORT: u16 = 31545;
pub const PROTOCOL_VERSION: u32 = 1;

<<<<<<< HEAD
pub const VSCODE_CLI_VERSION: Option<&'static str> = option_env!("VSCODE_CLI_VERSION");
pub const VSCODE_CLI_ASSET_NAME: Option<&'static str> = option_env!("VSCODE_CLI_ASSET_NAME");
pub const VSCODE_CLI_AI_KEY: Option<&'static str> = option_env!("VSCODE_CLI_AI_KEY");
pub const VSCODE_CLI_AI_ENDPOINT: Option<&'static str> = option_env!("VSCODE_CLI_AI_ENDPOINT");
=======
pub const LAUNCHER_VERSION: Option<&'static str> = option_env!("LAUNCHER_VERSION");
pub const LAUNCHER_ASSET_NAME: Option<&'static str> =
    if cfg!(all(target_os = "macos", target_arch = "x86_64")) {
        Some("x86_64-apple-darwin-signed")
    } else if cfg!(all(target_os = "macos", target_arch = "aarch64")) {
        Some("aarch64-apple-darwin-signed")
    } else if cfg!(all(target_os = "windows", target_arch = "x86_64")) {
        Some("x86_64-pc-windows-msvc-signed")
    } else if cfg!(all(target_os = "windows", target_arch = "aarch64")) {
        Some("aarch64-pc-windows-msvc-signed")
    } else {
        option_env!("LAUNCHER_ASSET_NAME")
    };

pub const LAUNCHER_AI_KEY: Option<&'static str> = option_env!("LAUNCHER_AI_KEY");
pub const LAUNCHER_AI_ENDPOINT: Option<&'static str> = option_env!("LAUNCHER_AI_ENDPOINT");
pub const VSCODE_CLI_UPDATE_ENDPOINT: Option<&'static str> = option_env!("LAUNCHER_AI_ENDPOINT");
>>>>>>> 223e24c9

pub const TUNNEL_SERVICE_USER_AGENT_ENV_VAR: &str = "TUNNEL_SERVICE_USER_AGENT";

pub fn get_default_user_agent() -> String {
    format!(
        "vscode-server-launcher/{}",
        VSCODE_CLI_VERSION.unwrap_or("dev")
    )
}

lazy_static! {
    pub static ref TUNNEL_SERVICE_USER_AGENT: String =
        match std::env::var(TUNNEL_SERVICE_USER_AGENT_ENV_VAR) {
            Ok(ua) if !ua.is_empty() => format!("{} {}", ua, get_default_user_agent()),
            _ => get_default_user_agent(),
        };
}<|MERGE_RESOLUTION|>--- conflicted
+++ resolved
@@ -8,30 +8,12 @@
 pub const CONTROL_PORT: u16 = 31545;
 pub const PROTOCOL_VERSION: u32 = 1;
 
-<<<<<<< HEAD
 pub const VSCODE_CLI_VERSION: Option<&'static str> = option_env!("VSCODE_CLI_VERSION");
 pub const VSCODE_CLI_ASSET_NAME: Option<&'static str> = option_env!("VSCODE_CLI_ASSET_NAME");
 pub const VSCODE_CLI_AI_KEY: Option<&'static str> = option_env!("VSCODE_CLI_AI_KEY");
 pub const VSCODE_CLI_AI_ENDPOINT: Option<&'static str> = option_env!("VSCODE_CLI_AI_ENDPOINT");
-=======
-pub const LAUNCHER_VERSION: Option<&'static str> = option_env!("LAUNCHER_VERSION");
-pub const LAUNCHER_ASSET_NAME: Option<&'static str> =
-    if cfg!(all(target_os = "macos", target_arch = "x86_64")) {
-        Some("x86_64-apple-darwin-signed")
-    } else if cfg!(all(target_os = "macos", target_arch = "aarch64")) {
-        Some("aarch64-apple-darwin-signed")
-    } else if cfg!(all(target_os = "windows", target_arch = "x86_64")) {
-        Some("x86_64-pc-windows-msvc-signed")
-    } else if cfg!(all(target_os = "windows", target_arch = "aarch64")) {
-        Some("aarch64-pc-windows-msvc-signed")
-    } else {
-        option_env!("LAUNCHER_ASSET_NAME")
-    };
-
-pub const LAUNCHER_AI_KEY: Option<&'static str> = option_env!("LAUNCHER_AI_KEY");
-pub const LAUNCHER_AI_ENDPOINT: Option<&'static str> = option_env!("LAUNCHER_AI_ENDPOINT");
-pub const VSCODE_CLI_UPDATE_ENDPOINT: Option<&'static str> = option_env!("LAUNCHER_AI_ENDPOINT");
->>>>>>> 223e24c9
+pub const VSCODE_CLI_UPDATE_ENDPOINT: Option<&'static str> =
+    option_env!("VSCODE_CLI_UPDATE_ENDPOINT");
 
 pub const TUNNEL_SERVICE_USER_AGENT_ENV_VAR: &str = "TUNNEL_SERVICE_USER_AGENT";
 
