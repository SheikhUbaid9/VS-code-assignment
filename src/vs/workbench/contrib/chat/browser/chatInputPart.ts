--- conflicted
+++ resolved
@@ -691,17 +691,14 @@
 			this._indexOfLastAttachedContextDeletedWithKeyboard = -1;
 		}
 
-<<<<<<< HEAD
 		if (this.implicitContext.value) {
 			const implicitPart = this.attachedContextDisposables.add(this.instantiationService.createInstance(ImplicitContextAttachmentWidget, attachment, this._contextResourceLabels));
 			container.appendChild(implicitPart.domNode);
 		}
 
-		this.attachmentModel.attachments.forEach(async (attachment, index) => {
-=======
+
 		const attachmentInitPromises: Promise<void>[] = [];
 		for (const [index, attachment] of this.attachmentModel.attachments.entries()) {
->>>>>>> f287d2d8
 			if (attachment.isFile && this.location === ChatAgentLocation.EditingSession) {
 				return;
 			}
