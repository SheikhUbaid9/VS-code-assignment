/*---------------------------------------------------------------------------------------------
 *  Copyright (c) Microsoft Corporation. All rights reserved.
 *  Licensed under the MIT License. See License.txt in the project root for license information.
 *--------------------------------------------------------------------------------------------*/

import 'vs/css!./media/titlebarpart';
import * as paths from 'vs/base/common/paths';
import { Part } from 'vs/workbench/browser/part';
import { ITitleService, ITitleProperties } from 'vs/workbench/services/title/common/titleService';
import { getZoomFactor } from 'vs/base/browser/browser';
import { IWindowService, IWindowsService, MenuBarVisibility, getTitleBarStyle } from 'vs/platform/windows/common/windows';
import * as errors from 'vs/base/common/errors';
import { IContextMenuService } from 'vs/platform/contextview/browser/contextView';
import { StandardMouseEvent } from 'vs/base/browser/mouseEvent';
import { IAction, Action } from 'vs/base/common/actions';
import { IConfigurationService, IConfigurationChangeEvent } from 'vs/platform/configuration/common/configuration';
import { IEditorService } from 'vs/workbench/services/editor/common/editorService';
import { IDisposable, dispose } from 'vs/base/common/lifecycle';
import * as nls from 'vs/nls';
import { EditorInput, toResource, Verbosity } from 'vs/workbench/common/editor';
import { IEnvironmentService } from 'vs/platform/environment/common/environment';
import { IWorkspaceContextService, WorkbenchState } from 'vs/platform/workspace/common/workspace';
import { IThemeService, registerThemingParticipant, ITheme, ICssStyleCollector } from 'vs/platform/theme/common/themeService';
import { TITLE_BAR_ACTIVE_BACKGROUND, TITLE_BAR_ACTIVE_FOREGROUND, TITLE_BAR_INACTIVE_FOREGROUND, TITLE_BAR_INACTIVE_BACKGROUND, TITLE_BAR_BORDER } from 'vs/workbench/common/theme';
import { isMacintosh, isWindows, isLinux } from 'vs/base/common/platform';
import { URI } from 'vs/base/common/uri';
import { Color } from 'vs/base/common/color';
import { trim } from 'vs/base/common/strings';
import { EventType, EventHelper, Dimension, isAncestor, hide, show, removeClass, addClass, append, $, addDisposableListener } from 'vs/base/browser/dom';
import { MenubarControl } from 'vs/workbench/browser/parts/titlebar/menubarControl';
import { IInstantiationService } from 'vs/platform/instantiation/common/instantiation';
import { template, getBaseLabel } from 'vs/base/common/labels';
import { ILabelService } from 'vs/platform/label/common/label';
import { Event, Emitter } from 'vs/base/common/event';
import { IStorageService } from 'vs/platform/storage/common/storage';
import { IView } from 'vs/base/browser/ui/grid/gridview';

export class TitlebarPart extends Part implements ITitleService, IView {

	_serviceBrand: any;

	private static readonly NLS_UNSUPPORTED = nls.localize('patchedWindowTitle', "[Unsupported]");
	private static readonly NLS_USER_IS_ADMIN = isWindows ? nls.localize('userIsAdmin', "[Administrator]") : nls.localize('userIsSudo', "[Superuser]");
	private static readonly NLS_EXTENSION_HOST = nls.localize('devExtensionWindowTitlePrefix', "[Extension Development Host]");
	private static readonly TITLE_DIRTY = '\u25cf ';
	private static readonly TITLE_SEPARATOR = isMacintosh ? ' — ' : ' - '; // macOS uses special - separator

	element: HTMLElement;
	private title: HTMLElement;
	private dragRegion: HTMLElement;
	private windowControls: HTMLElement;
	private maxRestoreControl: HTMLElement;
	private appIcon: HTMLElement;
	private menubarPart: MenubarControl;
	private menubar: HTMLElement;
	private resizer: HTMLElement;

	private pendingTitle: string;
	private representedFileName: string;

	private isInactive: boolean;

	private properties: ITitleProperties;
	private activeEditorListeners: IDisposable[];

	minimumWidth: number = 0;
	maximumWidth: number = Infinity;
	minimumHeight: number = 30;
	maximumHeight: number = 30;

	private _onDidChange = new Emitter<{ width: number; height: number; }>();
	readonly onDidChange = this._onDidChange.event;

	constructor(
		id: string,
		@IContextMenuService private contextMenuService: IContextMenuService,
		@IWindowService private windowService: IWindowService,
		@IConfigurationService private configurationService: IConfigurationService,
		@IWindowsService private windowsService: IWindowsService,
		@IEditorService private editorService: IEditorService,
		@IEnvironmentService private environmentService: IEnvironmentService,
		@IWorkspaceContextService private contextService: IWorkspaceContextService,
		@IInstantiationService private instantiationService: IInstantiationService,
		@IThemeService themeService: IThemeService,
		@ILabelService private labelService: ILabelService,
		@IStorageService storageService: IStorageService
	) {
		super(id, { hasTitle: false }, themeService, storageService);

		this.properties = { isPure: true, isAdmin: false };
		this.activeEditorListeners = [];

		this.registerListeners();
	}

	private registerListeners(): void {
		this._register(this.windowService.onDidChangeFocus(focused => focused ? this.onFocus() : this.onBlur()));
		this._register(this.configurationService.onDidChangeConfiguration(e => this.onConfigurationChanged(e)));
		this._register(this.editorService.onDidActiveEditorChange(() => this.onActiveEditorChange()));
		this._register(this.contextService.onDidChangeWorkspaceFolders(() => this.doUpdateTitle()));
		this._register(this.contextService.onDidChangeWorkbenchState(() => this.doUpdateTitle()));
		this._register(this.contextService.onDidChangeWorkspaceName(() => this.doUpdateTitle()));
		this._register(this.labelService.onDidRegisterFormatter(() => this.doUpdateTitle()));
	}

	private onBlur(): void {
		this.isInactive = true;
		this.updateStyles();
	}

	private onFocus(): void {
		this.isInactive = false;
		this.updateStyles();
	}

	private onConfigurationChanged(event: IConfigurationChangeEvent): void {
		if (event.affectsConfiguration('window.title')) {
			this.doUpdateTitle();
		}
	}

	private onMenubarVisibilityChanged(visible: boolean) {
		if (isWindows || isLinux) {
			// Hide title when toggling menu bar
			if (this.configurationService.getValue<MenuBarVisibility>('window.menuBarVisibility') === 'toggle' && visible) {
				// Hack to fix issue #52522 with layered webkit-app-region elements appearing under cursor
				hide(this.dragRegion);
				setTimeout(() => show(this.dragRegion), 50);
			}

			this.adjustTitleMarginToCenter();
		}
	}

	private onMenubarFocusChanged(focused: boolean) {
		if (isWindows || isLinux) {
			if (focused) {
				hide(this.dragRegion);
			} else {
				show(this.dragRegion);
			}
		}
	}

	onMenubarVisibilityChange(): Event<boolean> {
		return this.menubarPart.onVisibilityChange;
	}

	private onActiveEditorChange(): void {

		// Dispose old listeners
		dispose(this.activeEditorListeners);
		this.activeEditorListeners = [];

		// Calculate New Window Title
		this.doUpdateTitle();

		// Apply listener for dirty and label changes
		const activeEditor = this.editorService.activeEditor;
		if (activeEditor instanceof EditorInput) {
			this.activeEditorListeners.push(activeEditor.onDidChangeDirty(() => this.doUpdateTitle()));
			this.activeEditorListeners.push(activeEditor.onDidChangeLabel(() => this.doUpdateTitle()));
		}

		// Represented File Name
		this.updateRepresentedFilename();
	}

	private updateRepresentedFilename(): void {
		const file = toResource(this.editorService.activeEditor, { supportSideBySide: true, filter: 'file' });
		const path = file ? file.fsPath : '';

		// Apply to window
		this.windowService.setRepresentedFilename(path);

		// Keep for context menu
		this.representedFileName = path;
	}

	private doUpdateTitle(): void {
		const title = this.getWindowTitle();

		// Always set the native window title to identify us properly to the OS
		let nativeTitle = title;
		if (!trim(nativeTitle)) {
			nativeTitle = this.environmentService.appNameLong;
		}
		window.document.title = nativeTitle;

		// Apply custom title if we can
		if (this.title) {
			this.title.innerText = title;
		} else {
			this.pendingTitle = title;
		}

		if (isWindows || isLinux) {
			this.adjustTitleMarginToCenter();
		}
	}

	private getWindowTitle(): string {
		let title = this.doGetWindowTitle();

		if (this.properties.isAdmin) {
			title = `${title || this.environmentService.appNameLong} ${TitlebarPart.NLS_USER_IS_ADMIN}`;
		}

		if (!this.properties.isPure) {
			title = `${title || this.environmentService.appNameLong} ${TitlebarPart.NLS_UNSUPPORTED}`;
		}

		if (this.environmentService.isExtensionDevelopment) {
			title = `${TitlebarPart.NLS_EXTENSION_HOST} - ${title || this.environmentService.appNameLong}`;
		}

		return title;
	}

	updateProperties(properties: ITitleProperties): void {
		const isAdmin = typeof properties.isAdmin === 'boolean' ? properties.isAdmin : this.properties.isAdmin;
		const isPure = typeof properties.isPure === 'boolean' ? properties.isPure : this.properties.isPure;

		if (isAdmin !== this.properties.isAdmin || isPure !== this.properties.isPure) {
			this.properties.isAdmin = isAdmin;
			this.properties.isPure = isPure;

			this.doUpdateTitle();
		}
	}

	/**
	 * Possible template values:
	 *
	 * {activeEditorLong}: e.g. /Users/Development/myProject/myFolder/myFile.txt
	 * {activeEditorMedium}: e.g. myFolder/myFile.txt
	 * {activeEditorShort}: e.g. myFile.txt
	 * {rootName}: e.g. myFolder1, myFolder2, myFolder3
	 * {rootPath}: e.g. /Users/Development/myProject
	 * {folderName}: e.g. myFolder
	 * {folderPath}: e.g. /Users/Development/myFolder
	 * {appName}: e.g. VS Code
	 * {dirty}: indiactor
	 * {separator}: conditional separator
	 */
	private doGetWindowTitle(): string {
		const editor = this.editorService.activeEditor;
		const workspace = this.contextService.getWorkspace();

		let root: URI;
		if (workspace.configuration) {
			root = workspace.configuration;
		} else if (workspace.folders.length) {
			root = workspace.folders[0].uri;
		}

		// Compute folder resource
		// Single Root Workspace: always the root single workspace in this case
		// Otherwise: root folder of the currently active file if any
		let folder = this.contextService.getWorkbenchState() === WorkbenchState.FOLDER ? workspace.folders[0] : this.contextService.getWorkspaceFolder(toResource(editor, { supportSideBySide: true }));

		// Variables
		const activeEditorShort = editor ? editor.getTitle(Verbosity.SHORT) : '';
		const activeEditorMedium = editor ? editor.getTitle(Verbosity.MEDIUM) : activeEditorShort;
		const activeEditorLong = editor ? editor.getTitle(Verbosity.LONG) : activeEditorMedium;
		const rootName = this.labelService.getWorkspaceLabel(workspace);
		const rootPath = root ? this.labelService.getUriLabel(root) : '';
		const folderName = folder ? folder.name : '';
		const folderPath = folder ? this.labelService.getUriLabel(folder.uri) : '';
		const dirty = editor && editor.isDirty() ? TitlebarPart.TITLE_DIRTY : '';
		const appName = this.environmentService.appNameLong;
		const separator = TitlebarPart.TITLE_SEPARATOR;
		const titleTemplate = this.configurationService.getValue<string>('window.title');

		return template(titleTemplate, {
			activeEditorShort,
			activeEditorLong,
			activeEditorMedium,
			rootName,
			rootPath,
			folderName,
			folderPath,
			dirty,
			appName,
			separator: { label: separator }
		});
	}

	createContentArea(parent: HTMLElement): HTMLElement {
		this.element = parent;

		// Draggable region that we can manipulate for #52522
		this.dragRegion = append(this.element, $('div.titlebar-drag-region'));

		// App Icon (Windows/Linux)
		if (!isMacintosh) {
			this.appIcon = append(this.element, $('div.window-appicon'));
		}

		// Menubar: the menubar part which is responsible for populating both the custom and native menubars
		this.menubarPart = this.instantiationService.createInstance(MenubarControl);
		this.menubar = append(this.element, $('div.menubar'));
		this.menubar.setAttribute('role', 'menubar');

		this.menubarPart.create(this.menubar);

		if (!isMacintosh) {
			this._register(this.menubarPart.onVisibilityChange(e => this.onMenubarVisibilityChanged(e)));
			this._register(this.menubarPart.onFocusStateChange(e => this.onMenubarFocusChanged(e)));
		}

		// Title
		this.title = append(this.element, $('div.window-title'));
		if (this.pendingTitle) {
			this.title.innerText = this.pendingTitle;
		} else {
			this.doUpdateTitle();
		}

		// Maximize/Restore on doubleclick
		if (isMacintosh) {
			this._register(addDisposableListener(this.element, EventType.DBLCLICK, e => {
				EventHelper.stop(e);

				this.onTitleDoubleclick();
			}));
		}

		// Context menu on title
		[EventType.CONTEXT_MENU, EventType.MOUSE_DOWN].forEach(event => {
			this._register(addDisposableListener(this.title, event, e => {
				if (e.type === EventType.CONTEXT_MENU || e.metaKey) {
					EventHelper.stop(e);

					this.onContextMenu(e);
				}
			}));
		});

		// Window Controls (Windows/Linux)
		if (!isMacintosh) {
			this.windowControls = append(this.element, $('div.window-controls-container'));


			// Minimize
			const minimizeIconContainer = append(this.windowControls, $('div.window-icon-bg'));
			const minimizeIcon = append(minimizeIconContainer, $('div.window-icon'));
			addClass(minimizeIcon, 'window-minimize');
			this._register(addDisposableListener(minimizeIcon, EventType.CLICK, e => {
				this.windowService.minimizeWindow();
			}));

			// Restore
			const restoreIconContainer = append(this.windowControls, $('div.window-icon-bg'));
			this.maxRestoreControl = append(restoreIconContainer, $('div.window-icon'));
			addClass(this.maxRestoreControl, 'window-max-restore');
			this._register(addDisposableListener(this.maxRestoreControl, EventType.CLICK, e => {
				this.windowService.isMaximized().then((maximized) => {
					if (maximized) {
						return this.windowService.unmaximizeWindow();
					}

					return this.windowService.maximizeWindow();
				});
			}));

			// Close
			const closeIconContainer = append(this.windowControls, $('div.window-icon-bg'));
			addClass(closeIconContainer, 'window-close-bg');
			const closeIcon = append(closeIconContainer, $('div.window-icon'));
			addClass(closeIcon, 'window-close');
			this._register(addDisposableListener(closeIcon, EventType.CLICK, e => {
				this.windowService.closeWindow();
			}));

			// Resizer
			this.resizer = append(this.element, $('div.resizer'));

			const isMaximized = this.windowService.getConfiguration().maximized ? true : false;
			this.onDidChangeMaximized(isMaximized);
			this.windowService.onDidChangeMaximize(this.onDidChangeMaximized, this);
		}

		// Since the title area is used to drag the window, we do not want to steal focus from the
		// currently active element. So we restore focus after a timeout back to where it was.
		this._register(addDisposableListener(this.element, EventType.MOUSE_DOWN, e => {
			if (e.target && isAncestor(e.target as HTMLElement, this.menubar)) {
				return;
			}

			const active = document.activeElement;
			setTimeout(() => {
				if (active instanceof HTMLElement) {
					active.focus();
				}
			}, 0 /* need a timeout because we are in capture phase */);
		}, true /* use capture to know the currently active element properly */));

		this.updateStyles();

		return this.element;
	}

	private onDidChangeMaximized(maximized: boolean) {
		if (this.maxRestoreControl) {
			if (maximized) {
				removeClass(this.maxRestoreControl, 'window-maximize');
				addClass(this.maxRestoreControl, 'window-unmaximize');
			} else {
				removeClass(this.maxRestoreControl, 'window-unmaximize');
				addClass(this.maxRestoreControl, 'window-maximize');
			}
		}

		if (this.resizer) {
			if (maximized) {
				hide(this.resizer);
			} else {
				show(this.resizer);
			}
		}

		this.adjustTitleMarginToCenter();
	}

	protected updateStyles(): void {
		super.updateStyles();

		// Part container
		if (this.element) {
			if (this.isInactive) {
				addClass(this.element, 'inactive');
			} else {
				removeClass(this.element, 'inactive');
			}

			const titleBackground = this.getColor(this.isInactive ? TITLE_BAR_INACTIVE_BACKGROUND : TITLE_BAR_ACTIVE_BACKGROUND);
			this.element.style.backgroundColor = titleBackground;
			if (Color.fromHex(titleBackground).isLighter()) {
				addClass(this.element, 'light');
			} else {
				removeClass(this.element, 'light');
			}

			const titleForeground = this.getColor(this.isInactive ? TITLE_BAR_INACTIVE_FOREGROUND : TITLE_BAR_ACTIVE_FOREGROUND);
			this.element.style.color = titleForeground;

			const titleBorder = this.getColor(TITLE_BAR_BORDER);
			this.element.style.borderBottom = titleBorder ? `1px solid ${titleBorder}` : null;
		}
	}

	private onTitleDoubleclick(): void {
		this.windowService.onWindowTitleDoubleClick().then(null, errors.onUnexpectedError);
	}

	private onContextMenu(e: MouseEvent): void {

		// Find target anchor
		const event = new StandardMouseEvent(e);
		const anchor = { x: event.posx, y: event.posy };

		// Show menu
		const actions = this.getContextMenuActions();
		if (actions.length) {
			this.contextMenuService.showContextMenu({
				getAnchor: () => anchor,
				getActions: () => actions,
				onHide: () => actions.forEach(a => a.dispose())
			});
		}
	}

	private getContextMenuActions(): IAction[] {
		const actions: IAction[] = [];

		if (this.representedFileName) {
			const segments = this.representedFileName.split(paths.sep);
			for (let i = segments.length; i > 0; i--) {
				const isFile = (i === segments.length);

				let pathOffset = i;
				if (!isFile) {
					pathOffset++; // for segments which are not the file name we want to open the folder
				}

				const path = segments.slice(0, pathOffset).join(paths.sep);

				let label: string;
				if (!isFile) {
					label = getBaseLabel(paths.dirname(path));
				} else {
					label = getBaseLabel(path);
				}

				actions.push(new ShowItemInFolderAction(path, label || paths.sep, this.windowsService));
			}
		}

		return actions;
	}

	private adjustTitleMarginToCenter(): void {
		setTimeout(() => {
			// Cannot center
			if (!isMacintosh &&
				(this.appIcon.clientWidth + this.menubar.clientWidth + 10 > (this.element.clientWidth - this.title.clientWidth) / 2 ||
					this.element.clientWidth - this.windowControls.clientWidth - 10 < (this.element.clientWidth + this.title.clientWidth) / 2)) {
				this.title.style.position = null;
				this.title.style.left = null;
				this.title.style.transform = null;
			} else {
				this.title.style.position = 'absolute';
				this.title.style.left = '50%';
				this.title.style.transform = 'translate(-50%, 0)';
			}
		}, 0); // delay so that we can get accurate information about widths
	}

<<<<<<< HEAD
	updateLayout(dimension: Dimension): void {
		if (this.configurationService.getValue<string>('window.titleBarStyle') === 'custom') {
=======
	layout(dimension: Dimension): Dimension[] {
		if (getTitleBarStyle(this.configurationService, this.environmentService) === 'custom') {
>>>>>>> b50bc73a
			// Only prevent zooming behavior on macOS or when the menubar is not visible
			if (isMacintosh || this.configurationService.getValue<MenuBarVisibility>('window.menuBarVisibility') === 'hidden') {
				this.title.style.zoom = `${1.0 / getZoomFactor()}`;
				if (isWindows || isLinux) {
					this.appIcon.style.zoom = `${1.0 / getZoomFactor()}`;
					this.windowControls.style.zoom = `${1.0 / getZoomFactor()}`;
				}
			} else {
				this.title.style.zoom = null;
				if (isWindows || isLinux) {
					this.appIcon.style.zoom = null;
					this.windowControls.style.zoom = null;
				}
			}

			this.adjustTitleMarginToCenter();

			if (this.menubarPart) {
				const menubarDimension = new Dimension(undefined, dimension.height);
				this.menubarPart.layout(menubarDimension);
			}
		}
	}

	layout(width: number, height: number): void {
		const dimensions = new Dimension(width, height);
		this.updateLayout(dimensions);

		this.partLayout.layout(dimensions);
	}
}

class ShowItemInFolderAction extends Action {

	constructor(private path: string, label: string, private windowsService: IWindowsService) {
		super('showItemInFolder.action.id', label);
	}

	run(): Thenable<void> {
		return this.windowsService.showItemInFolder(this.path);
	}
}

registerThemingParticipant((theme: ITheme, collector: ICssStyleCollector) => {
	const titlebarActiveFg = theme.getColor(TITLE_BAR_ACTIVE_FOREGROUND);
	if (titlebarActiveFg) {
		collector.addRule(`
		.monaco-workbench .part.titlebar > .window-controls-container .window-icon {
			background-color: ${titlebarActiveFg};
		}
		`);
	}

	const titlebarInactiveFg = theme.getColor(TITLE_BAR_INACTIVE_FOREGROUND);
	if (titlebarInactiveFg) {
		collector.addRule(`
		.monaco-workbench .part.titlebar.inactive > .window-controls-container .window-icon {
				background-color: ${titlebarInactiveFg};
			}
		`);
	}
});<|MERGE_RESOLUTION|>--- conflicted
+++ resolved
@@ -517,13 +517,8 @@
 		}, 0); // delay so that we can get accurate information about widths
 	}
 
-<<<<<<< HEAD
 	updateLayout(dimension: Dimension): void {
-		if (this.configurationService.getValue<string>('window.titleBarStyle') === 'custom') {
-=======
-	layout(dimension: Dimension): Dimension[] {
 		if (getTitleBarStyle(this.configurationService, this.environmentService) === 'custom') {
->>>>>>> b50bc73a
 			// Only prevent zooming behavior on macOS or when the menubar is not visible
 			if (isMacintosh || this.configurationService.getValue<MenuBarVisibility>('window.menuBarVisibility') === 'hidden') {
 				this.title.style.zoom = `${1.0 / getZoomFactor()}`;
