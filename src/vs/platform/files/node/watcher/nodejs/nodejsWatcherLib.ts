--- conflicted
+++ resolved
@@ -11,10 +11,7 @@
 import { normalizeNFC } from 'vs/base/common/normalization';
 import { basename, dirname, join } from 'vs/base/common/path';
 import { isLinux, isMacintosh } from 'vs/base/common/platform';
-<<<<<<< HEAD
-=======
 import { joinPath } from 'vs/base/common/resources';
->>>>>>> 0e98f35f
 import { URI } from 'vs/base/common/uri';
 import { realcase } from 'vs/base/node/extpath';
 import { Promises } from 'vs/base/node/pfs';
@@ -266,11 +263,7 @@
 								type = FileChangeType.DELETED;
 							}
 
-<<<<<<< HEAD
-							this.onFileChange({ resource: URI.file(join(this.request.path, changedFileName)), type });
-=======
 							this.onFileChange({ resource: joinPath(requestResource, changedFileName), type, cId: this.request.correlationId });
->>>>>>> 0e98f35f
 						}, NodeJSFileWatcherLibrary.FILE_DELETE_HANDLER_DELAY);
 
 						mapPathToStatDisposable.set(changedFileName, toDisposable(() => clearTimeout(timeoutHandle)));
@@ -289,11 +282,7 @@
 							folderChildren.add(changedFileName);
 						}
 
-<<<<<<< HEAD
-						this.onFileChange({ resource: URI.file(join(this.request.path, changedFileName)), type });
-=======
 						this.onFileChange({ resource: joinPath(requestResource, changedFileName), type, cId: this.request.correlationId });
->>>>>>> 0e98f35f
 					}
 				}
 
@@ -332,22 +321,14 @@
 
 							// File still exists, so emit as change event and reapply the watcher
 							if (fileExists) {
-<<<<<<< HEAD
-								this.onFileChange({ resource: URI.file(this.request.path), type: FileChangeType.UPDATED }, true /* skip excludes/includes (file is explicitly watched) */);
-=======
 								this.onFileChange({ resource: requestResource, type: FileChangeType.UPDATED, cId: this.request.correlationId }, true /* skip excludes/includes (file is explicitly watched) */);
->>>>>>> 0e98f35f
 
 								disposables.add(await this.doWatch(path, false));
 							}
 
 							// File seems to be really gone, so emit a deleted event and dispose
 							else {
-<<<<<<< HEAD
-								this.onFileChange({ resource: URI.file(this.request.path), type: FileChangeType.DELETED }, true /* skip excludes/includes (file is explicitly watched) */);
-=======
 								this.onFileChange({ resource: requestResource, type: FileChangeType.DELETED, cId: this.request.correlationId }, true /* skip excludes/includes (file is explicitly watched) */);
->>>>>>> 0e98f35f
 
 								// Important to flush the event delivery
 								// before disposing the watcher, otherwise
@@ -366,11 +347,7 @@
 
 					// File changed
 					else {
-<<<<<<< HEAD
-						this.onFileChange({ resource: URI.file(this.request.path), type: FileChangeType.UPDATED }, true /* skip excludes/includes (file is explicitly watched) */);
-=======
 						this.onFileChange({ resource: requestResource, type: FileChangeType.UPDATED, cId: this.request.correlationId }, true /* skip excludes/includes (file is explicitly watched) */);
->>>>>>> 0e98f35f
 					}
 				}
 			});
@@ -419,11 +396,7 @@
 			// Logging
 			if (this.verboseLogging) {
 				for (const event of coalescedFileChanges) {
-<<<<<<< HEAD
-					this.trace(`>> normalized ${event.type === FileChangeType.ADDED ? '[ADDED]' : event.type === FileChangeType.DELETED ? '[DELETED]' : '[CHANGED]'} ${event.resource.fsPath}`);
-=======
 					this.trace(` >> normalized ${event.type === FileChangeType.ADDED ? '[ADDED]' : event.type === FileChangeType.DELETED ? '[DELETED]' : '[CHANGED]'} ${event.resource.fsPath}`);
->>>>>>> 0e98f35f
 				}
 			}
 
