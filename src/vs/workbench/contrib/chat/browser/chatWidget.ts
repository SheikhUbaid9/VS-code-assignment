--- conflicted
+++ resolved
@@ -940,11 +940,7 @@
 				location: this.location,
 				locationData: this._location.resolveData?.(),
 				parserContext: { selectedAgent: this._lastSelectedAgent },
-<<<<<<< HEAD
 				attachedContext: this.inputPart.getAttachedAndImplicitContext()
-=======
-				attachedContext: attachedContext
->>>>>>> 2aeb8d55
 			});
 
 			if (result) {
