/*---------------------------------------------------------------------------------------------
 *  Copyright (c) Microsoft Corporation. All rights reserved.
 *  Licensed under the MIT License. See License.txt in the project root for license information.
 *--------------------------------------------------------------------------------------------*/

declare namespace monaco {

	// THIS IS A GENERATED FILE. DO NOT EDIT DIRECTLY.

	export type Thenable<T> = PromiseLike<T>;

	export interface IDisposable {
		dispose(): void;
	}

	export interface IEvent<T> {
		(listener: (e: T) => any, thisArg?: any): IDisposable;
	}

	/**
	 * A helper that allows to emit and listen to typed events
	 */
	export class Emitter<T> {
		constructor();
		readonly event: IEvent<T>;
		fire(event: T): void;
		dispose(): void;
	}


	export enum MarkerTag {
		Unnecessary = 1,
		Deprecated = 2
	}

	export enum MarkerSeverity {
		Hint = 1,
		Info = 2,
		Warning = 4,
		Error = 8
	}

	export class CancellationTokenSource {
		constructor(parent?: CancellationToken);
		readonly token: CancellationToken;
		cancel(): void;
		dispose(): void;
	}

	export interface CancellationToken {
		readonly isCancellationRequested: boolean;
		/**
		 * An event emitted when cancellation is requested
		 * @event
		 */
		readonly onCancellationRequested: IEvent<any>;
	}

	/**
	 * Uniform Resource Identifier (Uri) http://tools.ietf.org/html/rfc3986.
	 * This class is a simple parser which creates the basic component parts
	 * (http://tools.ietf.org/html/rfc3986#section-3) with minimal validation
	 * and encoding.
	 *
	 *       foo://example.com:8042/over/there?name=ferret#nose
	 *       \_/   \______________/\_________/ \_________/ \__/
	 *        |           |            |            |        |
	 *     scheme     authority       path        query   fragment
	 *        |   _____________________|__
	 *       / \ /                        \
	 *       urn:example:animal:ferret:nose
	 */
	export class Uri implements UriComponents {
		static isUri(thing: any): thing is Uri;
		/**
		 * scheme is the 'http' part of 'http://www.msft.com/some/path?query#fragment'.
		 * The part before the first colon.
		 */
		readonly scheme: string;
		/**
		 * authority is the 'www.msft.com' part of 'http://www.msft.com/some/path?query#fragment'.
		 * The part between the first double slashes and the next slash.
		 */
		readonly authority: string;
		/**
		 * path is the '/some/path' part of 'http://www.msft.com/some/path?query#fragment'.
		 */
		readonly path: string;
		/**
		 * query is the 'query' part of 'http://www.msft.com/some/path?query#fragment'.
		 */
		readonly query: string;
		/**
		 * fragment is the 'fragment' part of 'http://www.msft.com/some/path?query#fragment'.
		 */
		readonly fragment: string;
		/**
		 * Returns a string representing the corresponding file system path of this Uri.
		 * Will handle UNC paths, normalizes windows drive letters to lower-case, and uses the
		 * platform specific path separator.
		 *
		 * * Will *not* validate the path for invalid characters and semantics.
		 * * Will *not* look at the scheme of this Uri.
		 * * The result shall *not* be used for display purposes but for accessing a file on disk.
		 *
		 *
		 * The *difference* to `Uri#path` is the use of the platform specific separator and the handling
		 * of UNC paths. See the below sample of a file-uri with an authority (UNC path).
		 *
		 * ```ts
			const u = Uri.parse('file://server/c$/folder/file.txt')
			u.authority === 'server'
			u.path === '/shares/c$/file.txt'
			u.fsPath === '\\server\c$\folder\file.txt'
		```
		 *
		 * Using `Uri#path` to read a file (using fs-apis) would not be enough because parts of the path,
		 * namely the server name, would be missing. Therefore `Uri#fsPath` exists - it's sugar to ease working
		 * with URIs that represent files on disk (`file` scheme).
		 */
		readonly fsPath: string;
		with(change: {
			scheme?: string;
			authority?: string | null;
			path?: string | null;
			query?: string | null;
			fragment?: string | null;
		}): Uri;
		/**
		 * Creates a new Uri from a string, e.g. `http://www.msft.com/some/path`,
		 * `file:///usr/home`, or `scheme:with/path`.
		 *
		 * @param value A string which represents an Uri (see `Uri#toString`).
		 */
		static parse(value: string, _strict?: boolean): Uri;
		/**
		 * Creates a new Uri from a file system path, e.g. `c:\my\files`,
		 * `/usr/home`, or `\\server\share\some\path`.
		 *
		 * The *difference* between `Uri#parse` and `Uri#file` is that the latter treats the argument
		 * as path, not as stringified-uri. E.g. `Uri.file(path)` is **not the same as**
		 * `Uri.parse('file://' + path)` because the path might contain characters that are
		 * interpreted (# and ?). See the following sample:
		 * ```ts
		const good = Uri.file('/coding/c#/project1');
		good.scheme === 'file';
		good.path === '/coding/c#/project1';
		good.fragment === '';
		const bad = Uri.parse('file://' + '/coding/c#/project1');
		bad.scheme === 'file';
		bad.path === '/coding/c'; // path is now broken
		bad.fragment === '/project1';
		```
		 *
		 * @param path A file system path (see `Uri#fsPath`)
		 */
		static file(path: string): Uri;
		static from(components: {
			scheme: string;
			authority?: string;
			path?: string;
			query?: string;
			fragment?: string;
		}): Uri;
		/**
		 * Creates a string representation for this Uri. It's guaranteed that calling
		 * `Uri.parse` with the result of this function creates an Uri which is equal
		 * to this Uri.
		 *
		 * * The result shall *not* be used for display purposes but for externalization or transport.
		 * * The result will be encoded using the percentage encoding and encoding happens mostly
		 * ignore the scheme-specific encoding rules.
		 *
		 * @param skipEncoding Do not encode the result, default is `false`
		 */
		toString(skipEncoding?: boolean): string;
		toJSON(): UriComponents;
		static revive(data: UriComponents | Uri): Uri;
		static revive(data: UriComponents | Uri | undefined): Uri | undefined;
		static revive(data: UriComponents | Uri | null): Uri | null;
		static revive(data: UriComponents | Uri | undefined | null): Uri | undefined | null;
	}

	export interface UriComponents {
		scheme: string;
		authority: string;
		path: string;
		query: string;
		fragment: string;
	}

	/**
	 * Virtual Key Codes, the value does not hold any inherent meaning.
	 * Inspired somewhat from https://msdn.microsoft.com/en-us/library/windows/desktop/dd375731(v=vs.85).aspx
	 * But these are "more general", as they should work across browsers & OS`s.
	 */
	export enum KeyCode {
		/**
		 * Placed first to cover the 0 value of the enum.
		 */
		Unknown = 0,
		Backspace = 1,
		Tab = 2,
		Enter = 3,
		Shift = 4,
		Ctrl = 5,
		Alt = 6,
		PauseBreak = 7,
		CapsLock = 8,
		Escape = 9,
		Space = 10,
		PageUp = 11,
		PageDown = 12,
		End = 13,
		Home = 14,
		LeftArrow = 15,
		UpArrow = 16,
		RightArrow = 17,
		DownArrow = 18,
		Insert = 19,
		Delete = 20,
		KEY_0 = 21,
		KEY_1 = 22,
		KEY_2 = 23,
		KEY_3 = 24,
		KEY_4 = 25,
		KEY_5 = 26,
		KEY_6 = 27,
		KEY_7 = 28,
		KEY_8 = 29,
		KEY_9 = 30,
		KEY_A = 31,
		KEY_B = 32,
		KEY_C = 33,
		KEY_D = 34,
		KEY_E = 35,
		KEY_F = 36,
		KEY_G = 37,
		KEY_H = 38,
		KEY_I = 39,
		KEY_J = 40,
		KEY_K = 41,
		KEY_L = 42,
		KEY_M = 43,
		KEY_N = 44,
		KEY_O = 45,
		KEY_P = 46,
		KEY_Q = 47,
		KEY_R = 48,
		KEY_S = 49,
		KEY_T = 50,
		KEY_U = 51,
		KEY_V = 52,
		KEY_W = 53,
		KEY_X = 54,
		KEY_Y = 55,
		KEY_Z = 56,
		Meta = 57,
		ContextMenu = 58,
		F1 = 59,
		F2 = 60,
		F3 = 61,
		F4 = 62,
		F5 = 63,
		F6 = 64,
		F7 = 65,
		F8 = 66,
		F9 = 67,
		F10 = 68,
		F11 = 69,
		F12 = 70,
		F13 = 71,
		F14 = 72,
		F15 = 73,
		F16 = 74,
		F17 = 75,
		F18 = 76,
		F19 = 77,
		NumLock = 78,
		ScrollLock = 79,
		/**
		 * Used for miscellaneous characters; it can vary by keyboard.
		 * For the US standard keyboard, the ';:' key
		 */
		US_SEMICOLON = 80,
		/**
		 * For any country/region, the '+' key
		 * For the US standard keyboard, the '=+' key
		 */
		US_EQUAL = 81,
		/**
		 * For any country/region, the ',' key
		 * For the US standard keyboard, the ',<' key
		 */
		US_COMMA = 82,
		/**
		 * For any country/region, the '-' key
		 * For the US standard keyboard, the '-_' key
		 */
		US_MINUS = 83,
		/**
		 * For any country/region, the '.' key
		 * For the US standard keyboard, the '.>' key
		 */
		US_DOT = 84,
		/**
		 * Used for miscellaneous characters; it can vary by keyboard.
		 * For the US standard keyboard, the '/?' key
		 */
		US_SLASH = 85,
		/**
		 * Used for miscellaneous characters; it can vary by keyboard.
		 * For the US standard keyboard, the '`~' key
		 */
		US_BACKTICK = 86,
		/**
		 * Used for miscellaneous characters; it can vary by keyboard.
		 * For the US standard keyboard, the '[{' key
		 */
		US_OPEN_SQUARE_BRACKET = 87,
		/**
		 * Used for miscellaneous characters; it can vary by keyboard.
		 * For the US standard keyboard, the '\|' key
		 */
		US_BACKSLASH = 88,
		/**
		 * Used for miscellaneous characters; it can vary by keyboard.
		 * For the US standard keyboard, the ']}' key
		 */
		US_CLOSE_SQUARE_BRACKET = 89,
		/**
		 * Used for miscellaneous characters; it can vary by keyboard.
		 * For the US standard keyboard, the ''"' key
		 */
		US_QUOTE = 90,
		/**
		 * Used for miscellaneous characters; it can vary by keyboard.
		 */
		OEM_8 = 91,
		/**
		 * Either the angle bracket key or the backslash key on the RT 102-key keyboard.
		 */
		OEM_102 = 92,
		NUMPAD_0 = 93,
		NUMPAD_1 = 94,
		NUMPAD_2 = 95,
		NUMPAD_3 = 96,
		NUMPAD_4 = 97,
		NUMPAD_5 = 98,
		NUMPAD_6 = 99,
		NUMPAD_7 = 100,
		NUMPAD_8 = 101,
		NUMPAD_9 = 102,
		NUMPAD_MULTIPLY = 103,
		NUMPAD_ADD = 104,
		NUMPAD_SEPARATOR = 105,
		NUMPAD_SUBTRACT = 106,
		NUMPAD_DECIMAL = 107,
		NUMPAD_DIVIDE = 108,
		/**
		 * Cover all key codes when IME is processing input.
		 */
		KEY_IN_COMPOSITION = 109,
		ABNT_C1 = 110,
		ABNT_C2 = 111,
		/**
		 * Placed last to cover the length of the enum.
		 * Please do not depend on this value!
		 */
		MAX_VALUE = 112
	}

	export class KeyMod {
		static readonly CtrlCmd: number;
		static readonly Shift: number;
		static readonly Alt: number;
		static readonly WinCtrl: number;
		static chord(firstPart: number, secondPart: number): number;
	}

	export interface IMarkdownString {
		value: string;
		isTrusted?: boolean;
		uris?: {
			[href: string]: UriComponents;
		};
	}

	export interface IKeyboardEvent {
		readonly _standardKeyboardEventBrand: true;
		readonly browserEvent: KeyboardEvent;
		readonly target: HTMLElement;
		readonly ctrlKey: boolean;
		readonly shiftKey: boolean;
		readonly altKey: boolean;
		readonly metaKey: boolean;
		readonly keyCode: KeyCode;
		readonly code: string;
		equals(keybinding: number): boolean;
		preventDefault(): void;
		stopPropagation(): void;
	}
	export interface IMouseEvent {
		readonly browserEvent: MouseEvent;
		readonly leftButton: boolean;
		readonly middleButton: boolean;
		readonly rightButton: boolean;
		readonly target: HTMLElement;
		readonly detail: number;
		readonly posx: number;
		readonly posy: number;
		readonly ctrlKey: boolean;
		readonly shiftKey: boolean;
		readonly altKey: boolean;
		readonly metaKey: boolean;
		readonly timestamp: number;
		preventDefault(): void;
		stopPropagation(): void;
	}

	export interface IScrollEvent {
		readonly scrollTop: number;
		readonly scrollLeft: number;
		readonly scrollWidth: number;
		readonly scrollHeight: number;
		readonly scrollTopChanged: boolean;
		readonly scrollLeftChanged: boolean;
		readonly scrollWidthChanged: boolean;
		readonly scrollHeightChanged: boolean;
	}
	/**
	 * A position in the editor. This interface is suitable for serialization.
	 */
	export interface IPosition {
		/**
		 * line number (starts at 1)
		 */
		readonly lineNumber: number;
		/**
		 * column (the first character in a line is between column 1 and column 2)
		 */
		readonly column: number;
	}

	/**
	 * A position in the editor.
	 */
	export class Position {
		/**
		 * line number (starts at 1)
		 */
		readonly lineNumber: number;
		/**
		 * column (the first character in a line is between column 1 and column 2)
		 */
		readonly column: number;
		constructor(lineNumber: number, column: number);
		/**
		 * Create a new position from this position.
		 *
		 * @param newLineNumber new line number
		 * @param newColumn new column
		 */
		with(newLineNumber?: number, newColumn?: number): Position;
		/**
		 * Derive a new position from this position.
		 *
		 * @param deltaLineNumber line number delta
		 * @param deltaColumn column delta
		 */
		delta(deltaLineNumber?: number, deltaColumn?: number): Position;
		/**
		 * Test if this position equals other position
		 */
		equals(other: IPosition): boolean;
		/**
		 * Test if position `a` equals position `b`
		 */
		static equals(a: IPosition | null, b: IPosition | null): boolean;
		/**
		 * Test if this position is before other position.
		 * If the two positions are equal, the result will be false.
		 */
		isBefore(other: IPosition): boolean;
		/**
		 * Test if position `a` is before position `b`.
		 * If the two positions are equal, the result will be false.
		 */
		static isBefore(a: IPosition, b: IPosition): boolean;
		/**
		 * Test if this position is before other position.
		 * If the two positions are equal, the result will be true.
		 */
		isBeforeOrEqual(other: IPosition): boolean;
		/**
		 * Test if position `a` is before position `b`.
		 * If the two positions are equal, the result will be true.
		 */
		static isBeforeOrEqual(a: IPosition, b: IPosition): boolean;
		/**
		 * A function that compares positions, useful for sorting
		 */
		static compare(a: IPosition, b: IPosition): number;
		/**
		 * Clone this position.
		 */
		clone(): Position;
		/**
		 * Convert to a human-readable representation.
		 */
		toString(): string;
		/**
		 * Create a `Position` from an `IPosition`.
		 */
		static lift(pos: IPosition): Position;
		/**
		 * Test if `obj` is an `IPosition`.
		 */
		static isIPosition(obj: any): obj is IPosition;
	}

	/**
	 * A range in the editor. This interface is suitable for serialization.
	 */
	export interface IRange {
		/**
		 * Line number on which the range starts (starts at 1).
		 */
		readonly startLineNumber: number;
		/**
		 * Column on which the range starts in line `startLineNumber` (starts at 1).
		 */
		readonly startColumn: number;
		/**
		 * Line number on which the range ends.
		 */
		readonly endLineNumber: number;
		/**
		 * Column on which the range ends in line `endLineNumber`.
		 */
		readonly endColumn: number;
	}

	/**
	 * A range in the editor. (startLineNumber,startColumn) is <= (endLineNumber,endColumn)
	 */
	export class Range {
		/**
		 * Line number on which the range starts (starts at 1).
		 */
		readonly startLineNumber: number;
		/**
		 * Column on which the range starts in line `startLineNumber` (starts at 1).
		 */
		readonly startColumn: number;
		/**
		 * Line number on which the range ends.
		 */
		readonly endLineNumber: number;
		/**
		 * Column on which the range ends in line `endLineNumber`.
		 */
		readonly endColumn: number;
		constructor(startLineNumber: number, startColumn: number, endLineNumber: number, endColumn: number);
		/**
		 * Test if this range is empty.
		 */
		isEmpty(): boolean;
		/**
		 * Test if `range` is empty.
		 */
		static isEmpty(range: IRange): boolean;
		/**
		 * Test if position is in this range. If the position is at the edges, will return true.
		 */
		containsPosition(position: IPosition): boolean;
		/**
		 * Test if `position` is in `range`. If the position is at the edges, will return true.
		 */
		static containsPosition(range: IRange, position: IPosition): boolean;
		/**
		 * Test if range is in this range. If the range is equal to this range, will return true.
		 */
		containsRange(range: IRange): boolean;
		/**
		 * Test if `otherRange` is in `range`. If the ranges are equal, will return true.
		 */
		static containsRange(range: IRange, otherRange: IRange): boolean;
		/**
		 * Test if `range` is strictly in this range. `range` must start after and end before this range for the result to be true.
		 */
		strictContainsRange(range: IRange): boolean;
		/**
		 * Test if `otherRange` is strinctly in `range` (must start after, and end before). If the ranges are equal, will return false.
		 */
		static strictContainsRange(range: IRange, otherRange: IRange): boolean;
		/**
		 * A reunion of the two ranges.
		 * The smallest position will be used as the start point, and the largest one as the end point.
		 */
		plusRange(range: IRange): Range;
		/**
		 * A reunion of the two ranges.
		 * The smallest position will be used as the start point, and the largest one as the end point.
		 */
		static plusRange(a: IRange, b: IRange): Range;
		/**
		 * A intersection of the two ranges.
		 */
		intersectRanges(range: IRange): Range | null;
		/**
		 * A intersection of the two ranges.
		 */
		static intersectRanges(a: IRange, b: IRange): Range | null;
		/**
		 * Test if this range equals other.
		 */
		equalsRange(other: IRange | null): boolean;
		/**
		 * Test if range `a` equals `b`.
		 */
		static equalsRange(a: IRange | null, b: IRange | null): boolean;
		/**
		 * Return the end position (which will be after or equal to the start position)
		 */
		getEndPosition(): Position;
		/**
		 * Return the start position (which will be before or equal to the end position)
		 */
		getStartPosition(): Position;
		/**
		 * Transform to a user presentable string representation.
		 */
		toString(): string;
		/**
		 * Create a new range using this range's start position, and using endLineNumber and endColumn as the end position.
		 */
		setEndPosition(endLineNumber: number, endColumn: number): Range;
		/**
		 * Create a new range using this range's end position, and using startLineNumber and startColumn as the start position.
		 */
		setStartPosition(startLineNumber: number, startColumn: number): Range;
		/**
		 * Create a new empty range using this range's start position.
		 */
		collapseToStart(): Range;
		/**
		 * Create a new empty range using this range's start position.
		 */
		static collapseToStart(range: IRange): Range;
		static fromPositions(start: IPosition, end?: IPosition): Range;
		/**
		 * Create a `Range` from an `IRange`.
		 */
		static lift(range: undefined | null): null;
		static lift(range: IRange): Range;
		/**
		 * Test if `obj` is an `IRange`.
		 */
		static isIRange(obj: any): obj is IRange;
		/**
		 * Test if the two ranges are touching in any way.
		 */
		static areIntersectingOrTouching(a: IRange, b: IRange): boolean;
		/**
		 * Test if the two ranges are intersecting. If the ranges are touching it returns true.
		 */
		static areIntersecting(a: IRange, b: IRange): boolean;
		/**
		 * A function that compares ranges, useful for sorting ranges
		 * It will first compare ranges on the startPosition and then on the endPosition
		 */
		static compareRangesUsingStarts(a: IRange | null | undefined, b: IRange | null | undefined): number;
		/**
		 * A function that compares ranges, useful for sorting ranges
		 * It will first compare ranges on the endPosition and then on the startPosition
		 */
		static compareRangesUsingEnds(a: IRange, b: IRange): number;
		/**
		 * Test if the range spans multiple lines.
		 */
		static spansMultipleLines(range: IRange): boolean;
	}

	/**
	 * A selection in the editor.
	 * The selection is a range that has an orientation.
	 */
	export interface ISelection {
		/**
		 * The line number on which the selection has started.
		 */
		readonly selectionStartLineNumber: number;
		/**
		 * The column on `selectionStartLineNumber` where the selection has started.
		 */
		readonly selectionStartColumn: number;
		/**
		 * The line number on which the selection has ended.
		 */
		readonly positionLineNumber: number;
		/**
		 * The column on `positionLineNumber` where the selection has ended.
		 */
		readonly positionColumn: number;
	}

	/**
	 * A selection in the editor.
	 * The selection is a range that has an orientation.
	 */
	export class Selection extends Range {
		/**
		 * The line number on which the selection has started.
		 */
		readonly selectionStartLineNumber: number;
		/**
		 * The column on `selectionStartLineNumber` where the selection has started.
		 */
		readonly selectionStartColumn: number;
		/**
		 * The line number on which the selection has ended.
		 */
		readonly positionLineNumber: number;
		/**
		 * The column on `positionLineNumber` where the selection has ended.
		 */
		readonly positionColumn: number;
		constructor(selectionStartLineNumber: number, selectionStartColumn: number, positionLineNumber: number, positionColumn: number);
		/**
		 * Clone this selection.
		 */
		clone(): Selection;
		/**
		 * Transform to a human-readable representation.
		 */
		toString(): string;
		/**
		 * Test if equals other selection.
		 */
		equalsSelection(other: ISelection): boolean;
		/**
		 * Test if the two selections are equal.
		 */
		static selectionsEqual(a: ISelection, b: ISelection): boolean;
		/**
		 * Get directions (LTR or RTL).
		 */
		getDirection(): SelectionDirection;
		/**
		 * Create a new selection with a different `positionLineNumber` and `positionColumn`.
		 */
		setEndPosition(endLineNumber: number, endColumn: number): Selection;
		/**
		 * Get the position at `positionLineNumber` and `positionColumn`.
		 */
		getPosition(): Position;
		/**
		 * Create a new selection with a different `selectionStartLineNumber` and `selectionStartColumn`.
		 */
		setStartPosition(startLineNumber: number, startColumn: number): Selection;
		/**
		 * Create a `Selection` from one or two positions
		 */
		static fromPositions(start: IPosition, end?: IPosition): Selection;
		/**
		 * Create a `Selection` from an `ISelection`.
		 */
		static liftSelection(sel: ISelection): Selection;
		/**
		 * `a` equals `b`.
		 */
		static selectionsArrEqual(a: ISelection[], b: ISelection[]): boolean;
		/**
		 * Test if `obj` is an `ISelection`.
		 */
		static isISelection(obj: any): obj is ISelection;
		/**
		 * Create with a direction.
		 */
		static createWithDirection(startLineNumber: number, startColumn: number, endLineNumber: number, endColumn: number, direction: SelectionDirection): Selection;
	}

	/**
	 * The direction of a selection.
	 */
	export enum SelectionDirection {
		/**
		 * The selection starts above where it ends.
		 */
		LTR = 0,
		/**
		 * The selection starts below where it ends.
		 */
		RTL = 1
	}

	export class Token {
		_tokenBrand: void;
		readonly offset: number;
		readonly type: string;
		readonly language: string;
		constructor(offset: number, type: string, language: string);
		toString(): string;
	}
}

declare namespace monaco.editor {


	/**
	 * Create a new editor under `domElement`.
	 * `domElement` should be empty (not contain other dom nodes).
	 * The editor will read the size of `domElement`.
	 */
	export function create(domElement: HTMLElement, options?: IEditorConstructionOptions, override?: IEditorOverrideServices): IStandaloneCodeEditor;

	/**
	 * Emitted when an editor is created.
	 * Creating a diff editor might cause this listener to be invoked with the two editors.
	 * @event
	 */
	export function onDidCreateEditor(listener: (codeEditor: ICodeEditor) => void): IDisposable;

	/**
	 * Create a new diff editor under `domElement`.
	 * `domElement` should be empty (not contain other dom nodes).
	 * The editor will read the size of `domElement`.
	 */
	export function createDiffEditor(domElement: HTMLElement, options?: IDiffEditorConstructionOptions, override?: IEditorOverrideServices): IStandaloneDiffEditor;

	export interface IDiffNavigator {
		canNavigate(): boolean;
		next(): void;
		previous(): void;
		dispose(): void;
	}

	export interface IDiffNavigatorOptions {
		readonly followsCaret?: boolean;
		readonly ignoreCharChanges?: boolean;
		readonly alwaysRevealFirst?: boolean;
	}

	export function createDiffNavigator(diffEditor: IStandaloneDiffEditor, opts?: IDiffNavigatorOptions): IDiffNavigator;

	/**
	 * Create a new editor model.
	 * You can specify the language that should be set for this model or let the language be inferred from the `uri`.
	 */
	export function createModel(value: string, language?: string, uri?: Uri): ITextModel;

	/**
	 * Change the language for a model.
	 */
	export function setModelLanguage(model: ITextModel, languageId: string): void;

	/**
	 * Set the markers for a model.
	 */
	export function setModelMarkers(model: ITextModel, owner: string, markers: IMarkerData[]): void;

	/**
	 * Get markers for owner and/or resource
	 *
	 * @returns list of markers
	 */
	export function getModelMarkers(filter: {
		owner?: string;
		resource?: Uri;
		take?: number;
	}): IMarker[];

	/**
	 * Get the model that has `uri` if it exists.
	 */
	export function getModel(uri: Uri): ITextModel | null;

	/**
	 * Get all the created models.
	 */
	export function getModels(): ITextModel[];

	/**
	 * Emitted when a model is created.
	 * @event
	 */
	export function onDidCreateModel(listener: (model: ITextModel) => void): IDisposable;

	/**
	 * Emitted right before a model is disposed.
	 * @event
	 */
	export function onWillDisposeModel(listener: (model: ITextModel) => void): IDisposable;

	/**
	 * Emitted when a different language is set to a model.
	 * @event
	 */
	export function onDidChangeModelLanguage(listener: (e: {
		readonly model: ITextModel;
		readonly oldLanguage: string;
	}) => void): IDisposable;

	/**
	 * Create a new web worker that has model syncing capabilities built in.
	 * Specify an AMD module to load that will `create` an object that will be proxied.
	 */
	export function createWebWorker<T>(opts: IWebWorkerOptions): MonacoWebWorker<T>;

	/**
	 * Colorize the contents of `domNode` using attribute `data-lang`.
	 */
	export function colorizeElement(domNode: HTMLElement, options: IColorizerElementOptions): Promise<void>;

	/**
	 * Colorize `text` using language `languageId`.
	 */
	export function colorize(text: string, languageId: string, options: IColorizerOptions): Promise<string>;

	/**
	 * Colorize a line in a model.
	 */
	export function colorizeModelLine(model: ITextModel, lineNumber: number, tabSize?: number): string;

	/**
	 * Tokenize `text` using language `languageId`
	 */
	export function tokenize(text: string, languageId: string): Token[][];

	/**
	 * Define a new theme or update an existing theme.
	 */
	export function defineTheme(themeName: string, themeData: IStandaloneThemeData): void;

	/**
	 * Switches to a theme.
	 */
	export function setTheme(themeName: string): void;

	/**
	 * Clears all cached font measurements and triggers re-measurement.
	 */
	export function remeasureFonts(): void;

	export type BuiltinTheme = 'vs' | 'vs-dark' | 'hc-black';

	export interface IStandaloneThemeData {
		base: BuiltinTheme;
		inherit: boolean;
		rules: ITokenThemeRule[];
		encodedTokensColors?: string[];
		colors: IColors;
	}

	export type IColors = {
		[colorId: string]: string;
	};

	export interface ITokenThemeRule {
		token: string;
		foreground?: string;
		background?: string;
		fontStyle?: string;
	}

	/**
	 * A web worker that can provide a proxy to an arbitrary file.
	 */
	export interface MonacoWebWorker<T> {
		/**
		 * Terminate the web worker, thus invalidating the returned proxy.
		 */
		dispose(): void;
		/**
		 * Get a proxy to the arbitrary loaded code.
		 */
		getProxy(): Promise<T>;
		/**
		 * Synchronize (send) the models at `resources` to the web worker,
		 * making them available in the monaco.worker.getMirrorModels().
		 */
		withSyncedResources(resources: Uri[]): Promise<T>;
	}

	export interface IWebWorkerOptions {
		/**
		 * The AMD moduleId to load.
		 * It should export a function `create` that should return the exported proxy.
		 */
		moduleId: string;
		/**
		 * The data to send over when calling create on the module.
		 */
		createData?: any;
		/**
		 * A label to be used to identify the web worker for debugging purposes.
		 */
		label?: string;
		/**
		 * An object that can be used by the web worker to make calls back to the main thread.
		 */
		host?: any;
	}

	/**
	 * Description of an action contribution
	 */
	export interface IActionDescriptor {
		/**
		 * An unique identifier of the contributed action.
		 */
		id: string;
		/**
		 * A label of the action that will be presented to the user.
		 */
		label: string;
		/**
		 * Precondition rule.
		 */
		precondition?: string;
		/**
		 * An array of keybindings for the action.
		 */
		keybindings?: number[];
		/**
		 * The keybinding rule (condition on top of precondition).
		 */
		keybindingContext?: string;
		/**
		 * Control if the action should show up in the context menu and where.
		 * The context menu of the editor has these default:
		 *   navigation - The navigation group comes first in all cases.
		 *   1_modification - This group comes next and contains commands that modify your code.
		 *   9_cutcopypaste - The last default group with the basic editing commands.
		 * You can also create your own group.
		 * Defaults to null (don't show in context menu).
		 */
		contextMenuGroupId?: string;
		/**
		 * Control the order in the context menu group.
		 */
		contextMenuOrder?: number;
		/**
		 * Method that will be executed when the action is triggered.
		 * @param editor The editor instance is passed in as a convenience
		 */
		run(editor: ICodeEditor): void | Promise<void>;
	}

	/**
	 * The options to create an editor.
	 */
	export interface IEditorConstructionOptions extends IEditorOptions {
		/**
		 * The initial model associated with this code editor.
		 */
		model?: ITextModel | null;
		/**
		 * The initial value of the auto created model in the editor.
		 * To not create automatically a model, use `model: null`.
		 */
		value?: string;
		/**
		 * The initial language of the auto created model in the editor.
		 * To not create automatically a model, use `model: null`.
		 */
		language?: string;
		/**
		 * Initial theme to be used for rendering.
		 * The current out-of-the-box available themes are: 'vs' (default), 'vs-dark', 'hc-black'.
		 * You can create custom themes via `monaco.editor.defineTheme`.
		 * To switch a theme, use `monaco.editor.setTheme`
		 */
		theme?: string;
		/**
		 * An URL to open when Ctrl+H (Windows and Linux) or Cmd+H (OSX) is pressed in
		 * the accessibility help dialog in the editor.
		 *
		 * Defaults to "https://go.microsoft.com/fwlink/?linkid=852450"
		 */
		accessibilityHelpUrl?: string;
	}

	/**
	 * The options to create a diff editor.
	 */
	export interface IDiffEditorConstructionOptions extends IDiffEditorOptions {
		/**
		 * Initial theme to be used for rendering.
		 * The current out-of-the-box available themes are: 'vs' (default), 'vs-dark', 'hc-black'.
		 * You can create custom themes via `monaco.editor.defineTheme`.
		 * To switch a theme, use `monaco.editor.setTheme`
		 */
		theme?: string;
	}

	export interface IStandaloneCodeEditor extends ICodeEditor {
		addCommand(keybinding: number, handler: ICommandHandler, context?: string): string | null;
		createContextKey<T>(key: string, defaultValue: T): IContextKey<T>;
		addAction(descriptor: IActionDescriptor): IDisposable;
	}

	export interface IStandaloneDiffEditor extends IDiffEditor {
		addCommand(keybinding: number, handler: ICommandHandler, context?: string): string | null;
		createContextKey<T>(key: string, defaultValue: T): IContextKey<T>;
		addAction(descriptor: IActionDescriptor): IDisposable;
		getOriginalEditor(): IStandaloneCodeEditor;
		getModifiedEditor(): IStandaloneCodeEditor;
	}
	export interface ICommandHandler {
		(...args: any[]): void;
	}

	export interface IContextKey<T> {
		set(value: T): void;
		reset(): void;
		get(): T | undefined;
	}

	export interface IEditorOverrideServices {
		[index: string]: any;
	}

	export interface IMarker {
		owner: string;
		resource: Uri;
		severity: MarkerSeverity;
		code?: string;
		message: string;
		source?: string;
		startLineNumber: number;
		startColumn: number;
		endLineNumber: number;
		endColumn: number;
		relatedInformation?: IRelatedInformation[];
		tags?: MarkerTag[];
	}

	/**
	 * A structure defining a problem/warning/etc.
	 */
	export interface IMarkerData {
		code?: string;
		severity: MarkerSeverity;
		message: string;
		source?: string;
		startLineNumber: number;
		startColumn: number;
		endLineNumber: number;
		endColumn: number;
		relatedInformation?: IRelatedInformation[];
		tags?: MarkerTag[];
	}

	/**
	 *
	 */
	export interface IRelatedInformation {
		resource: Uri;
		message: string;
		startLineNumber: number;
		startColumn: number;
		endLineNumber: number;
		endColumn: number;
	}

	export interface IColorizerOptions {
		tabSize?: number;
	}

	export interface IColorizerElementOptions extends IColorizerOptions {
		theme?: string;
		mimeType?: string;
	}

	export enum ScrollbarVisibility {
		Auto = 1,
		Hidden = 2,
		Visible = 3
	}

	export interface ThemeColor {
		id: string;
	}

	/**
	 * Vertical Lane in the overview ruler of the editor.
	 */
	export enum OverviewRulerLane {
		Left = 1,
		Center = 2,
		Right = 4,
		Full = 7
	}

	/**
	 * Position in the minimap to render the decoration.
	 */
	export enum MinimapPosition {
		Inline = 1
	}

	export interface IDecorationOptions {
		/**
		 * CSS color to render.
		 * e.g.: rgba(100, 100, 100, 0.5) or a color from the color registry
		 */
		color: string | ThemeColor | undefined;
		/**
		 * CSS color to render.
		 * e.g.: rgba(100, 100, 100, 0.5) or a color from the color registry
		 */
		darkColor?: string | ThemeColor;
	}

	/**
	 * Options for rendering a model decoration in the overview ruler.
	 */
	export interface IModelDecorationOverviewRulerOptions extends IDecorationOptions {
		/**
		 * The position in the overview ruler.
		 */
		position: OverviewRulerLane;
	}

	/**
	 * Options for rendering a model decoration in the overview ruler.
	 */
	export interface IModelDecorationMinimapOptions extends IDecorationOptions {
		/**
		 * The position in the overview ruler.
		 */
		position: MinimapPosition;
	}

	/**
	 * Options for a model decoration.
	 */
	export interface IModelDecorationOptions {
		/**
		 * Customize the growing behavior of the decoration when typing at the edges of the decoration.
		 * Defaults to TrackedRangeStickiness.AlwaysGrowsWhenTypingAtEdges
		 */
		stickiness?: TrackedRangeStickiness;
		/**
		 * CSS class name describing the decoration.
		 */
		className?: string | null;
		/**
		 * Message to be rendered when hovering over the glyph margin decoration.
		 */
		glyphMarginHoverMessage?: IMarkdownString | IMarkdownString[] | null;
		/**
		 * Array of MarkdownString to render as the decoration message.
		 */
		hoverMessage?: IMarkdownString | IMarkdownString[] | null;
		/**
		 * Should the decoration expand to encompass a whole line.
		 */
		isWholeLine?: boolean;
		/**
		 * Specifies the stack order of a decoration.
		 * A decoration with greater stack order is always in front of a decoration with a lower stack order.
		 */
		zIndex?: number;
		/**
		 * If set, render this decoration in the overview ruler.
		 */
		overviewRuler?: IModelDecorationOverviewRulerOptions | null;
		/**
		 * If set, render this decoration in the minimap.
		 */
		minimap?: IModelDecorationMinimapOptions | null;
		/**
		 * If set, the decoration will be rendered in the glyph margin with this CSS class name.
		 */
		glyphMarginClassName?: string | null;
		/**
		 * If set, the decoration will be rendered in the lines decorations with this CSS class name.
		 */
		linesDecorationsClassName?: string | null;
		/**
		 * If set, the decoration will be rendered in the margin (covering its full width) with this CSS class name.
		 */
		marginClassName?: string | null;
		/**
		 * If set, the decoration will be rendered inline with the text with this CSS class name.
		 * Please use this only for CSS rules that must impact the text. For example, use `className`
		 * to have a background color decoration.
		 */
		inlineClassName?: string | null;
		/**
		 * If there is an `inlineClassName` which affects letter spacing.
		 */
		inlineClassNameAffectsLetterSpacing?: boolean;
		/**
		 * If set, the decoration will be rendered before the text with this CSS class name.
		 */
		beforeContentClassName?: string | null;
		/**
		 * If set, the decoration will be rendered after the text with this CSS class name.
		 */
		afterContentClassName?: string | null;
	}

	/**
	 * New model decorations.
	 */
	export interface IModelDeltaDecoration {
		/**
		 * Range that this decoration covers.
		 */
		range: IRange;
		/**
		 * Options associated with this decoration.
		 */
		options: IModelDecorationOptions;
	}

	/**
	 * A decoration in the model.
	 */
	export interface IModelDecoration {
		/**
		 * Identifier for a decoration.
		 */
		readonly id: string;
		/**
		 * Identifier for a decoration's owner.
		 */
		readonly ownerId: number;
		/**
		 * Range that this decoration covers.
		 */
		readonly range: Range;
		/**
		 * Options associated with this decoration.
		 */
		readonly options: IModelDecorationOptions;
	}

	/**
	 * Word inside a model.
	 */
	export interface IWordAtPosition {
		/**
		 * The word.
		 */
		readonly word: string;
		/**
		 * The column where the word starts.
		 */
		readonly startColumn: number;
		/**
		 * The column where the word ends.
		 */
		readonly endColumn: number;
	}

	/**
	 * End of line character preference.
	 */
	export enum EndOfLinePreference {
		/**
		 * Use the end of line character identified in the text buffer.
		 */
		TextDefined = 0,
		/**
		 * Use line feed (\n) as the end of line character.
		 */
		LF = 1,
		/**
		 * Use carriage return and line feed (\r\n) as the end of line character.
		 */
		CRLF = 2
	}

	/**
	 * The default end of line to use when instantiating models.
	 */
	export enum DefaultEndOfLine {
		/**
		 * Use line feed (\n) as the end of line character.
		 */
		LF = 1,
		/**
		 * Use carriage return and line feed (\r\n) as the end of line character.
		 */
		CRLF = 2
	}

	/**
	 * End of line character preference.
	 */
	export enum EndOfLineSequence {
		/**
		 * Use line feed (\n) as the end of line character.
		 */
		LF = 0,
		/**
		 * Use carriage return and line feed (\r\n) as the end of line character.
		 */
		CRLF = 1
	}

	/**
	 * An identifier for a single edit operation.
	 */
	export interface ISingleEditOperationIdentifier {
		/**
		 * Identifier major
		 */
		major: number;
		/**
		 * Identifier minor
		 */
		minor: number;
	}

	/**
	 * A single edit operation, that acts as a simple replace.
	 * i.e. Replace text at `range` with `text` in model.
	 */
	export interface ISingleEditOperation {
		/**
		 * The range to replace. This can be empty to emulate a simple insert.
		 */
		range: IRange;
		/**
		 * The text to replace with. This can be null to emulate a simple delete.
		 */
		text: string | null;
		/**
		 * This indicates that this operation has "insert" semantics.
		 * i.e. forceMoveMarkers = true => if `range` is collapsed, all markers at the position will be moved.
		 */
		forceMoveMarkers?: boolean;
	}

	/**
	 * A single edit operation, that has an identifier.
	 */
	export interface IIdentifiedSingleEditOperation {
		/**
		 * The range to replace. This can be empty to emulate a simple insert.
		 */
		range: Range;
		/**
		 * The text to replace with. This can be null to emulate a simple delete.
		 */
		text: string | null;
		/**
		 * This indicates that this operation has "insert" semantics.
		 * i.e. forceMoveMarkers = true => if `range` is collapsed, all markers at the position will be moved.
		 */
		forceMoveMarkers?: boolean;
	}

	/**
	 * A callback that can compute the cursor state after applying a series of edit operations.
	 */
	export interface ICursorStateComputer {
		/**
		 * A callback that can compute the resulting cursors state after some edit operations have been executed.
		 */
		(inverseEditOperations: IIdentifiedSingleEditOperation[]): Selection[] | null;
	}

	export class TextModelResolvedOptions {
		_textModelResolvedOptionsBrand: void;
		readonly tabSize: number;
		readonly indentSize: number;
		readonly insertSpaces: boolean;
		readonly defaultEOL: DefaultEndOfLine;
		readonly trimAutoWhitespace: boolean;
	}

	export interface ITextModelUpdateOptions {
		tabSize?: number;
		indentSize?: number;
		insertSpaces?: boolean;
		trimAutoWhitespace?: boolean;
	}

	export class FindMatch {
		_findMatchBrand: void;
		readonly range: Range;
		readonly matches: string[] | null;
	}

	/**
	 * Describes the behavior of decorations when typing/editing near their edges.
	 * Note: Please do not edit the values, as they very carefully match `DecorationRangeBehavior`
	 */
	export enum TrackedRangeStickiness {
		AlwaysGrowsWhenTypingAtEdges = 0,
		NeverGrowsWhenTypingAtEdges = 1,
		GrowsOnlyWhenTypingBefore = 2,
		GrowsOnlyWhenTypingAfter = 3
	}

	/**
	 * A model.
	 */
	export interface ITextModel {
		/**
		 * Gets the resource associated with this editor model.
		 */
		readonly uri: Uri;
		/**
		 * A unique identifier associated with this model.
		 */
		readonly id: string;
		/**
		 * Get the resolved options for this model.
		 */
		getOptions(): TextModelResolvedOptions;
		/**
		 * Get the current version id of the model.
		 * Anytime a change happens to the model (even undo/redo),
		 * the version id is incremented.
		 */
		getVersionId(): number;
		/**
		 * Get the alternative version id of the model.
		 * This alternative version id is not always incremented,
		 * it will return the same values in the case of undo-redo.
		 */
		getAlternativeVersionId(): number;
		/**
		 * Replace the entire text buffer value contained in this model.
		 */
		setValue(newValue: string): void;
		/**
		 * Get the text stored in this model.
		 * @param eol The end of line character preference. Defaults to `EndOfLinePreference.TextDefined`.
		 * @param preserverBOM Preserve a BOM character if it was detected when the model was constructed.
		 * @return The text.
		 */
		getValue(eol?: EndOfLinePreference, preserveBOM?: boolean): string;
		/**
		 * Get the length of the text stored in this model.
		 */
		getValueLength(eol?: EndOfLinePreference, preserveBOM?: boolean): number;
		/**
		 * Get the text in a certain range.
		 * @param range The range describing what text to get.
		 * @param eol The end of line character preference. This will only be used for multiline ranges. Defaults to `EndOfLinePreference.TextDefined`.
		 * @return The text.
		 */
		getValueInRange(range: IRange, eol?: EndOfLinePreference): string;
		/**
		 * Get the length of text in a certain range.
		 * @param range The range describing what text length to get.
		 * @return The text length.
		 */
		getValueLengthInRange(range: IRange): number;
		/**
		 * Get the number of lines in the model.
		 */
		getLineCount(): number;
		/**
		 * Get the text for a certain line.
		 */
		getLineContent(lineNumber: number): string;
		/**
		 * Get the text length for a certain line.
		 */
		getLineLength(lineNumber: number): number;
		/**
		 * Get the text for all lines.
		 */
		getLinesContent(): string[];
		/**
		 * Get the end of line sequence predominantly used in the text buffer.
		 * @return EOL char sequence (e.g.: '\n' or '\r\n').
		 */
		getEOL(): string;
		/**
		 * Get the minimum legal column for line at `lineNumber`
		 */
		getLineMinColumn(lineNumber: number): number;
		/**
		 * Get the maximum legal column for line at `lineNumber`
		 */
		getLineMaxColumn(lineNumber: number): number;
		/**
		 * Returns the column before the first non whitespace character for line at `lineNumber`.
		 * Returns 0 if line is empty or contains only whitespace.
		 */
		getLineFirstNonWhitespaceColumn(lineNumber: number): number;
		/**
		 * Returns the column after the last non whitespace character for line at `lineNumber`.
		 * Returns 0 if line is empty or contains only whitespace.
		 */
		getLineLastNonWhitespaceColumn(lineNumber: number): number;
		/**
		 * Create a valid position,
		 */
		validatePosition(position: IPosition): Position;
		/**
		 * Advances the given position by the given offset (negative offsets are also accepted)
		 * and returns it as a new valid position.
		 *
		 * If the offset and position are such that their combination goes beyond the beginning or
		 * end of the model, throws an exception.
		 *
		 * If the offset is such that the new position would be in the middle of a multi-byte
		 * line terminator, throws an exception.
		 */
		modifyPosition(position: IPosition, offset: number): Position;
		/**
		 * Create a valid range.
		 */
		validateRange(range: IRange): Range;
		/**
		 * Converts the position to a zero-based offset.
		 *
		 * The position will be [adjusted](#TextDocument.validatePosition).
		 *
		 * @param position A position.
		 * @return A valid zero-based offset.
		 */
		getOffsetAt(position: IPosition): number;
		/**
		 * Converts a zero-based offset to a position.
		 *
		 * @param offset A zero-based offset.
		 * @return A valid [position](#Position).
		 */
		getPositionAt(offset: number): Position;
		/**
		 * Get a range covering the entire model
		 */
		getFullModelRange(): Range;
		/**
		 * Returns if the model was disposed or not.
		 */
		isDisposed(): boolean;
		/**
		 * Search the model.
		 * @param searchString The string used to search. If it is a regular expression, set `isRegex` to true.
		 * @param searchOnlyEditableRange Limit the searching to only search inside the editable range of the model.
		 * @param isRegex Used to indicate that `searchString` is a regular expression.
		 * @param matchCase Force the matching to match lower/upper case exactly.
		 * @param wordSeparators Force the matching to match entire words only. Pass null otherwise.
		 * @param captureMatches The result will contain the captured groups.
		 * @param limitResultCount Limit the number of results
		 * @return The ranges where the matches are. It is empty if not matches have been found.
		 */
		findMatches(searchString: string, searchOnlyEditableRange: boolean, isRegex: boolean, matchCase: boolean, wordSeparators: string | null, captureMatches: boolean, limitResultCount?: number): FindMatch[];
		/**
		 * Search the model.
		 * @param searchString The string used to search. If it is a regular expression, set `isRegex` to true.
		 * @param searchScope Limit the searching to only search inside this range.
		 * @param isRegex Used to indicate that `searchString` is a regular expression.
		 * @param matchCase Force the matching to match lower/upper case exactly.
		 * @param wordSeparators Force the matching to match entire words only. Pass null otherwise.
		 * @param captureMatches The result will contain the captured groups.
		 * @param limitResultCount Limit the number of results
		 * @return The ranges where the matches are. It is empty if no matches have been found.
		 */
		findMatches(searchString: string, searchScope: IRange, isRegex: boolean, matchCase: boolean, wordSeparators: string | null, captureMatches: boolean, limitResultCount?: number): FindMatch[];
		/**
		 * Search the model for the next match. Loops to the beginning of the model if needed.
		 * @param searchString The string used to search. If it is a regular expression, set `isRegex` to true.
		 * @param searchStart Start the searching at the specified position.
		 * @param isRegex Used to indicate that `searchString` is a regular expression.
		 * @param matchCase Force the matching to match lower/upper case exactly.
		 * @param wordSeparators Force the matching to match entire words only. Pass null otherwise.
		 * @param captureMatches The result will contain the captured groups.
		 * @return The range where the next match is. It is null if no next match has been found.
		 */
		findNextMatch(searchString: string, searchStart: IPosition, isRegex: boolean, matchCase: boolean, wordSeparators: string | null, captureMatches: boolean): FindMatch | null;
		/**
		 * Search the model for the previous match. Loops to the end of the model if needed.
		 * @param searchString The string used to search. If it is a regular expression, set `isRegex` to true.
		 * @param searchStart Start the searching at the specified position.
		 * @param isRegex Used to indicate that `searchString` is a regular expression.
		 * @param matchCase Force the matching to match lower/upper case exactly.
		 * @param wordSeparators Force the matching to match entire words only. Pass null otherwise.
		 * @param captureMatches The result will contain the captured groups.
		 * @return The range where the previous match is. It is null if no previous match has been found.
		 */
		findPreviousMatch(searchString: string, searchStart: IPosition, isRegex: boolean, matchCase: boolean, wordSeparators: string | null, captureMatches: boolean): FindMatch | null;
		/**
		 * Get the language associated with this model.
		 */
		getModeId(): string;
		/**
		 * Get the word under or besides `position`.
		 * @param position The position to look for a word.
		 * @return The word under or besides `position`. Might be null.
		 */
		getWordAtPosition(position: IPosition): IWordAtPosition | null;
		/**
		 * Get the word under or besides `position` trimmed to `position`.column
		 * @param position The position to look for a word.
		 * @return The word under or besides `position`. Will never be null.
		 */
		getWordUntilPosition(position: IPosition): IWordAtPosition;
		/**
		 * Perform a minimum amount of operations, in order to transform the decorations
		 * identified by `oldDecorations` to the decorations described by `newDecorations`
		 * and returns the new identifiers associated with the resulting decorations.
		 *
		 * @param oldDecorations Array containing previous decorations identifiers.
		 * @param newDecorations Array describing what decorations should result after the call.
		 * @param ownerId Identifies the editor id in which these decorations should appear. If no `ownerId` is provided, the decorations will appear in all editors that attach this model.
		 * @return An array containing the new decorations identifiers.
		 */
		deltaDecorations(oldDecorations: string[], newDecorations: IModelDeltaDecoration[], ownerId?: number): string[];
		/**
		 * Get the options associated with a decoration.
		 * @param id The decoration id.
		 * @return The decoration options or null if the decoration was not found.
		 */
		getDecorationOptions(id: string): IModelDecorationOptions | null;
		/**
		 * Get the range associated with a decoration.
		 * @param id The decoration id.
		 * @return The decoration range or null if the decoration was not found.
		 */
		getDecorationRange(id: string): Range | null;
		/**
		 * Gets all the decorations for the line `lineNumber` as an array.
		 * @param lineNumber The line number
		 * @param ownerId If set, it will ignore decorations belonging to other owners.
		 * @param filterOutValidation If set, it will ignore decorations specific to validation (i.e. warnings, errors).
		 * @return An array with the decorations
		 */
		getLineDecorations(lineNumber: number, ownerId?: number, filterOutValidation?: boolean): IModelDecoration[];
		/**
		 * Gets all the decorations for the lines between `startLineNumber` and `endLineNumber` as an array.
		 * @param startLineNumber The start line number
		 * @param endLineNumber The end line number
		 * @param ownerId If set, it will ignore decorations belonging to other owners.
		 * @param filterOutValidation If set, it will ignore decorations specific to validation (i.e. warnings, errors).
		 * @return An array with the decorations
		 */
		getLinesDecorations(startLineNumber: number, endLineNumber: number, ownerId?: number, filterOutValidation?: boolean): IModelDecoration[];
		/**
		 * Gets all the decorations in a range as an array. Only `startLineNumber` and `endLineNumber` from `range` are used for filtering.
		 * So for now it returns all the decorations on the same line as `range`.
		 * @param range The range to search in
		 * @param ownerId If set, it will ignore decorations belonging to other owners.
		 * @param filterOutValidation If set, it will ignore decorations specific to validation (i.e. warnings, errors).
		 * @return An array with the decorations
		 */
		getDecorationsInRange(range: IRange, ownerId?: number, filterOutValidation?: boolean): IModelDecoration[];
		/**
		 * Gets all the decorations as an array.
		 * @param ownerId If set, it will ignore decorations belonging to other owners.
		 * @param filterOutValidation If set, it will ignore decorations specific to validation (i.e. warnings, errors).
		 */
		getAllDecorations(ownerId?: number, filterOutValidation?: boolean): IModelDecoration[];
		/**
		 * Gets all the decorations that should be rendered in the overview ruler as an array.
		 * @param ownerId If set, it will ignore decorations belonging to other owners.
		 * @param filterOutValidation If set, it will ignore decorations specific to validation (i.e. warnings, errors).
		 */
		getOverviewRulerDecorations(ownerId?: number, filterOutValidation?: boolean): IModelDecoration[];
		/**
		 * Normalize a string containing whitespace according to indentation rules (converts to spaces or to tabs).
		 */
		normalizeIndentation(str: string): string;
		/**
		 * Change the options of this model.
		 */
		updateOptions(newOpts: ITextModelUpdateOptions): void;
		/**
		 * Detect the indentation options for this model from its content.
		 */
		detectIndentation(defaultInsertSpaces: boolean, defaultTabSize: number): void;
		/**
		 * Push a stack element onto the undo stack. This acts as an undo/redo point.
		 * The idea is to use `pushEditOperations` to edit the model and then to
		 * `pushStackElement` to create an undo/redo stop point.
		 */
		pushStackElement(): void;
		/**
		 * Push edit operations, basically editing the model. This is the preferred way
		 * of editing the model. The edit operations will land on the undo stack.
		 * @param beforeCursorState The cursor state before the edit operations. This cursor state will be returned when `undo` or `redo` are invoked.
		 * @param editOperations The edit operations.
		 * @param cursorStateComputer A callback that can compute the resulting cursors state after the edit operations have been executed.
		 * @return The cursor state returned by the `cursorStateComputer`.
		 */
		pushEditOperations(beforeCursorState: Selection[], editOperations: IIdentifiedSingleEditOperation[], cursorStateComputer: ICursorStateComputer): Selection[] | null;
		/**
		 * Change the end of line sequence. This is the preferred way of
		 * changing the eol sequence. This will land on the undo stack.
		 */
		pushEOL(eol: EndOfLineSequence): void;
		/**
		 * Edit the model without adding the edits to the undo stack.
		 * This can have dire consequences on the undo stack! See @pushEditOperations for the preferred way.
		 * @param operations The edit operations.
		 * @return The inverse edit operations, that, when applied, will bring the model back to the previous state.
		 */
		applyEdits(operations: IIdentifiedSingleEditOperation[]): IIdentifiedSingleEditOperation[];
		/**
		 * Change the end of line sequence without recording in the undo stack.
		 * This can have dire consequences on the undo stack! See @pushEOL for the preferred way.
		 */
		setEOL(eol: EndOfLineSequence): void;
		/**
		 * An event emitted when the contents of the model have changed.
		 * @event
		 */
		onDidChangeContent(listener: (e: IModelContentChangedEvent) => void): IDisposable;
		/**
		 * An event emitted when decorations of the model have changed.
		 * @event
		 */
		onDidChangeDecorations(listener: (e: IModelDecorationsChangedEvent) => void): IDisposable;
		/**
		 * An event emitted when the model options have changed.
		 * @event
		 */
		onDidChangeOptions(listener: (e: IModelOptionsChangedEvent) => void): IDisposable;
		/**
		 * An event emitted when the language associated with the model has changed.
		 * @event
		 */
		onDidChangeLanguage(listener: (e: IModelLanguageChangedEvent) => void): IDisposable;
		/**
		 * An event emitted when the language configuration associated with the model has changed.
		 * @event
		 */
		onDidChangeLanguageConfiguration(listener: (e: IModelLanguageConfigurationChangedEvent) => void): IDisposable;
		/**
		 * An event emitted right before disposing the model.
		 * @event
		 */
		onWillDispose(listener: () => void): IDisposable;
		/**
		 * Destroy this model. This will unbind the model from the mode
		 * and make all necessary clean-up to release this object to the GC.
		 */
		dispose(): void;
	}

	/**
	 * A builder and helper for edit operations for a command.
	 */
	export interface IEditOperationBuilder {
		/**
		 * Add a new edit operation (a replace operation).
		 * @param range The range to replace (delete). May be empty to represent a simple insert.
		 * @param text The text to replace with. May be null to represent a simple delete.
		 */
		addEditOperation(range: Range, text: string | null): void;
		/**
		 * Add a new edit operation (a replace operation).
		 * The inverse edits will be accessible in `ICursorStateComputerData.getInverseEditOperations()`
		 * @param range The range to replace (delete). May be empty to represent a simple insert.
		 * @param text The text to replace with. May be null to represent a simple delete.
		 */
		addTrackedEditOperation(range: Range, text: string | null): void;
		/**
		 * Track `selection` when applying edit operations.
		 * A best effort will be made to not grow/expand the selection.
		 * An empty selection will clamp to a nearby character.
		 * @param selection The selection to track.
		 * @param trackPreviousOnEmpty If set, and the selection is empty, indicates whether the selection
		 *           should clamp to the previous or the next character.
		 * @return A unique identifier.
		 */
		trackSelection(selection: Selection, trackPreviousOnEmpty?: boolean): string;
	}

	/**
	 * A helper for computing cursor state after a command.
	 */
	export interface ICursorStateComputerData {
		/**
		 * Get the inverse edit operations of the added edit operations.
		 */
		getInverseEditOperations(): IIdentifiedSingleEditOperation[];
		/**
		 * Get a previously tracked selection.
		 * @param id The unique identifier returned by `trackSelection`.
		 * @return The selection.
		 */
		getTrackedSelection(id: string): Selection;
	}

	/**
	 * A command that modifies text / cursor state on a model.
	 */
	export interface ICommand {
		/**
		 * Get the edit operations needed to execute this command.
		 * @param model The model the command will execute on.
		 * @param builder A helper to collect the needed edit operations and to track selections.
		 */
		getEditOperations(model: ITextModel, builder: IEditOperationBuilder): void;
		/**
		 * Compute the cursor state after the edit operations were applied.
		 * @param model The model the command has executed on.
		 * @param helper A helper to get inverse edit operations and to get previously tracked selections.
		 * @return The cursor state after the command executed.
		 */
		computeCursorState(model: ITextModel, helper: ICursorStateComputerData): Selection;
	}

	/**
	 * A model for the diff editor.
	 */
	export interface IDiffEditorModel {
		/**
		 * Original model.
		 */
		original: ITextModel;
		/**
		 * Modified model.
		 */
		modified: ITextModel;
	}

	/**
	 * An event describing that an editor has had its model reset (i.e. `editor.setModel()`).
	 */
	export interface IModelChangedEvent {
		/**
		 * The `uri` of the previous model or null.
		 */
		readonly oldModelUrl: Uri | null;
		/**
		 * The `uri` of the new model or null.
		 */
		readonly newModelUrl: Uri | null;
	}

	export interface IDimension {
		width: number;
		height: number;
	}

	/**
	 * A change
	 */
	export interface IChange {
		readonly originalStartLineNumber: number;
		readonly originalEndLineNumber: number;
		readonly modifiedStartLineNumber: number;
		readonly modifiedEndLineNumber: number;
	}

	/**
	 * A character level change.
	 */
	export interface ICharChange extends IChange {
		readonly originalStartColumn: number;
		readonly originalEndColumn: number;
		readonly modifiedStartColumn: number;
		readonly modifiedEndColumn: number;
	}

	/**
	 * A line change
	 */
	export interface ILineChange extends IChange {
		readonly charChanges: ICharChange[] | undefined;
	}

	export interface INewScrollPosition {
		scrollLeft?: number;
		scrollTop?: number;
	}

	export interface IEditorAction {
		readonly id: string;
		readonly label: string;
		readonly alias: string;
		isSupported(): boolean;
		run(): Promise<void>;
	}

	export type IEditorModel = ITextModel | IDiffEditorModel;

	/**
	 * A (serializable) state of the cursors.
	 */
	export interface ICursorState {
		inSelectionMode: boolean;
		selectionStart: IPosition;
		position: IPosition;
	}

	/**
	 * A (serializable) state of the view.
	 */
	export interface IViewState {
		/** written by previous versions */
		scrollTop?: number;
		/** written by previous versions */
		scrollTopWithoutViewZones?: number;
		scrollLeft: number;
		firstPosition: IPosition;
		firstPositionDeltaTop: number;
	}

	/**
	 * A (serializable) state of the code editor.
	 */
	export interface ICodeEditorViewState {
		cursorState: ICursorState[];
		viewState: IViewState;
		contributionsState: {
			[id: string]: any;
		};
	}

	/**
	 * (Serializable) View state for the diff editor.
	 */
	export interface IDiffEditorViewState {
		original: ICodeEditorViewState | null;
		modified: ICodeEditorViewState | null;
	}

	/**
	 * An editor view state.
	 */
	export type IEditorViewState = ICodeEditorViewState | IDiffEditorViewState;

	export enum ScrollType {
		Smooth = 0,
		Immediate = 1
	}

	/**
	 * An editor.
	 */
	export interface IEditor {
		/**
		 * An event emitted when the editor has been disposed.
		 * @event
		 */
		onDidDispose(listener: () => void): IDisposable;
		/**
		 * Dispose the editor.
		 */
		dispose(): void;
		/**
		 * Get a unique id for this editor instance.
		 */
		getId(): string;
		/**
		 * Get the editor type. Please see `EditorType`.
		 * This is to avoid an instanceof check
		 */
		getEditorType(): string;
		/**
		 * Update the editor's options after the editor has been created.
		 */
		updateOptions(newOptions: IEditorOptions): void;
		/**
		 * Instructs the editor to remeasure its container. This method should
		 * be called when the container of the editor gets resized.
		 */
		layout(dimension?: IDimension): void;
		/**
		 * Brings browser focus to the editor text
		 */
		focus(): void;
		/**
		 * Returns true if the text inside this editor is focused (i.e. cursor is blinking).
		 */
		hasTextFocus(): boolean;
		/**
		 * Returns all actions associated with this editor.
		 */
		getSupportedActions(): IEditorAction[];
		/**
		 * Saves current view state of the editor in a serializable object.
		 */
		saveViewState(): IEditorViewState | null;
		/**
		 * Restores the view state of the editor from a serializable object generated by `saveViewState`.
		 */
		restoreViewState(state: IEditorViewState): void;
		/**
		 * Given a position, returns a column number that takes tab-widths into account.
		 */
		getVisibleColumnFromPosition(position: IPosition): number;
		/**
		 * Returns the primary position of the cursor.
		 */
		getPosition(): Position | null;
		/**
		 * Set the primary position of the cursor. This will remove any secondary cursors.
		 * @param position New primary cursor's position
		 */
		setPosition(position: IPosition): void;
		/**
		 * Scroll vertically as necessary and reveal a line.
		 */
		revealLine(lineNumber: number, scrollType?: ScrollType): void;
		/**
		 * Scroll vertically as necessary and reveal a line centered vertically.
		 */
		revealLineInCenter(lineNumber: number, scrollType?: ScrollType): void;
		/**
		 * Scroll vertically as necessary and reveal a line centered vertically only if it lies outside the viewport.
		 */
		revealLineInCenterIfOutsideViewport(lineNumber: number, scrollType?: ScrollType): void;
		/**
		 * Scroll vertically or horizontally as necessary and reveal a position.
		 */
		revealPosition(position: IPosition, scrollType?: ScrollType): void;
		/**
		 * Scroll vertically or horizontally as necessary and reveal a position centered vertically.
		 */
		revealPositionInCenter(position: IPosition, scrollType?: ScrollType): void;
		/**
		 * Scroll vertically or horizontally as necessary and reveal a position centered vertically only if it lies outside the viewport.
		 */
		revealPositionInCenterIfOutsideViewport(position: IPosition, scrollType?: ScrollType): void;
		/**
		 * Returns the primary selection of the editor.
		 */
		getSelection(): Selection | null;
		/**
		 * Returns all the selections of the editor.
		 */
		getSelections(): Selection[] | null;
		/**
		 * Set the primary selection of the editor. This will remove any secondary cursors.
		 * @param selection The new selection
		 */
		setSelection(selection: IRange): void;
		/**
		 * Set the primary selection of the editor. This will remove any secondary cursors.
		 * @param selection The new selection
		 */
		setSelection(selection: Range): void;
		/**
		 * Set the primary selection of the editor. This will remove any secondary cursors.
		 * @param selection The new selection
		 */
		setSelection(selection: ISelection): void;
		/**
		 * Set the primary selection of the editor. This will remove any secondary cursors.
		 * @param selection The new selection
		 */
		setSelection(selection: Selection): void;
		/**
		 * Set the selections for all the cursors of the editor.
		 * Cursors will be removed or added, as necessary.
		 */
		setSelections(selections: ISelection[]): void;
		/**
		 * Scroll vertically as necessary and reveal lines.
		 */
		revealLines(startLineNumber: number, endLineNumber: number, scrollType?: ScrollType): void;
		/**
		 * Scroll vertically as necessary and reveal lines centered vertically.
		 */
		revealLinesInCenter(lineNumber: number, endLineNumber: number, scrollType?: ScrollType): void;
		/**
		 * Scroll vertically as necessary and reveal lines centered vertically only if it lies outside the viewport.
		 */
		revealLinesInCenterIfOutsideViewport(lineNumber: number, endLineNumber: number, scrollType?: ScrollType): void;
		/**
		 * Scroll vertically or horizontally as necessary and reveal a range.
		 */
		revealRange(range: IRange, scrollType?: ScrollType): void;
		/**
		 * Scroll vertically or horizontally as necessary and reveal a range centered vertically.
		 */
		revealRangeInCenter(range: IRange, scrollType?: ScrollType): void;
		/**
		 * Scroll vertically or horizontally as necessary and reveal a range at the top of the viewport.
		 */
		revealRangeAtTop(range: IRange, scrollType?: ScrollType): void;
		/**
		 * Scroll vertically or horizontally as necessary and reveal a range centered vertically only if it lies outside the viewport.
		 */
		revealRangeInCenterIfOutsideViewport(range: IRange, scrollType?: ScrollType): void;
		/**
		 * Directly trigger a handler or an editor action.
		 * @param source The source of the call.
		 * @param handlerId The id of the handler or the id of a contribution.
		 * @param payload Extra data to be sent to the handler.
		 */
		trigger(source: string, handlerId: string, payload: any): void;
		/**
		 * Gets the current model attached to this editor.
		 */
		getModel(): IEditorModel | null;
		/**
		 * Sets the current model attached to this editor.
		 * If the previous model was created by the editor via the value key in the options
		 * literal object, it will be destroyed. Otherwise, if the previous model was set
		 * via setModel, or the model key in the options literal object, the previous model
		 * will not be destroyed.
		 * It is safe to call setModel(null) to simply detach the current model from the editor.
		 */
		setModel(model: IEditorModel | null): void;
	}

	/**
	 * An editor contribution that gets created every time a new editor gets created and gets disposed when the editor gets disposed.
	 */
	export interface IEditorContribution {
		/**
		 * Get a unique identifier for this contribution.
		 */
		getId(): string;
		/**
		 * Dispose this contribution.
		 */
		dispose(): void;
		/**
		 * Store view state.
		 */
		saveViewState?(): any;
		/**
		 * Restore view state.
		 */
		restoreViewState?(state: any): void;
	}

	/**
	 * The type of the `IEditor`.
	 */
	export const EditorType: {
		ICodeEditor: string;
		IDiffEditor: string;
	};

	/**
	 * An event describing that the current mode associated with a model has changed.
	 */
	export interface IModelLanguageChangedEvent {
		/**
		 * Previous language
		 */
		readonly oldLanguage: string;
		/**
		 * New language
		 */
		readonly newLanguage: string;
	}

	/**
	 * An event describing that the language configuration associated with a model has changed.
	 */
	export interface IModelLanguageConfigurationChangedEvent {
	}

	export interface IModelContentChange {
		/**
		 * The range that got replaced.
		 */
		readonly range: IRange;
		/**
		 * The offset of the range that got replaced.
		 */
		readonly rangeOffset: number;
		/**
		 * The length of the range that got replaced.
		 */
		readonly rangeLength: number;
		/**
		 * The new text for the range.
		 */
		readonly text: string;
	}

	/**
	 * An event describing a change in the text of a model.
	 */
	export interface IModelContentChangedEvent {
		readonly changes: IModelContentChange[];
		/**
		 * The (new) end-of-line character.
		 */
		readonly eol: string;
		/**
		 * The new version id the model has transitioned to.
		 */
		readonly versionId: number;
		/**
		 * Flag that indicates that this event was generated while undoing.
		 */
		readonly isUndoing: boolean;
		/**
		 * Flag that indicates that this event was generated while redoing.
		 */
		readonly isRedoing: boolean;
		/**
		 * Flag that indicates that all decorations were lost with this edit.
		 * The model has been reset to a new value.
		 */
		readonly isFlush: boolean;
	}

	/**
	 * An event describing that model decorations have changed.
	 */
	export interface IModelDecorationsChangedEvent {
	}

	/**
	 * An event describing that some ranges of lines have been tokenized (their tokens have changed).
	 */
	export interface IModelTokensChangedEvent {
		readonly tokenizationSupportChanged: boolean;
		readonly ranges: {
			/**
			 * The start of the range (inclusive)
			 */
			readonly fromLineNumber: number;
			/**
			 * The end of the range (inclusive)
			 */
			readonly toLineNumber: number;
		}[];
	}

	export interface IModelOptionsChangedEvent {
		readonly tabSize: boolean;
		readonly indentSize: boolean;
		readonly insertSpaces: boolean;
		readonly trimAutoWhitespace: boolean;
	}

	/**
	 * Describes the reason the cursor has changed its position.
	 */
	export enum CursorChangeReason {
		/**
		 * Unknown or not set.
		 */
		NotSet = 0,
		/**
		 * A `model.setValue()` was called.
		 */
		ContentFlush = 1,
		/**
		 * The `model` has been changed outside of this cursor and the cursor recovers its position from associated markers.
		 */
		RecoverFromMarkers = 2,
		/**
		 * There was an explicit user gesture.
		 */
		Explicit = 3,
		/**
		 * There was a Paste.
		 */
		Paste = 4,
		/**
		 * There was an Undo.
		 */
		Undo = 5,
		/**
		 * There was a Redo.
		 */
		Redo = 6
	}

	/**
	 * An event describing that the cursor position has changed.
	 */
	export interface ICursorPositionChangedEvent {
		/**
		 * Primary cursor's position.
		 */
		readonly position: Position;
		/**
		 * Secondary cursors' position.
		 */
		readonly secondaryPositions: Position[];
		/**
		 * Reason.
		 */
		readonly reason: CursorChangeReason;
		/**
		 * Source of the call that caused the event.
		 */
		readonly source: string;
	}

	/**
	 * An event describing that the cursor selection has changed.
	 */
	export interface ICursorSelectionChangedEvent {
		/**
		 * The primary selection.
		 */
		readonly selection: Selection;
		/**
		 * The secondary selections.
		 */
		readonly secondarySelections: Selection[];
		/**
		 * Source of the call that caused the event.
		 */
		readonly source: string;
		/**
		 * Reason.
		 */
		readonly reason: CursorChangeReason;
	}

	export enum AccessibilitySupport {
		/**
		 * This should be the browser case where it is not known if a screen reader is attached or no.
		 */
		Unknown = 0,
		Disabled = 1,
		Enabled = 2
	}

	/**
	 * Configuration options for auto closing quotes and brackets
	 */
	export type EditorAutoClosingStrategy = 'always' | 'languageDefined' | 'beforeWhitespace' | 'never';

	/**
	 * Configuration options for auto wrapping quotes and brackets
	 */
	export type EditorAutoSurroundStrategy = 'languageDefined' | 'quotes' | 'brackets' | 'never';

	/**
	 * Configuration options for typing over closing quotes or brackets
	 */
	export type EditorAutoClosingOvertypeStrategy = 'always' | 'auto' | 'never';

	/**
	 * Configuration options for the editor.
	 */
	export interface IEditorOptions {
		/**
		 * This editor is used inside a diff editor.
		 */
		inDiffEditor?: boolean;
		/**
		 * The aria label for the editor's textarea (when it is focused).
		 */
		ariaLabel?: string;
		/**
		 * Render vertical lines at the specified columns.
		 * Defaults to empty array.
		 */
		rulers?: number[];
		/**
		 * A string containing the word separators used when doing word navigation.
		 * Defaults to `~!@#$%^&*()-=+[{]}\\|;:\'",.<>/?
		 */
		wordSeparators?: string;
		/**
		 * Enable Linux primary clipboard.
		 * Defaults to true.
		 */
		selectionClipboard?: boolean;
		/**
		 * Control the rendering of line numbers.
		 * If it is a function, it will be invoked when rendering a line number and the return value will be rendered.
		 * Otherwise, if it is a truey, line numbers will be rendered normally (equivalent of using an identity function).
		 * Otherwise, line numbers will not be rendered.
		 * Defaults to true.
		 */
		lineNumbers?: LineNumbersType;
		/**
		 * Controls the minimal number of visible leading and trailing lines surrounding the cursor.
		 * Defaults to 0.
		*/
		cursorSurroundingLines?: number;
		/**
		 * Render last line number when the file ends with a newline.
		 * Defaults to true.
		*/
		renderFinalNewline?: boolean;
		/**
		 * Should the corresponding line be selected when clicking on the line number?
		 * Defaults to true.
		 */
		selectOnLineNumbers?: boolean;
		/**
		 * Control the width of line numbers, by reserving horizontal space for rendering at least an amount of digits.
		 * Defaults to 5.
		 */
		lineNumbersMinChars?: number;
		/**
		 * Enable the rendering of the glyph margin.
		 * Defaults to true in vscode and to false in monaco-editor.
		 */
		glyphMargin?: boolean;
		/**
		 * The width reserved for line decorations (in px).
		 * Line decorations are placed between line numbers and the editor content.
		 * You can pass in a string in the format floating point followed by "ch". e.g. 1.3ch.
		 * Defaults to 10.
		 */
		lineDecorationsWidth?: number | string;
		/**
		 * When revealing the cursor, a virtual padding (px) is added to the cursor, turning it into a rectangle.
		 * This virtual padding ensures that the cursor gets revealed before hitting the edge of the viewport.
		 * Defaults to 30 (px).
		 */
		revealHorizontalRightPadding?: number;
		/**
		 * Render the editor selection with rounded borders.
		 * Defaults to true.
		 */
		roundedSelection?: boolean;
		/**
		 * Class name to be added to the editor.
		 */
		extraEditorClassName?: string;
		/**
		 * Should the editor be read only.
		 * Defaults to false.
		 */
		readOnly?: boolean;
		/**
		 * Control the behavior and rendering of the scrollbars.
		 */
		scrollbar?: IEditorScrollbarOptions;
		/**
		 * Control the behavior and rendering of the minimap.
		 */
		minimap?: IEditorMinimapOptions;
		/**
		 * Control the behavior of the find widget.
		 */
		find?: IEditorFindOptions;
		/**
		 * Display overflow widgets as `fixed`.
		 * Defaults to `false`.
		 */
		fixedOverflowWidgets?: boolean;
		/**
		 * The number of vertical lanes the overview ruler should render.
		 * Defaults to 2.
		 */
		overviewRulerLanes?: number;
		/**
		 * Controls if a border should be drawn around the overview ruler.
		 * Defaults to `true`.
		 */
		overviewRulerBorder?: boolean;
		/**
		 * Control the cursor animation style, possible values are 'blink', 'smooth', 'phase', 'expand' and 'solid'.
		 * Defaults to 'blink'.
		 */
		cursorBlinking?: 'blink' | 'smooth' | 'phase' | 'expand' | 'solid';
		/**
		 * Zoom the font in the editor when using the mouse wheel in combination with holding Ctrl.
		 * Defaults to false.
		 */
		mouseWheelZoom?: boolean;
		/**
		 * Control the mouse pointer style, either 'text' or 'default' or 'copy'
		 * Defaults to 'text'
		 */
		mouseStyle?: 'text' | 'default' | 'copy';
		/**
		 * Enable smooth caret animation.
		 * Defaults to false.
		 */
		cursorSmoothCaretAnimation?: boolean;
		/**
		 * Control the cursor style, either 'block' or 'line'.
		 * Defaults to 'line'.
		 */
		cursorStyle?: 'line' | 'block' | 'underline' | 'line-thin' | 'block-outline' | 'underline-thin';
		/**
		 * Control the width of the cursor when cursorStyle is set to 'line'
		 */
		cursorWidth?: number;
		/**
		 * Enable font ligatures.
		 * Defaults to false.
		 */
		fontLigatures?: boolean;
		/**
		 * Disable the use of `will-change` for the editor margin and lines layers.
		 * The usage of `will-change` acts as a hint for browsers to create an extra layer.
		 * Defaults to false.
		 */
		disableLayerHinting?: boolean;
		/**
		 * Disable the optimizations for monospace fonts.
		 * Defaults to false.
		 */
		disableMonospaceOptimizations?: boolean;
		/**
		 * Should the cursor be hidden in the overview ruler.
		 * Defaults to false.
		 */
		hideCursorInOverviewRuler?: boolean;
		/**
		 * Enable that scrolling can go one screen size after the last line.
		 * Defaults to true.
		 */
		scrollBeyondLastLine?: boolean;
		/**
		 * Enable that scrolling can go beyond the last column by a number of columns.
		 * Defaults to 5.
		 */
		scrollBeyondLastColumn?: number;
		/**
		 * Enable that the editor animates scrolling to a position.
		 * Defaults to false.
		 */
		smoothScrolling?: boolean;
		/**
		 * Enable that the editor will install an interval to check if its container dom node size has changed.
		 * Enabling this might have a severe performance impact.
		 * Defaults to false.
		 */
		automaticLayout?: boolean;
		/**
		 * Control the wrapping of the editor.
		 * When `wordWrap` = "off", the lines will never wrap.
		 * When `wordWrap` = "on", the lines will wrap at the viewport width.
		 * When `wordWrap` = "wordWrapColumn", the lines will wrap at `wordWrapColumn`.
		 * When `wordWrap` = "bounded", the lines will wrap at min(viewport width, wordWrapColumn).
		 * Defaults to "off".
		 */
		wordWrap?: 'off' | 'on' | 'wordWrapColumn' | 'bounded';
		/**
		 * Control the wrapping of the editor.
		 * When `wordWrap` = "off", the lines will never wrap.
		 * When `wordWrap` = "on", the lines will wrap at the viewport width.
		 * When `wordWrap` = "wordWrapColumn", the lines will wrap at `wordWrapColumn`.
		 * When `wordWrap` = "bounded", the lines will wrap at min(viewport width, wordWrapColumn).
		 * Defaults to 80.
		 */
		wordWrapColumn?: number;
		/**
		 * Force word wrapping when the text appears to be of a minified/generated file.
		 * Defaults to true.
		 */
		wordWrapMinified?: boolean;
		/**
		 * Control indentation of wrapped lines. Can be: 'none', 'same', 'indent' or 'deepIndent'.
		 * Defaults to 'same' in vscode and to 'none' in monaco-editor.
		 */
		wrappingIndent?: 'none' | 'same' | 'indent' | 'deepIndent';
		/**
		 * Configure word wrapping characters. A break will be introduced before these characters.
		 * Defaults to '{([+'.
		 */
		wordWrapBreakBeforeCharacters?: string;
		/**
		 * Configure word wrapping characters. A break will be introduced after these characters.
		 * Defaults to ' \t})]?|&,;'.
		 */
		wordWrapBreakAfterCharacters?: string;
		/**
		 * Configure word wrapping characters. A break will be introduced after these characters only if no `wordWrapBreakBeforeCharacters` or `wordWrapBreakAfterCharacters` were found.
		 * Defaults to '.'.
		 */
		wordWrapBreakObtrusiveCharacters?: string;
		/**
		 * Performance guard: Stop rendering a line after x characters.
		 * Defaults to 10000.
		 * Use -1 to never stop rendering
		 */
		stopRenderingLineAfter?: number;
		/**
		 * Configure the editor's hover.
		 */
		hover?: IEditorHoverOptions;
		/**
		 * Enable detecting links and making them clickable.
		 * Defaults to true.
		 */
		links?: boolean;
		/**
		 * Enable inline color decorators and color picker rendering.
		 */
		colorDecorators?: boolean;
		/**
		 * Enable custom contextmenu.
		 * Defaults to true.
		 */
		contextmenu?: boolean;
		/**
		 * A multiplier to be used on the `deltaX` and `deltaY` of mouse wheel scroll events.
		 * Defaults to 1.
		 */
		mouseWheelScrollSensitivity?: number;
		/**
		 * FastScrolling mulitplier speed when pressing `Alt`
		 * Defaults to 5.
		 */
		fastScrollSensitivity?: number;
		/**
		 * The modifier to be used to add multiple cursors with the mouse.
		 * Defaults to 'alt'
		 */
		multiCursorModifier?: 'ctrlCmd' | 'alt';
		/**
		 * Merge overlapping selections.
		 * Defaults to true
		 */
		multiCursorMergeOverlapping?: boolean;
		/**
		 * Configure the editor's accessibility support.
		 * Defaults to 'auto'. It is best to leave this to 'auto'.
		 */
		accessibilitySupport?: 'auto' | 'off' | 'on';
		/**
		 * Suggest options.
		 */
		suggest?: ISuggestOptions;
		/**
		 *
		 */
		gotoLocation?: IGotoLocationOptions;
		/**
		 * Enable quick suggestions (shadow suggestions)
		 * Defaults to true.
		 */
		quickSuggestions?: boolean | IQuickSuggestionsOptions;
		/**
		 * Quick suggestions show delay (in ms)
		 * Defaults to 10 (ms)
		 */
		quickSuggestionsDelay?: number;
		/**
		 * Parameter hint options.
		 */
		parameterHints?: IEditorParameterHintOptions;
		/**
		 * Options for auto closing brackets.
		 * Defaults to language defined behavior.
		 */
		autoClosingBrackets?: EditorAutoClosingStrategy;
		/**
		 * Options for auto closing quotes.
		 * Defaults to language defined behavior.
		 */
		autoClosingQuotes?: EditorAutoClosingStrategy;
		/**
<<<<<<< HEAD
		 * Options for auto closing brackets.
		 * Defaults to language defined behavior.
		 */
		autoClosingExit?: boolean;
=======
		 * Options for typing over closing quotes or brackets.
		 */
		autoClosingOvertype?: EditorAutoClosingOvertypeStrategy;
>>>>>>> bc9a46a3
		/**
		 * Options for auto surrounding.
		 * Defaults to always allowing auto surrounding.
		 */
		autoSurround?: EditorAutoSurroundStrategy;
		/**
		 * Enable auto indentation adjustment.
		 * Defaults to false.
		 */
		autoIndent?: boolean;
		/**
		 * Enable format on type.
		 * Defaults to false.
		 */
		formatOnType?: boolean;
		/**
		 * Enable format on paste.
		 * Defaults to false.
		 */
		formatOnPaste?: boolean;
		/**
		 * Controls if the editor should allow to move selections via drag and drop.
		 * Defaults to false.
		 */
		dragAndDrop?: boolean;
		/**
		 * Enable the suggestion box to pop-up on trigger characters.
		 * Defaults to true.
		 */
		suggestOnTriggerCharacters?: boolean;
		/**
		 * Accept suggestions on ENTER.
		 * Defaults to 'on'.
		 */
		acceptSuggestionOnEnter?: 'on' | 'smart' | 'off';
		/**
		 * Accept suggestions on provider defined characters.
		 * Defaults to true.
		 */
		acceptSuggestionOnCommitCharacter?: boolean;
		/**
		 * Enable snippet suggestions. Default to 'true'.
		 */
		snippetSuggestions?: 'top' | 'bottom' | 'inline' | 'none';
		/**
		 * Copying without a selection copies the current line.
		 */
		emptySelectionClipboard?: boolean;
		/**
		 * Syntax highlighting is copied.
		 */
		copyWithSyntaxHighlighting?: boolean;
		/**
		 * The history mode for suggestions.
		 */
		suggestSelection?: 'first' | 'recentlyUsed' | 'recentlyUsedByPrefix';
		/**
		 * The font size for the suggest widget.
		 * Defaults to the editor font size.
		 */
		suggestFontSize?: number;
		/**
		 * The line height for the suggest widget.
		 * Defaults to the editor line height.
		 */
		suggestLineHeight?: number;
		/**
		 * Enable tab completion.
		 */
		tabCompletion?: 'on' | 'off' | 'onlySnippets';
		/**
		 * Enable selection highlight.
		 * Defaults to true.
		 */
		selectionHighlight?: boolean;
		/**
		 * Enable semantic occurrences highlight.
		 * Defaults to true.
		 */
		occurrencesHighlight?: boolean;
		/**
		 * Show code lens
		 * Defaults to true.
		 */
		codeLens?: boolean;
		/**
		 * Control the behavior and rendering of the code action lightbulb.
		 */
		lightbulb?: IEditorLightbulbOptions;
		/**
		 * Timeout for running code actions on save.
		 */
		codeActionsOnSaveTimeout?: number;
		/**
		 * Enable code folding
		 * Defaults to true.
		 */
		folding?: boolean;
		/**
		 * Selects the folding strategy. 'auto' uses the strategies contributed for the current document, 'indentation' uses the indentation based folding strategy.
		 * Defaults to 'auto'.
		 */
		foldingStrategy?: 'auto' | 'indentation';
		/**
		 * Controls whether the fold actions in the gutter stay always visible or hide unless the mouse is over the gutter.
		 * Defaults to 'mouseover'.
		 */
		showFoldingControls?: 'always' | 'mouseover';
		/**
		 * Enable highlighting of matching brackets.
		 * Defaults to true.
		 */
		matchBrackets?: boolean;
		/**
		 * Enable rendering of whitespace.
		 * Defaults to none.
		 */
		renderWhitespace?: 'none' | 'boundary' | 'selection' | 'all';
		/**
		 * Enable rendering of control characters.
		 * Defaults to false.
		 */
		renderControlCharacters?: boolean;
		/**
		 * Enable rendering of indent guides.
		 * Defaults to true.
		 */
		renderIndentGuides?: boolean;
		/**
		 * Enable highlighting of the active indent guide.
		 * Defaults to true.
		 */
		highlightActiveIndentGuide?: boolean;
		/**
		 * Enable rendering of current line highlight.
		 * Defaults to all.
		 */
		renderLineHighlight?: 'none' | 'gutter' | 'line' | 'all';
		/**
		 * Inserting and deleting whitespace follows tab stops.
		 */
		useTabStops?: boolean;
		/**
		 * The font family
		 */
		fontFamily?: string;
		/**
		 * The font weight
		 */
		fontWeight?: string;
		/**
		 * The font size
		 */
		fontSize?: number;
		/**
		 * The line height
		 */
		lineHeight?: number;
		/**
		 * The letter spacing
		 */
		letterSpacing?: number;
		/**
		 * Controls fading out of unused variables.
		 */
		showUnused?: boolean;
	}

	/**
	 * Configuration options for the diff editor.
	 */
	export interface IDiffEditorOptions extends IEditorOptions {
		/**
		 * Allow the user to resize the diff editor split view.
		 * Defaults to true.
		 */
		enableSplitViewResizing?: boolean;
		/**
		 * Render the differences in two side-by-side editors.
		 * Defaults to true.
		 */
		renderSideBySide?: boolean;
		/**
		 * Compute the diff by ignoring leading/trailing whitespace
		 * Defaults to true.
		 */
		ignoreTrimWhitespace?: boolean;
		/**
		 * Render +/- indicators for added/deleted changes.
		 * Defaults to true.
		 */
		renderIndicators?: boolean;
		/**
		 * Original model should be editable?
		 * Defaults to false.
		 */
		originalEditable?: boolean;
	}

	/**
	 * An event describing that the configuration of the editor has changed.
	 */
	export class ConfigurationChangedEvent {
	}

	/**
	 * The kind of animation in which the editor's cursor should be rendered.
	 */
	export enum TextEditorCursorBlinkingStyle {
		/**
		 * Hidden
		 */
		Hidden = 0,
		/**
		 * Blinking
		 */
		Blink = 1,
		/**
		 * Blinking with smooth fading
		 */
		Smooth = 2,
		/**
		 * Blinking with prolonged filled state and smooth fading
		 */
		Phase = 3,
		/**
		 * Expand collapse animation on the y axis
		 */
		Expand = 4,
		/**
		 * No-Blinking
		 */
		Solid = 5
	}

	/**
	 * The style in which the editor's cursor should be rendered.
	 */
	export enum TextEditorCursorStyle {
		/**
		 * As a vertical line (sitting between two characters).
		 */
		Line = 1,
		/**
		 * As a block (sitting on top of a character).
		 */
		Block = 2,
		/**
		 * As a horizontal line (sitting under a character).
		 */
		Underline = 3,
		/**
		 * As a thin vertical line (sitting between two characters).
		 */
		LineThin = 4,
		/**
		 * As an outlined block (sitting on top of a character).
		 */
		BlockOutline = 5,
		/**
		 * As a thin horizontal line (sitting under a character).
		 */
		UnderlineThin = 6
	}

	/**
	 * Configuration options for editor find widget
	 */
	export interface IEditorFindOptions {
		/**
		 * Controls if we seed search string in the Find Widget with editor selection.
		 */
		seedSearchStringFromSelection?: boolean;
		/**
		 * Controls if Find in Selection flag is turned on when multiple lines of text are selected in the editor.
		 */
		autoFindInSelection?: boolean;
		addExtraSpaceOnTop?: boolean;
	}

	export type EditorFindOptions = Readonly<Required<IEditorFindOptions>>;

	/**
	 * Configuration options for go to location
	 */
	export interface IGotoLocationOptions {
		/**
		 * Control how goto-command work when having multiple results.
		 */
		multiple?: 'peek' | 'gotoAndPeek' | 'goto';
	}

	export type GoToLocationOptions = Readonly<Required<IGotoLocationOptions>>;

	/**
	 * Configuration options for editor hover
	 */
	export interface IEditorHoverOptions {
		/**
		 * Enable the hover.
		 * Defaults to true.
		 */
		enabled?: boolean;
		/**
		 * Delay for showing the hover.
		 * Defaults to 300.
		 */
		delay?: number;
		/**
		 * Is the hover sticky such that it can be clicked and its contents selected?
		 * Defaults to true.
		 */
		sticky?: boolean;
	}

<<<<<<< HEAD
	export interface InternalEditorViewOptions {
		readonly extraEditorClassName: string;
		readonly disableMonospaceOptimizations: boolean;
		readonly rulers: number[];
		readonly ariaLabel: string;
		readonly renderLineNumbers: RenderLineNumbersType;
		readonly renderCustomLineNumbers: ((lineNumber: number) => string) | null;
		readonly selectOnLineNumbers: boolean;
		readonly glyphMargin: boolean;
		readonly revealHorizontalRightPadding: number;
		readonly roundedSelection: boolean;
		readonly overviewRulerLanes: number;
		readonly overviewRulerBorder: boolean;
		readonly cursorBlinking: TextEditorCursorBlinkingStyle;
		readonly mouseWheelZoom: boolean;
		readonly cursorSmoothCaretAnimation: boolean;
		readonly cursorStyle: TextEditorCursorStyle;
		readonly cursorWidth: number;
		readonly hideCursorInOverviewRuler: boolean;
		readonly scrollBeyondLastLine: boolean;
		readonly scrollBeyondLastColumn: number;
		readonly smoothScrolling: boolean;
		readonly stopRenderingLineAfter: number;
		readonly renderWhitespace: 'none' | 'boundary' | 'all';
		readonly renderControlCharacters: boolean;
		readonly fontLigatures: boolean;
		readonly renderIndentGuides: boolean;
		readonly highlightActiveIndentGuide: boolean;
		readonly renderLineHighlight: 'none' | 'gutter' | 'line' | 'all';
		readonly scrollbar: InternalEditorScrollbarOptions;
		readonly minimap: InternalEditorMinimapOptions;
		readonly fixedOverflowWidgets: boolean;
	}

	export interface EditorContribOptions {
		readonly selectionClipboard: boolean;
		readonly hover: InternalEditorHoverOptions;
		readonly links: boolean;
		readonly contextmenu: boolean;
		readonly quickSuggestions: boolean | {
			other: boolean;
			comments: boolean;
			strings: boolean;
		};
		readonly quickSuggestionsDelay: number;
		readonly parameterHints: InternalParameterHintOptions;
		readonly iconsInSuggestions: boolean;
		readonly formatOnType: boolean;
		readonly formatOnPaste: boolean;
		readonly suggestOnTriggerCharacters: boolean;
		readonly acceptSuggestionOnEnter: 'on' | 'smart' | 'off';
		readonly acceptSuggestionOnCommitCharacter: boolean;
		readonly wordBasedSuggestions: boolean;
		readonly suggestSelection: 'first' | 'recentlyUsed' | 'recentlyUsedByPrefix';
		readonly suggestFontSize: number;
		readonly suggestLineHeight: number;
		readonly tabCompletion: 'on' | 'off' | 'onlySnippets';
		readonly suggest: InternalSuggestOptions;
		readonly selectionHighlight: boolean;
		readonly occurrencesHighlight: boolean;
		readonly codeLens: boolean;
		readonly folding: boolean;
		readonly foldingStrategy: 'auto' | 'indentation';
		readonly showFoldingControls: 'always' | 'mouseover';
		readonly matchBrackets: boolean;
		readonly find: InternalEditorFindOptions;
		readonly colorDecorators: boolean;
		readonly lightbulbEnabled: boolean;
		readonly codeActionsOnSave: ICodeActionsOnSaveOptions;
		readonly codeActionsOnSaveTimeout: number;
	}

	/**
	 * Internal configuration options (transformed or computed) for the editor.
	 */
	export class InternalEditorOptions {
		readonly _internalEditorOptionsBrand: void;
		readonly canUseLayerHinting: boolean;
		readonly pixelRatio: number;
		readonly editorClassName: string;
		readonly lineHeight: number;
		readonly readOnly: boolean;
		readonly multiCursorModifier: 'altKey' | 'ctrlKey' | 'metaKey';
		readonly multiCursorMergeOverlapping: boolean;
		readonly showUnused: boolean;
		readonly wordSeparators: string;
		readonly autoClosingBrackets: EditorAutoClosingStrategy;
		readonly autoClosingQuotes: EditorAutoClosingStrategy;
		readonly autoClosingExit: boolean;
		readonly autoSurround: EditorAutoSurroundStrategy;
		readonly autoIndent: boolean;
		readonly useTabStops: boolean;
		readonly tabFocusMode: boolean;
		readonly dragAndDrop: boolean;
		readonly emptySelectionClipboard: boolean;
		readonly copyWithSyntaxHighlighting: boolean;
		readonly layoutInfo: EditorLayoutInfo;
		readonly fontInfo: FontInfo;
		readonly viewInfo: InternalEditorViewOptions;
		readonly wrappingInfo: EditorWrappingInfo;
		readonly contribInfo: EditorContribOptions;
	}
=======
	export type EditorHoverOptions = Readonly<Required<IEditorHoverOptions>>;
>>>>>>> bc9a46a3

	/**
	 * A description for the overview ruler position.
	 */
	export interface OverviewRulerPosition {
		/**
		 * Width of the overview ruler
		 */
		readonly width: number;
		/**
		 * Height of the overview ruler
		 */
		readonly height: number;
		/**
		 * Top position for the overview ruler
		 */
		readonly top: number;
		/**
		 * Right position for the overview ruler
		 */
		readonly right: number;
	}

	export enum RenderMinimap {
		None = 0,
		Small = 1,
		Large = 2,
		SmallBlocks = 3,
		LargeBlocks = 4
	}

	/**
	 * The internal layout details of the editor.
	 */
	export interface EditorLayoutInfo {
		/**
		 * Full editor width.
		 */
		readonly width: number;
		/**
		 * Full editor height.
		 */
		readonly height: number;
		/**
		 * Left position for the glyph margin.
		 */
		readonly glyphMarginLeft: number;
		/**
		 * The width of the glyph margin.
		 */
		readonly glyphMarginWidth: number;
		/**
		 * The height of the glyph margin.
		 */
		readonly glyphMarginHeight: number;
		/**
		 * Left position for the line numbers.
		 */
		readonly lineNumbersLeft: number;
		/**
		 * The width of the line numbers.
		 */
		readonly lineNumbersWidth: number;
		/**
		 * The height of the line numbers.
		 */
		readonly lineNumbersHeight: number;
		/**
		 * Left position for the line decorations.
		 */
		readonly decorationsLeft: number;
		/**
		 * The width of the line decorations.
		 */
		readonly decorationsWidth: number;
		/**
		 * The height of the line decorations.
		 */
		readonly decorationsHeight: number;
		/**
		 * Left position for the content (actual text)
		 */
		readonly contentLeft: number;
		/**
		 * The width of the content (actual text)
		 */
		readonly contentWidth: number;
		/**
		 * The height of the content (actual height)
		 */
		readonly contentHeight: number;
		/**
		 * The position for the minimap
		 */
		readonly minimapLeft: number;
		/**
		 * The width of the minimap
		 */
		readonly minimapWidth: number;
		/**
		 * Minimap render type
		 */
		readonly renderMinimap: RenderMinimap;
		/**
		 * The number of columns (of typical characters) fitting on a viewport line.
		 */
		readonly viewportColumn: number;
		/**
		 * The width of the vertical scrollbar.
		 */
		readonly verticalScrollbarWidth: number;
		/**
		 * The height of the horizontal scrollbar.
		 */
		readonly horizontalScrollbarHeight: number;
		/**
		 * The position of the overview ruler.
		 */
		readonly overviewRuler: OverviewRulerPosition;
	}

	/**
	 * Configuration options for editor lightbulb
	 */
	export interface IEditorLightbulbOptions {
		/**
		 * Enable the lightbulb code action.
		 * Defaults to true.
		 */
		enabled?: boolean;
	}

	export type EditorLightbulbOptions = Readonly<Required<IEditorLightbulbOptions>>;

	/**
	 * Configuration options for editor minimap
	 */
	export interface IEditorMinimapOptions {
		/**
		 * Enable the rendering of the minimap.
		 * Defaults to true.
		 */
		enabled?: boolean;
		/**
		 * Control the side of the minimap in editor.
		 * Defaults to 'right'.
		 */
		side?: 'right' | 'left';
		/**
		 * Control the rendering of the minimap slider.
		 * Defaults to 'mouseover'.
		 */
		showSlider?: 'always' | 'mouseover';
		/**
		 * Render the actual text on a line (as opposed to color blocks).
		 * Defaults to true.
		 */
		renderCharacters?: boolean;
		/**
		 * Limit the width of the minimap to render at most a certain number of columns.
		 * Defaults to 120.
		 */
		maxColumn?: number;
	}

	export type EditorMinimapOptions = Readonly<Required<IEditorMinimapOptions>>;

	/**
	 * Configuration options for parameter hints
	 */
	export interface IEditorParameterHintOptions {
		/**
		 * Enable parameter hints.
		 * Defaults to true.
		 */
		enabled?: boolean;
		/**
		 * Enable cycling of parameter hints.
		 * Defaults to false.
		 */
		cycle?: boolean;
	}

	export type InternalParameterHintOptions = Readonly<Required<IEditorParameterHintOptions>>;

	/**
	 * Configuration options for quick suggestions
	 */
	export interface IQuickSuggestionsOptions {
		other: boolean;
		comments: boolean;
		strings: boolean;
	}

	export type ValidQuickSuggestionsOptions = boolean | Readonly<Required<IQuickSuggestionsOptions>>;

	export type LineNumbersType = 'on' | 'off' | 'relative' | 'interval' | ((lineNumber: number) => string);

	export enum RenderLineNumbersType {
		Off = 0,
		On = 1,
		Relative = 2,
		Interval = 3,
		Custom = 4
	}

	export interface InternalEditorRenderLineNumbersOptions {
		readonly renderType: RenderLineNumbersType;
		readonly renderFn: ((lineNumber: number) => string) | null;
	}

	/**
	 * Configuration options for editor scrollbars
	 */
	export interface IEditorScrollbarOptions {
		/**
		 * The size of arrows (if displayed).
		 * Defaults to 11.
		 */
		arrowSize?: number;
		/**
		 * Render vertical scrollbar.
		 * Defaults to 'auto'.
		 */
		vertical?: 'auto' | 'visible' | 'hidden';
		/**
		 * Render horizontal scrollbar.
		 * Defaults to 'auto'.
		 */
		horizontal?: 'auto' | 'visible' | 'hidden';
		/**
		 * Cast horizontal and vertical shadows when the content is scrolled.
		 * Defaults to true.
		 */
		useShadows?: boolean;
		/**
		 * Render arrows at the top and bottom of the vertical scrollbar.
		 * Defaults to false.
		 */
		verticalHasArrows?: boolean;
		/**
		 * Render arrows at the left and right of the horizontal scrollbar.
		 * Defaults to false.
		 */
		horizontalHasArrows?: boolean;
		/**
		 * Listen to mouse wheel events and react to them by scrolling.
		 * Defaults to true.
		 */
		handleMouseWheel?: boolean;
		/**
		 * Height in pixels for the horizontal scrollbar.
		 * Defaults to 10 (px).
		 */
		horizontalScrollbarSize?: number;
		/**
		 * Width in pixels for the vertical scrollbar.
		 * Defaults to 10 (px).
		 */
		verticalScrollbarSize?: number;
		/**
		 * Width in pixels for the vertical slider.
		 * Defaults to `verticalScrollbarSize`.
		 */
		verticalSliderSize?: number;
		/**
		 * Height in pixels for the horizontal slider.
		 * Defaults to `horizontalScrollbarSize`.
		 */
		horizontalSliderSize?: number;
	}

	export interface InternalEditorScrollbarOptions {
		readonly arrowSize: number;
		readonly vertical: ScrollbarVisibility;
		readonly horizontal: ScrollbarVisibility;
		readonly useShadows: boolean;
		readonly verticalHasArrows: boolean;
		readonly horizontalHasArrows: boolean;
		readonly handleMouseWheel: boolean;
		readonly horizontalScrollbarSize: number;
		readonly horizontalSliderSize: number;
		readonly verticalScrollbarSize: number;
		readonly verticalSliderSize: number;
	}

	/**
	 * Configuration options for editor suggest widget
	 */
	export interface ISuggestOptions {
		/**
		 * Enable graceful matching. Defaults to true.
		 */
		filterGraceful?: boolean;
		/**
		 * Prevent quick suggestions when a snippet is active. Defaults to true.
		 */
		snippetsPreventQuickSuggestions?: boolean;
		/**
		 * Favours words that appear close to the cursor.
		 */
		localityBonus?: boolean;
		/**
		 * Enable using global storage for remembering suggestions.
		 */
		shareSuggestSelections?: boolean;
		/**
		 * Enable or disable icons in suggestions. Defaults to true.
		 */
		showIcons?: boolean;
		/**
		 * Max suggestions to show in suggestions. Defaults to 12.
		 */
		maxVisibleSuggestions?: number;
		/**
		 * Names of suggestion types to filter.
		 */
		filteredTypes?: Record<string, boolean>;
	}

	export type InternalSuggestOptions = Readonly<Required<ISuggestOptions>>;

	/**
	 * Describes how to indent wrapped lines.
	 */
<<<<<<< HEAD
	export interface IConfigurationChangedEvent {
		readonly canUseLayerHinting: boolean;
		readonly pixelRatio: boolean;
		readonly editorClassName: boolean;
		readonly lineHeight: boolean;
		readonly readOnly: boolean;
		readonly accessibilitySupport: boolean;
		readonly multiCursorModifier: boolean;
		readonly multiCursorMergeOverlapping: boolean;
		readonly wordSeparators: boolean;
		readonly autoClosingBrackets: boolean;
		readonly autoClosingQuotes: boolean;
		readonly autoClosingExit: boolean;
		readonly autoSurround: boolean;
		readonly autoIndent: boolean;
		readonly useTabStops: boolean;
		readonly tabFocusMode: boolean;
		readonly dragAndDrop: boolean;
		readonly emptySelectionClipboard: boolean;
		readonly copyWithSyntaxHighlighting: boolean;
		readonly layoutInfo: boolean;
		readonly fontInfo: boolean;
		readonly viewInfo: boolean;
		readonly wrappingInfo: boolean;
		readonly contribInfo: boolean;
=======
	export enum WrappingIndent {
		/**
		 * No indentation => wrapped lines begin at column 1.
		 */
		None = 0,
		/**
		 * Same => wrapped lines get the same indentation as the parent.
		 */
		Same = 1,
		/**
		 * Indent => wrapped lines get +1 indentation toward the parent.
		 */
		Indent = 2,
		/**
		 * DeepIndent => wrapped lines get +2 indentation toward the parent.
		 */
		DeepIndent = 3
	}

	export interface EditorWrappingInfo {
		readonly isDominatedByLongLines: boolean;
		readonly isWordWrapMinified: boolean;
		readonly isViewportWrapping: boolean;
		readonly wrappingColumn: number;
>>>>>>> bc9a46a3
	}

	/**
	 * A view zone is a full horizontal rectangle that 'pushes' text down.
	 * The editor reserves space for view zones when rendering.
	 */
	export interface IViewZone {
		/**
		 * The line number after which this zone should appear.
		 * Use 0 to place a view zone before the first line number.
		 */
		afterLineNumber: number;
		/**
		 * The column after which this zone should appear.
		 * If not set, the maxLineColumn of `afterLineNumber` will be used.
		 */
		afterColumn?: number;
		/**
		 * Suppress mouse down events.
		 * If set, the editor will attach a mouse down listener to the view zone and .preventDefault on it.
		 * Defaults to false
		 */
		suppressMouseDown?: boolean;
		/**
		 * The height in lines of the view zone.
		 * If specified, `heightInPx` will be used instead of this.
		 * If neither `heightInPx` nor `heightInLines` is specified, a default of `heightInLines` = 1 will be chosen.
		 */
		heightInLines?: number;
		/**
		 * The height in px of the view zone.
		 * If this is set, the editor will give preference to it rather than `heightInLines` above.
		 * If neither `heightInPx` nor `heightInLines` is specified, a default of `heightInLines` = 1 will be chosen.
		 */
		heightInPx?: number;
		/**
		 * The minimum width in px of the view zone.
		 * If this is set, the editor will ensure that the scroll width is >= than this value.
		 */
		minWidthInPx?: number;
		/**
		 * The dom node of the view zone
		 */
		domNode: HTMLElement;
		/**
		 * An optional dom node for the view zone that will be placed in the margin area.
		 */
		marginDomNode?: HTMLElement | null;
		/**
		 * Callback which gives the relative top of the view zone as it appears (taking scrolling into account).
		 */
		onDomNodeTop?: (top: number) => void;
		/**
		 * Callback which gives the height in pixels of the view zone.
		 */
		onComputedHeight?: (height: number) => void;
	}

	/**
	 * An accessor that allows for zones to be added or removed.
	 */
	export interface IViewZoneChangeAccessor {
		/**
		 * Create a new view zone.
		 * @param zone Zone to create
		 * @return A unique identifier to the view zone.
		 */
		addZone(zone: IViewZone): string;
		/**
		 * Remove a zone
		 * @param id A unique identifier to the view zone, as returned by the `addZone` call.
		 */
		removeZone(id: string): void;
		/**
		 * Change a zone's position.
		 * The editor will rescan the `afterLineNumber` and `afterColumn` properties of a view zone.
		 */
		layoutZone(id: string): void;
	}

	/**
	 * A positioning preference for rendering content widgets.
	 */
	export enum ContentWidgetPositionPreference {
		/**
		 * Place the content widget exactly at a position
		 */
		EXACT = 0,
		/**
		 * Place the content widget above a position
		 */
		ABOVE = 1,
		/**
		 * Place the content widget below a position
		 */
		BELOW = 2
	}

	/**
	 * A position for rendering content widgets.
	 */
	export interface IContentWidgetPosition {
		/**
		 * Desired position for the content widget.
		 * `preference` will also affect the placement.
		 */
		position: IPosition | null;
		/**
		 * Optionally, a range can be provided to further
		 * define the position of the content widget.
		 */
		range?: IRange | null;
		/**
		 * Placement preference for position, in order of preference.
		 */
		preference: ContentWidgetPositionPreference[];
	}

	/**
	 * A content widget renders inline with the text and can be easily placed 'near' an editor position.
	 */
	export interface IContentWidget {
		/**
		 * Render this content widget in a location where it could overflow the editor's view dom node.
		 */
		allowEditorOverflow?: boolean;
		suppressMouseDown?: boolean;
		/**
		 * Get a unique identifier of the content widget.
		 */
		getId(): string;
		/**
		 * Get the dom node of the content widget.
		 */
		getDomNode(): HTMLElement;
		/**
		 * Get the placement of the content widget.
		 * If null is returned, the content widget will be placed off screen.
		 */
		getPosition(): IContentWidgetPosition | null;
	}

	/**
	 * A positioning preference for rendering overlay widgets.
	 */
	export enum OverlayWidgetPositionPreference {
		/**
		 * Position the overlay widget in the top right corner
		 */
		TOP_RIGHT_CORNER = 0,
		/**
		 * Position the overlay widget in the bottom right corner
		 */
		BOTTOM_RIGHT_CORNER = 1,
		/**
		 * Position the overlay widget in the top center
		 */
		TOP_CENTER = 2
	}

	/**
	 * A position for rendering overlay widgets.
	 */
	export interface IOverlayWidgetPosition {
		/**
		 * The position preference for the overlay widget.
		 */
		preference: OverlayWidgetPositionPreference | null;
	}

	/**
	 * An overlay widgets renders on top of the text.
	 */
	export interface IOverlayWidget {
		/**
		 * Get a unique identifier of the overlay widget.
		 */
		getId(): string;
		/**
		 * Get the dom node of the overlay widget.
		 */
		getDomNode(): HTMLElement;
		/**
		 * Get the placement of the overlay widget.
		 * If null is returned, the overlay widget is responsible to place itself.
		 */
		getPosition(): IOverlayWidgetPosition | null;
	}

	/**
	 * Type of hit element with the mouse in the editor.
	 */
	export enum MouseTargetType {
		/**
		 * Mouse is on top of an unknown element.
		 */
		UNKNOWN = 0,
		/**
		 * Mouse is on top of the textarea used for input.
		 */
		TEXTAREA = 1,
		/**
		 * Mouse is on top of the glyph margin
		 */
		GUTTER_GLYPH_MARGIN = 2,
		/**
		 * Mouse is on top of the line numbers
		 */
		GUTTER_LINE_NUMBERS = 3,
		/**
		 * Mouse is on top of the line decorations
		 */
		GUTTER_LINE_DECORATIONS = 4,
		/**
		 * Mouse is on top of the whitespace left in the gutter by a view zone.
		 */
		GUTTER_VIEW_ZONE = 5,
		/**
		 * Mouse is on top of text in the content.
		 */
		CONTENT_TEXT = 6,
		/**
		 * Mouse is on top of empty space in the content (e.g. after line text or below last line)
		 */
		CONTENT_EMPTY = 7,
		/**
		 * Mouse is on top of a view zone in the content.
		 */
		CONTENT_VIEW_ZONE = 8,
		/**
		 * Mouse is on top of a content widget.
		 */
		CONTENT_WIDGET = 9,
		/**
		 * Mouse is on top of the decorations overview ruler.
		 */
		OVERVIEW_RULER = 10,
		/**
		 * Mouse is on top of a scrollbar.
		 */
		SCROLLBAR = 11,
		/**
		 * Mouse is on top of an overlay widget.
		 */
		OVERLAY_WIDGET = 12,
		/**
		 * Mouse is outside of the editor.
		 */
		OUTSIDE_EDITOR = 13
	}

	/**
	 * Target hit with the mouse in the editor.
	 */
	export interface IMouseTarget {
		/**
		 * The target element
		 */
		readonly element: Element | null;
		/**
		 * The target type
		 */
		readonly type: MouseTargetType;
		/**
		 * The 'approximate' editor position
		 */
		readonly position: Position | null;
		/**
		 * Desired mouse column (e.g. when position.column gets clamped to text length -- clicking after text on a line).
		 */
		readonly mouseColumn: number;
		/**
		 * The 'approximate' editor range
		 */
		readonly range: Range | null;
		/**
		 * Some extra detail.
		 */
		readonly detail: any;
	}

	/**
	 * A mouse event originating from the editor.
	 */
	export interface IEditorMouseEvent {
		readonly event: IMouseEvent;
		readonly target: IMouseTarget;
	}

	export interface IPartialEditorMouseEvent {
		readonly event: IMouseEvent;
		readonly target: IMouseTarget | null;
	}

	/**
	 * A rich code editor.
	 */
	export interface ICodeEditor extends IEditor {
		/**
		 * An event emitted when the content of the current model has changed.
		 * @event
		 */
		onDidChangeModelContent(listener: (e: IModelContentChangedEvent) => void): IDisposable;
		/**
		 * An event emitted when the language of the current model has changed.
		 * @event
		 */
		onDidChangeModelLanguage(listener: (e: IModelLanguageChangedEvent) => void): IDisposable;
		/**
		 * An event emitted when the language configuration of the current model has changed.
		 * @event
		 */
		onDidChangeModelLanguageConfiguration(listener: (e: IModelLanguageConfigurationChangedEvent) => void): IDisposable;
		/**
		 * An event emitted when the options of the current model has changed.
		 * @event
		 */
		onDidChangeModelOptions(listener: (e: IModelOptionsChangedEvent) => void): IDisposable;
		/**
		 * An event emitted when the configuration of the editor has changed. (e.g. `editor.updateOptions()`)
		 * @event
		 */
		onDidChangeConfiguration(listener: (e: ConfigurationChangedEvent) => void): IDisposable;
		/**
		 * An event emitted when the cursor position has changed.
		 * @event
		 */
		onDidChangeCursorPosition(listener: (e: ICursorPositionChangedEvent) => void): IDisposable;
		/**
		 * An event emitted when the cursor selection has changed.
		 * @event
		 */
		onDidChangeCursorSelection(listener: (e: ICursorSelectionChangedEvent) => void): IDisposable;
		/**
		 * An event emitted when the model of this editor has changed (e.g. `editor.setModel()`).
		 * @event
		 */
		onDidChangeModel(listener: (e: IModelChangedEvent) => void): IDisposable;
		/**
		 * An event emitted when the decorations of the current model have changed.
		 * @event
		 */
		onDidChangeModelDecorations(listener: (e: IModelDecorationsChangedEvent) => void): IDisposable;
		/**
		 * An event emitted when the text inside this editor gained focus (i.e. cursor starts blinking).
		 * @event
		 */
		onDidFocusEditorText(listener: () => void): IDisposable;
		/**
		 * An event emitted when the text inside this editor lost focus (i.e. cursor stops blinking).
		 * @event
		 */
		onDidBlurEditorText(listener: () => void): IDisposable;
		/**
		 * An event emitted when the text inside this editor or an editor widget gained focus.
		 * @event
		 */
		onDidFocusEditorWidget(listener: () => void): IDisposable;
		/**
		 * An event emitted when the text inside this editor or an editor widget lost focus.
		 * @event
		 */
		onDidBlurEditorWidget(listener: () => void): IDisposable;
		/**
		 * An event emitted after composition has started.
		 */
		onCompositionStart(listener: () => void): IDisposable;
		/**
		 * An event emitted after composition has ended.
		 */
		onCompositionEnd(listener: () => void): IDisposable;
		/**
		 * An event emitted on a "mouseup".
		 * @event
		 */
		onMouseUp(listener: (e: IEditorMouseEvent) => void): IDisposable;
		/**
		 * An event emitted on a "mousedown".
		 * @event
		 */
		onMouseDown(listener: (e: IEditorMouseEvent) => void): IDisposable;
		/**
		 * An event emitted on a "contextmenu".
		 * @event
		 */
		onContextMenu(listener: (e: IEditorMouseEvent) => void): IDisposable;
		/**
		 * An event emitted on a "mousemove".
		 * @event
		 */
		onMouseMove(listener: (e: IEditorMouseEvent) => void): IDisposable;
		/**
		 * An event emitted on a "mouseleave".
		 * @event
		 */
		onMouseLeave(listener: (e: IPartialEditorMouseEvent) => void): IDisposable;
		/**
		 * An event emitted on a "keyup".
		 * @event
		 */
		onKeyUp(listener: (e: IKeyboardEvent) => void): IDisposable;
		/**
		 * An event emitted on a "keydown".
		 * @event
		 */
		onKeyDown(listener: (e: IKeyboardEvent) => void): IDisposable;
		/**
		 * An event emitted when the layout of the editor has changed.
		 * @event
		 */
		onDidLayoutChange(listener: (e: EditorLayoutInfo) => void): IDisposable;
		/**
		 * An event emitted when the scroll in the editor has changed.
		 * @event
		 */
		onDidScrollChange(listener: (e: IScrollEvent) => void): IDisposable;
		/**
		 * Saves current view state of the editor in a serializable object.
		 */
		saveViewState(): ICodeEditorViewState | null;
		/**
		 * Restores the view state of the editor from a serializable object generated by `saveViewState`.
		 */
		restoreViewState(state: ICodeEditorViewState): void;
		/**
		 * Returns true if the text inside this editor or an editor widget has focus.
		 */
		hasWidgetFocus(): boolean;
		/**
		 * Get a contribution of this editor.
		 * @id Unique identifier of the contribution.
		 * @return The contribution or null if contribution not found.
		 */
		getContribution<T extends IEditorContribution>(id: string): T;
		/**
		 * Type the getModel() of IEditor.
		 */
		getModel(): ITextModel | null;
		/**
		 * Sets the current model attached to this editor.
		 * If the previous model was created by the editor via the value key in the options
		 * literal object, it will be destroyed. Otherwise, if the previous model was set
		 * via setModel, or the model key in the options literal object, the previous model
		 * will not be destroyed.
		 * It is safe to call setModel(null) to simply detach the current model from the editor.
		 */
		setModel(model: ITextModel | null): void;
		/**
		 * Returns the editor's configuration (without any validation or defaults).
		 */
		getRawOptions(): IEditorOptions;
		/**
		 * Get value of the current model attached to this editor.
		 * @see `ITextModel.getValue`
		 */
		getValue(options?: {
			preserveBOM: boolean;
			lineEnding: string;
		}): string;
		/**
		 * Set the value of the current model attached to this editor.
		 * @see `ITextModel.setValue`
		 */
		setValue(newValue: string): void;
		/**
		 * Get the scrollWidth of the editor's viewport.
		 */
		getScrollWidth(): number;
		/**
		 * Get the scrollLeft of the editor's viewport.
		 */
		getScrollLeft(): number;
		/**
		 * Get the scrollHeight of the editor's viewport.
		 */
		getScrollHeight(): number;
		/**
		 * Get the scrollTop of the editor's viewport.
		 */
		getScrollTop(): number;
		/**
		 * Change the scrollLeft of the editor's viewport.
		 */
		setScrollLeft(newScrollLeft: number): void;
		/**
		 * Change the scrollTop of the editor's viewport.
		 */
		setScrollTop(newScrollTop: number): void;
		/**
		 * Change the scroll position of the editor's viewport.
		 */
		setScrollPosition(position: INewScrollPosition): void;
		/**
		 * Get an action that is a contribution to this editor.
		 * @id Unique identifier of the contribution.
		 * @return The action or null if action not found.
		 */
		getAction(id: string): IEditorAction;
		/**
		 * Execute a command on the editor.
		 * The edits will land on the undo-redo stack, but no "undo stop" will be pushed.
		 * @param source The source of the call.
		 * @param command The command to execute
		 */
		executeCommand(source: string, command: ICommand): void;
		/**
		 * Push an "undo stop" in the undo-redo stack.
		 */
		pushUndoStop(): boolean;
		/**
		 * Execute edits on the editor.
		 * The edits will land on the undo-redo stack, but no "undo stop" will be pushed.
		 * @param source The source of the call.
		 * @param edits The edits to execute.
		 * @param endCursorState Cursor state after the edits were applied.
		 */
		executeEdits(source: string, edits: IIdentifiedSingleEditOperation[], endCursorState?: ICursorStateComputer | Selection[]): boolean;
		/**
		 * Execute multiple (concomitant) commands on the editor.
		 * @param source The source of the call.
		 * @param command The commands to execute
		 */
		executeCommands(source: string, commands: (ICommand | null)[]): void;
		/**
		 * Get all the decorations on a line (filtering out decorations from other editors).
		 */
		getLineDecorations(lineNumber: number): IModelDecoration[] | null;
		/**
		 * All decorations added through this call will get the ownerId of this editor.
		 * @see `ITextModel.deltaDecorations`
		 */
		deltaDecorations(oldDecorations: string[], newDecorations: IModelDeltaDecoration[]): string[];
		/**
		 * Get the layout info for the editor.
		 */
		getLayoutInfo(): EditorLayoutInfo;
		/**
		 * Returns the ranges that are currently visible.
		 * Does not account for horizontal scrolling.
		 */
		getVisibleRanges(): Range[];
		/**
		 * Get the vertical position (top offset) for the line w.r.t. to the first line.
		 */
		getTopForLineNumber(lineNumber: number): number;
		/**
		 * Get the vertical position (top offset) for the position w.r.t. to the first line.
		 */
		getTopForPosition(lineNumber: number, column: number): number;
		/**
		 * Returns the editor's dom node
		 */
		getDomNode(): HTMLElement | null;
		/**
		 * Add a content widget. Widgets must have unique ids, otherwise they will be overwritten.
		 */
		addContentWidget(widget: IContentWidget): void;
		/**
		 * Layout/Reposition a content widget. This is a ping to the editor to call widget.getPosition()
		 * and update appropriately.
		 */
		layoutContentWidget(widget: IContentWidget): void;
		/**
		 * Remove a content widget.
		 */
		removeContentWidget(widget: IContentWidget): void;
		/**
		 * Add an overlay widget. Widgets must have unique ids, otherwise they will be overwritten.
		 */
		addOverlayWidget(widget: IOverlayWidget): void;
		/**
		 * Layout/Reposition an overlay widget. This is a ping to the editor to call widget.getPosition()
		 * and update appropriately.
		 */
		layoutOverlayWidget(widget: IOverlayWidget): void;
		/**
		 * Remove an overlay widget.
		 */
		removeOverlayWidget(widget: IOverlayWidget): void;
		/**
		 * Change the view zones. View zones are lost when a new model is attached to the editor.
		 */
		changeViewZones(callback: (accessor: IViewZoneChangeAccessor) => void): void;
		/**
		 * Get the horizontal position (left offset) for the column w.r.t to the beginning of the line.
		 * This method works only if the line `lineNumber` is currently rendered (in the editor's viewport).
		 * Use this method with caution.
		 */
		getOffsetForColumn(lineNumber: number, column: number): number;
		/**
		 * Force an editor render now.
		 */
		render(forceRedraw?: boolean): void;
		/**
		 * Get the hit test target at coordinates `clientX` and `clientY`.
		 * The coordinates are relative to the top-left of the viewport.
		 *
		 * @returns Hit test target or null if the coordinates fall outside the editor or the editor has no model.
		 */
		getTargetAtClientPoint(clientX: number, clientY: number): IMouseTarget | null;
		/**
		 * Get the visible position for `position`.
		 * The result position takes scrolling into account and is relative to the top left corner of the editor.
		 * Explanation 1: the results of this method will change for the same `position` if the user scrolls the editor.
		 * Explanation 2: the results of this method will not change if the container of the editor gets repositioned.
		 * Warning: the results of this method are inaccurate for positions that are outside the current editor viewport.
		 */
		getScrolledVisiblePosition(position: IPosition): {
			top: number;
			left: number;
			height: number;
		} | null;
		/**
		 * Apply the same font settings as the editor to `target`.
		 */
		applyFontInfo(target: HTMLElement): void;
	}

	/**
	 * Information about a line in the diff editor
	 */
	export interface IDiffLineInformation {
		readonly equivalentLineNumber: number;
	}

	/**
	 * A rich diff editor.
	 */
	export interface IDiffEditor extends IEditor {
		/**
		 * @see ICodeEditor.getDomNode
		 */
		getDomNode(): HTMLElement;
		/**
		 * An event emitted when the diff information computed by this diff editor has been updated.
		 * @event
		 */
		onDidUpdateDiff(listener: () => void): IDisposable;
		/**
		 * Saves current view state of the editor in a serializable object.
		 */
		saveViewState(): IDiffEditorViewState | null;
		/**
		 * Restores the view state of the editor from a serializable object generated by `saveViewState`.
		 */
		restoreViewState(state: IDiffEditorViewState): void;
		/**
		 * Type the getModel() of IEditor.
		 */
		getModel(): IDiffEditorModel | null;
		/**
		 * Sets the current model attached to this editor.
		 * If the previous model was created by the editor via the value key in the options
		 * literal object, it will be destroyed. Otherwise, if the previous model was set
		 * via setModel, or the model key in the options literal object, the previous model
		 * will not be destroyed.
		 * It is safe to call setModel(null) to simply detach the current model from the editor.
		 */
		setModel(model: IDiffEditorModel | null): void;
		/**
		 * Get the `original` editor.
		 */
		getOriginalEditor(): ICodeEditor;
		/**
		 * Get the `modified` editor.
		 */
		getModifiedEditor(): ICodeEditor;
		/**
		 * Get the computed diff information.
		 */
		getLineChanges(): ILineChange[] | null;
		/**
		 * Get information based on computed diff about a line number from the original model.
		 * If the diff computation is not finished or the model is missing, will return null.
		 */
		getDiffLineInformationForOriginal(lineNumber: number): IDiffLineInformation | null;
		/**
		 * Get information based on computed diff about a line number from the modified model.
		 * If the diff computation is not finished or the model is missing, will return null.
		 */
		getDiffLineInformationForModified(lineNumber: number): IDiffLineInformation | null;
	}

	export class FontInfo extends BareFontInfo {
		readonly _editorStylingBrand: void;
		readonly isTrusted: boolean;
		readonly isMonospace: boolean;
		readonly typicalHalfwidthCharacterWidth: number;
		readonly typicalFullwidthCharacterWidth: number;
		readonly canUseHalfwidthRightwardsArrow: boolean;
		readonly spaceWidth: number;
		readonly maxDigitWidth: number;
	}

	export class BareFontInfo {
		readonly _bareFontInfoBrand: void;
		readonly zoomLevel: number;
		readonly fontFamily: string;
		readonly fontWeight: string;
		readonly fontSize: number;
		readonly lineHeight: number;
		readonly letterSpacing: number;
	}

	//compatibility:
	export type IReadOnlyModel = ITextModel;
	export type IModel = ITextModel;
}

declare namespace monaco.languages {


	/**
	 * Register information about a new language.
	 */
	export function register(language: ILanguageExtensionPoint): void;

	/**
	 * Get the information of all the registered languages.
	 */
	export function getLanguages(): ILanguageExtensionPoint[];

	export function getEncodedLanguageId(languageId: string): number;

	/**
	 * An event emitted when a language is first time needed (e.g. a model has it set).
	 * @event
	 */
	export function onLanguage(languageId: string, callback: () => void): IDisposable;

	/**
	 * Set the editing configuration for a language.
	 */
	export function setLanguageConfiguration(languageId: string, configuration: LanguageConfiguration): IDisposable;

	/**
	 * A token.
	 */
	export interface IToken {
		startIndex: number;
		scopes: string;
	}

	/**
	 * The result of a line tokenization.
	 */
	export interface ILineTokens {
		/**
		 * The list of tokens on the line.
		 */
		tokens: IToken[];
		/**
		 * The tokenization end state.
		 * A pointer will be held to this and the object should not be modified by the tokenizer after the pointer is returned.
		 */
		endState: IState;
	}

	/**
	 * The result of a line tokenization.
	 */
	export interface IEncodedLineTokens {
		/**
		 * The tokens on the line in a binary, encoded format. Each token occupies two array indices. For token i:
		 *  - at offset 2*i => startIndex
		 *  - at offset 2*i + 1 => metadata
		 * Meta data is in binary format:
		 * - -------------------------------------------
		 *     3322 2222 2222 1111 1111 1100 0000 0000
		 *     1098 7654 3210 9876 5432 1098 7654 3210
		 * - -------------------------------------------
		 *     bbbb bbbb bfff ffff ffFF FTTT LLLL LLLL
		 * - -------------------------------------------
		 *  - L = EncodedLanguageId (8 bits): Use `getEncodedLanguageId` to get the encoded ID of a language.
		 *  - T = StandardTokenType (3 bits): Other = 0, Comment = 1, String = 2, RegEx = 4.
		 *  - F = FontStyle (3 bits): None = 0, Italic = 1, Bold = 2, Underline = 4.
		 *  - f = foreground ColorId (9 bits)
		 *  - b = background ColorId (9 bits)
		 *  - The color value for each colorId is defined in IStandaloneThemeData.customTokenColors:
		 * e.g. colorId = 1 is stored in IStandaloneThemeData.customTokenColors[1]. Color id = 0 means no color,
		 * id = 1 is for the default foreground color, id = 2 for the default background.
		 */
		tokens: Uint32Array;
		/**
		 * The tokenization end state.
		 * A pointer will be held to this and the object should not be modified by the tokenizer after the pointer is returned.
		 */
		endState: IState;
	}

	/**
	 * A "manual" provider of tokens.
	 */
	export interface TokensProvider {
		/**
		 * The initial state of a language. Will be the state passed in to tokenize the first line.
		 */
		getInitialState(): IState;
		/**
		 * Tokenize a line given the state at the beginning of the line.
		 */
		tokenize(line: string, state: IState): ILineTokens;
	}

	/**
	 * A "manual" provider of tokens, returning tokens in a binary form.
	 */
	export interface EncodedTokensProvider {
		/**
		 * The initial state of a language. Will be the state passed in to tokenize the first line.
		 */
		getInitialState(): IState;
		/**
		 * Tokenize a line given the state at the beginning of the line.
		 */
		tokenizeEncoded(line: string, state: IState): IEncodedLineTokens;
	}

	/**
	 * Set the tokens provider for a language (manual implementation).
	 */
	export function setTokensProvider(languageId: string, provider: TokensProvider | EncodedTokensProvider | Thenable<TokensProvider | EncodedTokensProvider>): IDisposable;

	/**
	 * Set the tokens provider for a language (monarch implementation).
	 */
	export function setMonarchTokensProvider(languageId: string, languageDef: IMonarchLanguage | Thenable<IMonarchLanguage>): IDisposable;

	/**
	 * Register a reference provider (used by e.g. reference search).
	 */
	export function registerReferenceProvider(languageId: string, provider: ReferenceProvider): IDisposable;

	/**
	 * Register a rename provider (used by e.g. rename symbol).
	 */
	export function registerRenameProvider(languageId: string, provider: RenameProvider): IDisposable;

	/**
	 * Register a signature help provider (used by e.g. parameter hints).
	 */
	export function registerSignatureHelpProvider(languageId: string, provider: SignatureHelpProvider): IDisposable;

	/**
	 * Register a hover provider (used by e.g. editor hover).
	 */
	export function registerHoverProvider(languageId: string, provider: HoverProvider): IDisposable;

	/**
	 * Register a document symbol provider (used by e.g. outline).
	 */
	export function registerDocumentSymbolProvider(languageId: string, provider: DocumentSymbolProvider): IDisposable;

	/**
	 * Register a document highlight provider (used by e.g. highlight occurrences).
	 */
	export function registerDocumentHighlightProvider(languageId: string, provider: DocumentHighlightProvider): IDisposable;

	/**
	 * Register a definition provider (used by e.g. go to definition).
	 */
	export function registerDefinitionProvider(languageId: string, provider: DefinitionProvider): IDisposable;

	/**
	 * Register a implementation provider (used by e.g. go to implementation).
	 */
	export function registerImplementationProvider(languageId: string, provider: ImplementationProvider): IDisposable;

	/**
	 * Register a type definition provider (used by e.g. go to type definition).
	 */
	export function registerTypeDefinitionProvider(languageId: string, provider: TypeDefinitionProvider): IDisposable;

	/**
	 * Register a code lens provider (used by e.g. inline code lenses).
	 */
	export function registerCodeLensProvider(languageId: string, provider: CodeLensProvider): IDisposable;

	/**
	 * Register a code action provider (used by e.g. quick fix).
	 */
	export function registerCodeActionProvider(languageId: string, provider: CodeActionProvider): IDisposable;

	/**
	 * Register a formatter that can handle only entire models.
	 */
	export function registerDocumentFormattingEditProvider(languageId: string, provider: DocumentFormattingEditProvider): IDisposable;

	/**
	 * Register a formatter that can handle a range inside a model.
	 */
	export function registerDocumentRangeFormattingEditProvider(languageId: string, provider: DocumentRangeFormattingEditProvider): IDisposable;

	/**
	 * Register a formatter than can do formatting as the user types.
	 */
	export function registerOnTypeFormattingEditProvider(languageId: string, provider: OnTypeFormattingEditProvider): IDisposable;

	/**
	 * Register a link provider that can find links in text.
	 */
	export function registerLinkProvider(languageId: string, provider: LinkProvider): IDisposable;

	/**
	 * Register a completion item provider (use by e.g. suggestions).
	 */
	export function registerCompletionItemProvider(languageId: string, provider: CompletionItemProvider): IDisposable;

	/**
	 * Register a document color provider (used by Color Picker, Color Decorator).
	 */
	export function registerColorProvider(languageId: string, provider: DocumentColorProvider): IDisposable;

	/**
	 * Register a folding range provider
	 */
	export function registerFoldingRangeProvider(languageId: string, provider: FoldingRangeProvider): IDisposable;

	/**
	 * Register a declaration provider
	 */
	export function registerDeclarationProvider(languageId: string, provider: DeclarationProvider): IDisposable;

	/**
	 * Register a selection range provider
	 */
	export function registerSelectionRangeProvider(languageId: string, provider: SelectionRangeProvider): IDisposable;

	/**
	 * Contains additional diagnostic information about the context in which
	 * a [code action](#CodeActionProvider.provideCodeActions) is run.
	 */
	export interface CodeActionContext {
		/**
		 * An array of diagnostics.
		 */
		readonly markers: editor.IMarkerData[];
		/**
		 * Requested kind of actions to return.
		 */
		readonly only?: string;
	}

	/**
	 * The code action interface defines the contract between extensions and
	 * the [light bulb](https://code.visualstudio.com/docs/editor/editingevolved#_code-action) feature.
	 */
	export interface CodeActionProvider {
		/**
		 * Provide commands for the given document and range.
		 */
		provideCodeActions(model: editor.ITextModel, range: Range, context: CodeActionContext, token: CancellationToken): CodeActionList | Promise<CodeActionList>;
	}

	/**
	 * Describes how comments for a language work.
	 */
	export interface CommentRule {
		/**
		 * The line comment token, like `// this is a comment`
		 */
		lineComment?: string | null;
		/**
		 * The block comment character pair, like `/* block comment *&#47;`
		 */
		blockComment?: CharacterPair | null;
	}

	/**
	 * The language configuration interface defines the contract between extensions and
	 * various editor features, like automatic bracket insertion, automatic indentation etc.
	 */
	export interface LanguageConfiguration {
		/**
		 * The language's comment settings.
		 */
		comments?: CommentRule;
		/**
		 * The language's brackets.
		 * This configuration implicitly affects pressing Enter around these brackets.
		 */
		brackets?: CharacterPair[];
		/**
		 * The language's word definition.
		 * If the language supports Unicode identifiers (e.g. JavaScript), it is preferable
		 * to provide a word definition that uses exclusion of known separators.
		 * e.g.: A regex that matches anything except known separators (and dot is allowed to occur in a floating point number):
		 *   /(-?\d*\.\d\w*)|([^\`\~\!\@\#\%\^\&\*\(\)\-\=\+\[\{\]\}\\\|\;\:\'\"\,\.\<\>\/\?\s]+)/g
		 */
		wordPattern?: RegExp;
		/**
		 * The language's indentation settings.
		 */
		indentationRules?: IndentationRule;
		/**
		 * The language's rules to be evaluated when pressing Enter.
		 */
		onEnterRules?: OnEnterRule[];
		/**
		 * The language's auto closing pairs. The 'close' character is automatically inserted with the
		 * 'open' character is typed. If not set, the configured brackets will be used.
		 */
		autoClosingPairs?: IAutoClosingPairConditional[];
		/**
		 * The language's surrounding pairs. When the 'open' character is typed on a selection, the
		 * selected string is surrounded by the open and close characters. If not set, the autoclosing pairs
		 * settings will be used.
		 */
		surroundingPairs?: IAutoClosingPair[];
		/**
		 * Defines what characters must be after the cursor for bracket or quote autoclosing to occur when using the \'languageDefined\' autoclosing setting.
		 *
		 * This is typically the set of characters which can not start an expression, such as whitespace, closing brackets, non-unary operators, etc.
		 */
		autoCloseBefore?: string;
		/**
		 * The language's folding rules.
		 */
		folding?: FoldingRules;
		/**
		 * **Deprecated** Do not use.
		 *
		 * @deprecated Will be replaced by a better API soon.
		 */
		__electricCharacterSupport?: {
			docComment?: IDocComment;
		};
	}

	/**
	 * Describes indentation rules for a language.
	 */
	export interface IndentationRule {
		/**
		 * If a line matches this pattern, then all the lines after it should be unindented once (until another rule matches).
		 */
		decreaseIndentPattern: RegExp;
		/**
		 * If a line matches this pattern, then all the lines after it should be indented once (until another rule matches).
		 */
		increaseIndentPattern: RegExp;
		/**
		 * If a line matches this pattern, then **only the next line** after it should be indented once.
		 */
		indentNextLinePattern?: RegExp | null;
		/**
		 * If a line matches this pattern, then its indentation should not be changed and it should not be evaluated against the other rules.
		 */
		unIndentedLinePattern?: RegExp | null;
	}

	/**
	 * Describes language specific folding markers such as '#region' and '#endregion'.
	 * The start and end regexes will be tested against the contents of all lines and must be designed efficiently:
	 * - the regex should start with '^'
	 * - regexp flags (i, g) are ignored
	 */
	export interface FoldingMarkers {
		start: RegExp;
		end: RegExp;
	}

	/**
	 * Describes folding rules for a language.
	 */
	export interface FoldingRules {
		/**
		 * Used by the indentation based strategy to decide whether empty lines belong to the previous or the next block.
		 * A language adheres to the off-side rule if blocks in that language are expressed by their indentation.
		 * See [wikipedia](https://en.wikipedia.org/wiki/Off-side_rule) for more information.
		 * If not set, `false` is used and empty lines belong to the previous block.
		 */
		offSide?: boolean;
		/**
		 * Region markers used by the language.
		 */
		markers?: FoldingMarkers;
	}

	/**
	 * Describes a rule to be evaluated when pressing Enter.
	 */
	export interface OnEnterRule {
		/**
		 * This rule will only execute if the text before the cursor matches this regular expression.
		 */
		beforeText: RegExp;
		/**
		 * This rule will only execute if the text after the cursor matches this regular expression.
		 */
		afterText?: RegExp;
		/**
		 * This rule will only execute if the text above the this line matches this regular expression.
		 */
		oneLineAboveText?: RegExp;
		/**
		 * The action to execute.
		 */
		action: EnterAction;
	}

	/**
	 * Definition of documentation comments (e.g. Javadoc/JSdoc)
	 */
	export interface IDocComment {
		/**
		 * The string that starts a doc comment (e.g. '/**')
		 */
		open: string;
		/**
		 * The string that appears on the last line and closes the doc comment (e.g. ' * /').
		 */
		close?: string;
	}

	/**
	 * A tuple of two characters, like a pair of
	 * opening and closing brackets.
	 */
	export type CharacterPair = [string, string];

	export interface IAutoClosingPair {
		open: string;
		close: string;
	}

	export interface IAutoClosingPairConditional extends IAutoClosingPair {
		notIn?: string[];
	}

	/**
	 * Describes what to do with the indentation when pressing Enter.
	 */
	export enum IndentAction {
		/**
		 * Insert new line and copy the previous line's indentation.
		 */
		None = 0,
		/**
		 * Insert new line and indent once (relative to the previous line's indentation).
		 */
		Indent = 1,
		/**
		 * Insert two new lines:
		 *  - the first one indented which will hold the cursor
		 *  - the second one at the same indentation level
		 */
		IndentOutdent = 2,
		/**
		 * Insert new line and outdent once (relative to the previous line's indentation).
		 */
		Outdent = 3
	}

	/**
	 * Describes what to do when pressing Enter.
	 */
	export interface EnterAction {
		/**
		 * Describe what to do with the indentation.
		 */
		indentAction: IndentAction;
		/**
		 * Describes text to be appended after the new line and after the indentation.
		 */
		appendText?: string;
		/**
		 * Describes the number of characters to remove from the new line's indentation.
		 */
		removeText?: number;
	}

	/**
	 * The state of the tokenizer between two lines.
	 * It is useful to store flags such as in multiline comment, etc.
	 * The model will clone the previous line's state and pass it in to tokenize the next line.
	 */
	export interface IState {
		clone(): IState;
		equals(other: IState): boolean;
	}

	/**
	 * A provider result represents the values a provider, like the [`HoverProvider`](#HoverProvider),
	 * may return. For once this is the actual result type `T`, like `Hover`, or a thenable that resolves
	 * to that type `T`. In addition, `null` and `undefined` can be returned - either directly or from a
	 * thenable.
	 */
	export type ProviderResult<T> = T | undefined | null | Thenable<T | undefined | null>;

	/**
	 * A hover represents additional information for a symbol or word. Hovers are
	 * rendered in a tooltip-like widget.
	 */
	export interface Hover {
		/**
		 * The contents of this hover.
		 */
		contents: IMarkdownString[];
		/**
		 * The range to which this hover applies. When missing, the
		 * editor will use the range at the current position or the
		 * current position itself.
		 */
		range?: IRange;
	}

	/**
	 * The hover provider interface defines the contract between extensions and
	 * the [hover](https://code.visualstudio.com/docs/editor/intellisense)-feature.
	 */
	export interface HoverProvider {
		/**
		 * Provide a hover for the given position and document. Multiple hovers at the same
		 * position will be merged by the editor. A hover can have a range which defaults
		 * to the word range at the position when omitted.
		 */
		provideHover(model: editor.ITextModel, position: Position, token: CancellationToken): ProviderResult<Hover>;
	}

	export enum CompletionItemKind {
		Method = 0,
		Function = 1,
		Constructor = 2,
		Field = 3,
		Variable = 4,
		Class = 5,
		Struct = 6,
		Interface = 7,
		Module = 8,
		Property = 9,
		Event = 10,
		Operator = 11,
		Unit = 12,
		Value = 13,
		Constant = 14,
		Enum = 15,
		EnumMember = 16,
		Keyword = 17,
		Text = 18,
		Color = 19,
		File = 20,
		Reference = 21,
		Customcolor = 22,
		Folder = 23,
		TypeParameter = 24,
		Snippet = 25
	}

	export enum CompletionItemTag {
		Deprecated = 1
	}

	export enum CompletionItemInsertTextRule {
		/**
		 * Adjust whitespace/indentation of multiline insert texts to
		 * match the current line indentation.
		 */
		KeepWhitespace = 1,
		/**
		 * `insertText` is a snippet.
		 */
		InsertAsSnippet = 4
	}

	/**
	 * A completion item represents a text snippet that is
	 * proposed to complete text that is being typed.
	 */
	export interface CompletionItem {
		/**
		 * The label of this completion item. By default
		 * this is also the text that is inserted when selecting
		 * this completion.
		 */
		label: string;
		/**
		 * The kind of this completion item. Based on the kind
		 * an icon is chosen by the editor.
		 */
		kind: CompletionItemKind;
		/**
		 * A modifier to the `kind` which affect how the item
		 * is rendered, e.g. Deprecated is rendered with a strikeout
		 */
		tags?: ReadonlyArray<CompletionItemTag>;
		/**
		 * A human-readable string with additional information
		 * about this item, like type or symbol information.
		 */
		detail?: string;
		/**
		 * A human-readable string that represents a doc-comment.
		 */
		documentation?: string | IMarkdownString;
		/**
		 * A string that should be used when comparing this item
		 * with other items. When `falsy` the [label](#CompletionItem.label)
		 * is used.
		 */
		sortText?: string;
		/**
		 * A string that should be used when filtering a set of
		 * completion items. When `falsy` the [label](#CompletionItem.label)
		 * is used.
		 */
		filterText?: string;
		/**
		 * Select this item when showing. *Note* that only one completion item can be selected and
		 * that the editor decides which item that is. The rule is that the *first* item of those
		 * that match best is selected.
		 */
		preselect?: boolean;
		/**
		 * A string or snippet that should be inserted in a document when selecting
		 * this completion.
		 * is used.
		 */
		insertText: string;
		/**
		 * Addition rules (as bitmask) that should be applied when inserting
		 * this completion.
		 */
		insertTextRules?: CompletionItemInsertTextRule;
		/**
		 * A range of text that should be replaced by this completion item.
		 *
		 * Defaults to a range from the start of the [current word](#TextDocument.getWordRangeAtPosition) to the
		 * current position.
		 *
		 * *Note:* The range must be a [single line](#Range.isSingleLine) and it must
		 * [contain](#Range.contains) the position at which completion has been [requested](#CompletionItemProvider.provideCompletionItems).
		 */
		range: IRange;
		/**
		 * An optional set of characters that when pressed while this completion is active will accept it first and
		 * then type that character. *Note* that all commit characters should have `length=1` and that superfluous
		 * characters will be ignored.
		 */
		commitCharacters?: string[];
		/**
		 * An optional array of additional text edits that are applied when
		 * selecting this completion. Edits must not overlap with the main edit
		 * nor with themselves.
		 */
		additionalTextEdits?: editor.ISingleEditOperation[];
		/**
		 * A command that should be run upon acceptance of this item.
		 */
		command?: Command;
	}

	export interface CompletionList {
		suggestions: CompletionItem[];
		incomplete?: boolean;
		dispose?(): void;
	}

	/**
	 * How a suggest provider was triggered.
	 */
	export enum CompletionTriggerKind {
		Invoke = 0,
		TriggerCharacter = 1,
		TriggerForIncompleteCompletions = 2
	}

	/**
	 * Contains additional information about the context in which
	 * [completion provider](#CompletionItemProvider.provideCompletionItems) is triggered.
	 */
	export interface CompletionContext {
		/**
		 * How the completion was triggered.
		 */
		triggerKind: CompletionTriggerKind;
		/**
		 * Character that triggered the completion item provider.
		 *
		 * `undefined` if provider was not triggered by a character.
		 */
		triggerCharacter?: string;
	}

	/**
	 * The completion item provider interface defines the contract between extensions and
	 * the [IntelliSense](https://code.visualstudio.com/docs/editor/intellisense).
	 *
	 * When computing *complete* completion items is expensive, providers can optionally implement
	 * the `resolveCompletionItem`-function. In that case it is enough to return completion
	 * items with a [label](#CompletionItem.label) from the
	 * [provideCompletionItems](#CompletionItemProvider.provideCompletionItems)-function. Subsequently,
	 * when a completion item is shown in the UI and gains focus this provider is asked to resolve
	 * the item, like adding [doc-comment](#CompletionItem.documentation) or [details](#CompletionItem.detail).
	 */
	export interface CompletionItemProvider {
		triggerCharacters?: string[];
		/**
		 * Provide completion items for the given position and document.
		 */
		provideCompletionItems(model: editor.ITextModel, position: Position, context: CompletionContext, token: CancellationToken): ProviderResult<CompletionList>;
		/**
		 * Given a completion item fill in more data, like [doc-comment](#CompletionItem.documentation)
		 * or [details](#CompletionItem.detail).
		 *
		 * The editor will only resolve a completion item once.
		 */
		resolveCompletionItem?(model: editor.ITextModel, position: Position, item: CompletionItem, token: CancellationToken): ProviderResult<CompletionItem>;
	}

	export interface CodeAction {
		title: string;
		command?: Command;
		edit?: WorkspaceEdit;
		diagnostics?: editor.IMarkerData[];
		kind?: string;
		isPreferred?: boolean;
	}

	export interface CodeActionList extends IDisposable {
		readonly actions: ReadonlyArray<CodeAction>;
	}

	/**
	 * Represents a parameter of a callable-signature. A parameter can
	 * have a label and a doc-comment.
	 */
	export interface ParameterInformation {
		/**
		 * The label of this signature. Will be shown in
		 * the UI.
		 */
		label: string | [number, number];
		/**
		 * The human-readable doc-comment of this signature. Will be shown
		 * in the UI but can be omitted.
		 */
		documentation?: string | IMarkdownString;
	}

	/**
	 * Represents the signature of something callable. A signature
	 * can have a label, like a function-name, a doc-comment, and
	 * a set of parameters.
	 */
	export interface SignatureInformation {
		/**
		 * The label of this signature. Will be shown in
		 * the UI.
		 */
		label: string;
		/**
		 * The human-readable doc-comment of this signature. Will be shown
		 * in the UI but can be omitted.
		 */
		documentation?: string | IMarkdownString;
		/**
		 * The parameters of this signature.
		 */
		parameters: ParameterInformation[];
	}

	/**
	 * Signature help represents the signature of something
	 * callable. There can be multiple signatures but only one
	 * active and only one active parameter.
	 */
	export interface SignatureHelp {
		/**
		 * One or more signatures.
		 */
		signatures: SignatureInformation[];
		/**
		 * The active signature.
		 */
		activeSignature: number;
		/**
		 * The active parameter of the active signature.
		 */
		activeParameter: number;
	}

	export interface SignatureHelpResult extends IDisposable {
		value: SignatureHelp;
	}

	export enum SignatureHelpTriggerKind {
		Invoke = 1,
		TriggerCharacter = 2,
		ContentChange = 3
	}

	export interface SignatureHelpContext {
		readonly triggerKind: SignatureHelpTriggerKind;
		readonly triggerCharacter?: string;
		readonly isRetrigger: boolean;
		readonly activeSignatureHelp?: SignatureHelp;
	}

	/**
	 * The signature help provider interface defines the contract between extensions and
	 * the [parameter hints](https://code.visualstudio.com/docs/editor/intellisense)-feature.
	 */
	export interface SignatureHelpProvider {
		readonly signatureHelpTriggerCharacters?: ReadonlyArray<string>;
		readonly signatureHelpRetriggerCharacters?: ReadonlyArray<string>;
		/**
		 * Provide help for the signature at the given position and document.
		 */
		provideSignatureHelp(model: editor.ITextModel, position: Position, token: CancellationToken, context: SignatureHelpContext): ProviderResult<SignatureHelpResult>;
	}

	/**
	 * A document highlight kind.
	 */
	export enum DocumentHighlightKind {
		/**
		 * A textual occurrence.
		 */
		Text = 0,
		/**
		 * Read-access of a symbol, like reading a variable.
		 */
		Read = 1,
		/**
		 * Write-access of a symbol, like writing to a variable.
		 */
		Write = 2
	}

	/**
	 * A document highlight is a range inside a text document which deserves
	 * special attention. Usually a document highlight is visualized by changing
	 * the background color of its range.
	 */
	export interface DocumentHighlight {
		/**
		 * The range this highlight applies to.
		 */
		range: IRange;
		/**
		 * The highlight kind, default is [text](#DocumentHighlightKind.Text).
		 */
		kind?: DocumentHighlightKind;
	}

	/**
	 * The document highlight provider interface defines the contract between extensions and
	 * the word-highlight-feature.
	 */
	export interface DocumentHighlightProvider {
		/**
		 * Provide a set of document highlights, like all occurrences of a variable or
		 * all exit-points of a function.
		 */
		provideDocumentHighlights(model: editor.ITextModel, position: Position, token: CancellationToken): ProviderResult<DocumentHighlight[]>;
	}

	/**
	 * Value-object that contains additional information when
	 * requesting references.
	 */
	export interface ReferenceContext {
		/**
		 * Include the declaration of the current symbol.
		 */
		includeDeclaration: boolean;
	}

	/**
	 * The reference provider interface defines the contract between extensions and
	 * the [find references](https://code.visualstudio.com/docs/editor/editingevolved#_peek)-feature.
	 */
	export interface ReferenceProvider {
		/**
		 * Provide a set of project-wide references for the given position and document.
		 */
		provideReferences(model: editor.ITextModel, position: Position, context: ReferenceContext, token: CancellationToken): ProviderResult<Location[]>;
	}

	/**
	 * Represents a location inside a resource, such as a line
	 * inside a text file.
	 */
	export interface Location {
		/**
		 * The resource identifier of this location.
		 */
		uri: Uri;
		/**
		 * The document range of this locations.
		 */
		range: IRange;
	}

	export interface LocationLink {
		/**
		 * A range to select where this link originates from.
		 */
		originSelectionRange?: IRange;
		/**
		 * The target uri this link points to.
		 */
		uri: Uri;
		/**
		 * The full range this link points to.
		 */
		range: IRange;
		/**
		 * A range to select this link points to. Must be contained
		 * in `LocationLink.range`.
		 */
		targetSelectionRange?: IRange;
	}

	export type Definition = Location | Location[] | LocationLink[];

	/**
	 * The definition provider interface defines the contract between extensions and
	 * the [go to definition](https://code.visualstudio.com/docs/editor/editingevolved#_go-to-definition)
	 * and peek definition features.
	 */
	export interface DefinitionProvider {
		/**
		 * Provide the definition of the symbol at the given position and document.
		 */
		provideDefinition(model: editor.ITextModel, position: Position, token: CancellationToken): ProviderResult<Definition | LocationLink[]>;
	}

	/**
	 * The definition provider interface defines the contract between extensions and
	 * the [go to definition](https://code.visualstudio.com/docs/editor/editingevolved#_go-to-definition)
	 * and peek definition features.
	 */
	export interface DeclarationProvider {
		/**
		 * Provide the declaration of the symbol at the given position and document.
		 */
		provideDeclaration(model: editor.ITextModel, position: Position, token: CancellationToken): ProviderResult<Definition | LocationLink[]>;
	}

	/**
	 * The implementation provider interface defines the contract between extensions and
	 * the go to implementation feature.
	 */
	export interface ImplementationProvider {
		/**
		 * Provide the implementation of the symbol at the given position and document.
		 */
		provideImplementation(model: editor.ITextModel, position: Position, token: CancellationToken): ProviderResult<Definition | LocationLink[]>;
	}

	/**
	 * The type definition provider interface defines the contract between extensions and
	 * the go to type definition feature.
	 */
	export interface TypeDefinitionProvider {
		/**
		 * Provide the type definition of the symbol at the given position and document.
		 */
		provideTypeDefinition(model: editor.ITextModel, position: Position, token: CancellationToken): ProviderResult<Definition | LocationLink[]>;
	}

	/**
	 * A symbol kind.
	 */
	export enum SymbolKind {
		File = 0,
		Module = 1,
		Namespace = 2,
		Package = 3,
		Class = 4,
		Method = 5,
		Property = 6,
		Field = 7,
		Constructor = 8,
		Enum = 9,
		Interface = 10,
		Function = 11,
		Variable = 12,
		Constant = 13,
		String = 14,
		Number = 15,
		Boolean = 16,
		Array = 17,
		Object = 18,
		Key = 19,
		Null = 20,
		EnumMember = 21,
		Struct = 22,
		Event = 23,
		Operator = 24,
		TypeParameter = 25
	}

	export enum SymbolTag {
		Deprecated = 1
	}

	export interface DocumentSymbol {
		name: string;
		detail: string;
		kind: SymbolKind;
		tags: ReadonlyArray<SymbolTag>;
		containerName?: string;
		range: IRange;
		selectionRange: IRange;
		children?: DocumentSymbol[];
	}

	/**
	 * The document symbol provider interface defines the contract between extensions and
	 * the [go to symbol](https://code.visualstudio.com/docs/editor/editingevolved#_goto-symbol)-feature.
	 */
	export interface DocumentSymbolProvider {
		displayName?: string;
		/**
		 * Provide symbol information for the given document.
		 */
		provideDocumentSymbols(model: editor.ITextModel, token: CancellationToken): ProviderResult<DocumentSymbol[]>;
	}

	export type TextEdit = {
		range: IRange;
		text: string;
		eol?: editor.EndOfLineSequence;
	};

	/**
	 * Interface used to format a model
	 */
	export interface FormattingOptions {
		/**
		 * Size of a tab in spaces.
		 */
		tabSize: number;
		/**
		 * Prefer spaces over tabs.
		 */
		insertSpaces: boolean;
	}

	/**
	 * The document formatting provider interface defines the contract between extensions and
	 * the formatting-feature.
	 */
	export interface DocumentFormattingEditProvider {
		readonly displayName?: string;
		/**
		 * Provide formatting edits for a whole document.
		 */
		provideDocumentFormattingEdits(model: editor.ITextModel, options: FormattingOptions, token: CancellationToken): ProviderResult<TextEdit[]>;
	}

	/**
	 * The document formatting provider interface defines the contract between extensions and
	 * the formatting-feature.
	 */
	export interface DocumentRangeFormattingEditProvider {
		readonly displayName?: string;
		/**
		 * Provide formatting edits for a range in a document.
		 *
		 * The given range is a hint and providers can decide to format a smaller
		 * or larger range. Often this is done by adjusting the start and end
		 * of the range to full syntax nodes.
		 */
		provideDocumentRangeFormattingEdits(model: editor.ITextModel, range: Range, options: FormattingOptions, token: CancellationToken): ProviderResult<TextEdit[]>;
	}

	/**
	 * The document formatting provider interface defines the contract between extensions and
	 * the formatting-feature.
	 */
	export interface OnTypeFormattingEditProvider {
		autoFormatTriggerCharacters: string[];
		/**
		 * Provide formatting edits after a character has been typed.
		 *
		 * The given position and character should hint to the provider
		 * what range the position to expand to, like find the matching `{`
		 * when `}` has been entered.
		 */
		provideOnTypeFormattingEdits(model: editor.ITextModel, position: Position, ch: string, options: FormattingOptions, token: CancellationToken): ProviderResult<TextEdit[]>;
	}

	/**
	 * A link inside the editor.
	 */
	export interface ILink {
		range: IRange;
		url?: Uri | string;
		tooltip?: string;
	}

	export interface ILinksList {
		links: ILink[];
		dispose?(): void;
	}

	/**
	 * A provider of links.
	 */
	export interface LinkProvider {
		provideLinks(model: editor.ITextModel, token: CancellationToken): ProviderResult<ILinksList>;
		resolveLink?: (link: ILink, token: CancellationToken) => ProviderResult<ILink>;
	}

	/**
	 * A color in RGBA format.
	 */
	export interface IColor {
		/**
		 * The red component in the range [0-1].
		 */
		readonly red: number;
		/**
		 * The green component in the range [0-1].
		 */
		readonly green: number;
		/**
		 * The blue component in the range [0-1].
		 */
		readonly blue: number;
		/**
		 * The alpha component in the range [0-1].
		 */
		readonly alpha: number;
	}

	/**
	 * String representations for a color
	 */
	export interface IColorPresentation {
		/**
		 * The label of this color presentation. It will be shown on the color
		 * picker header. By default this is also the text that is inserted when selecting
		 * this color presentation.
		 */
		label: string;
		/**
		 * An [edit](#TextEdit) which is applied to a document when selecting
		 * this presentation for the color.
		 */
		textEdit?: TextEdit;
		/**
		 * An optional array of additional [text edits](#TextEdit) that are applied when
		 * selecting this color presentation.
		 */
		additionalTextEdits?: TextEdit[];
	}

	/**
	 * A color range is a range in a text model which represents a color.
	 */
	export interface IColorInformation {
		/**
		 * The range within the model.
		 */
		range: IRange;
		/**
		 * The color represented in this range.
		 */
		color: IColor;
	}

	/**
	 * A provider of colors for editor models.
	 */
	export interface DocumentColorProvider {
		/**
		 * Provides the color ranges for a specific model.
		 */
		provideDocumentColors(model: editor.ITextModel, token: CancellationToken): ProviderResult<IColorInformation[]>;
		/**
		 * Provide the string representations for a color.
		 */
		provideColorPresentations(model: editor.ITextModel, colorInfo: IColorInformation, token: CancellationToken): ProviderResult<IColorPresentation[]>;
	}

	export interface SelectionRange {
		range: IRange;
	}

	export interface SelectionRangeProvider {
		/**
		 * Provide ranges that should be selected from the given position.
		 */
		provideSelectionRanges(model: editor.ITextModel, positions: Position[], token: CancellationToken): ProviderResult<SelectionRange[][]>;
	}

	export interface FoldingContext {
	}

	/**
	 * A provider of colors for editor models.
	 */
	export interface FoldingRangeProvider {
		/**
		 * Provides the color ranges for a specific model.
		 */
		provideFoldingRanges(model: editor.ITextModel, context: FoldingContext, token: CancellationToken): ProviderResult<FoldingRange[]>;
	}

	export interface FoldingRange {
		/**
		 * The one-based start line of the range to fold. The folded area starts after the line's last character.
		 */
		start: number;
		/**
		 * The one-based end line of the range to fold. The folded area ends with the line's last character.
		 */
		end: number;
		/**
		 * Describes the [Kind](#FoldingRangeKind) of the folding range such as [Comment](#FoldingRangeKind.Comment) or
		 * [Region](#FoldingRangeKind.Region). The kind is used to categorize folding ranges and used by commands
		 * like 'Fold all comments'. See
		 * [FoldingRangeKind](#FoldingRangeKind) for an enumeration of standardized kinds.
		 */
		kind?: FoldingRangeKind;
	}

	export class FoldingRangeKind {
		value: string;
		/**
		 * Kind for folding range representing a comment. The value of the kind is 'comment'.
		 */
		static readonly Comment: FoldingRangeKind;
		/**
		 * Kind for folding range representing a import. The value of the kind is 'imports'.
		 */
		static readonly Imports: FoldingRangeKind;
		/**
		 * Kind for folding range representing regions (for example marked by `#region`, `#endregion`).
		 * The value of the kind is 'region'.
		 */
		static readonly Region: FoldingRangeKind;
		/**
		 * Creates a new [FoldingRangeKind](#FoldingRangeKind).
		 *
		 * @param value of the kind.
		 */
		constructor(value: string);
	}

	export interface ResourceFileEdit {
		oldUri: Uri;
		newUri: Uri;
		options: {
			overwrite?: boolean;
			ignoreIfNotExists?: boolean;
			ignoreIfExists?: boolean;
			recursive?: boolean;
		};
	}

	export interface ResourceTextEdit {
		resource: Uri;
		modelVersionId?: number;
		edits: TextEdit[];
	}

	export interface WorkspaceEdit {
		edits: Array<ResourceTextEdit | ResourceFileEdit>;
	}

	export interface Rejection {
		rejectReason?: string;
	}

	export interface RenameLocation {
		range: IRange;
		text: string;
	}

	export interface RenameProvider {
		provideRenameEdits(model: editor.ITextModel, position: Position, newName: string, token: CancellationToken): ProviderResult<WorkspaceEdit & Rejection>;
		resolveRenameLocation?(model: editor.ITextModel, position: Position, token: CancellationToken): ProviderResult<RenameLocation & Rejection>;
	}

	export interface Command {
		id: string;
		title: string;
		tooltip?: string;
		arguments?: any[];
	}

	export interface CodeLens {
		range: IRange;
		id?: string;
		command?: Command;
	}

	export interface CodeLensList {
		lenses: CodeLens[];
		dispose(): void;
	}

	export interface CodeLensProvider {
		onDidChange?: IEvent<this>;
		provideCodeLenses(model: editor.ITextModel, token: CancellationToken): ProviderResult<CodeLensList>;
		resolveCodeLens?(model: editor.ITextModel, codeLens: CodeLens, token: CancellationToken): ProviderResult<CodeLens>;
	}

	export interface ILanguageExtensionPoint {
		id: string;
		extensions?: string[];
		filenames?: string[];
		filenamePatterns?: string[];
		firstLine?: string;
		aliases?: string[];
		mimetypes?: string[];
		configuration?: Uri;
	}
	/**
	 * A Monarch language definition
	 */
	export interface IMonarchLanguage {
		/**
		 * map from string to ILanguageRule[]
		 */
		tokenizer: {
			[name: string]: IMonarchLanguageRule[];
		};
		/**
		 * is the language case insensitive?
		 */
		ignoreCase?: boolean;
		/**
		 * if no match in the tokenizer assign this token class (default 'source')
		 */
		defaultToken?: string;
		/**
		 * for example [['{','}','delimiter.curly']]
		 */
		brackets?: IMonarchLanguageBracket[];
		/**
		 * start symbol in the tokenizer (by default the first entry is used)
		 */
		start?: string;
		/**
		 * attach this to every token class (by default '.' + name)
		 */
		tokenPostfix?: string;
	}

	/**
	 * A rule is either a regular expression and an action
	 * 		shorthands: [reg,act] == { regex: reg, action: act}
	 *		and       : [reg,act,nxt] == { regex: reg, action: act{ next: nxt }}
	 */
	export type IShortMonarchLanguageRule1 = [RegExp, IMonarchLanguageAction];

	export type IShortMonarchLanguageRule2 = [RegExp, IMonarchLanguageAction, string];

	export interface IExpandedMonarchLanguageRule {
		/**
		 * match tokens
		 */
		regex?: string | RegExp;
		/**
		 * action to take on match
		 */
		action?: IMonarchLanguageAction;
		/**
		 * or an include rule. include all rules from the included state
		 */
		include?: string;
	}

	export type IMonarchLanguageRule = IShortMonarchLanguageRule1 | IShortMonarchLanguageRule2 | IExpandedMonarchLanguageRule;

	/**
	 * An action is either an array of actions...
	 * ... or a case statement with guards...
	 * ... or a basic action with a token value.
	 */
	export type IShortMonarchLanguageAction = string;

	export interface IExpandedMonarchLanguageAction {
		/**
		 * array of actions for each parenthesized match group
		 */
		group?: IMonarchLanguageAction[];
		/**
		 * map from string to ILanguageAction
		 */
		cases?: Object;
		/**
		 * token class (ie. css class) (or "@brackets" or "@rematch")
		 */
		token?: string;
		/**
		 * the next state to push, or "@push", "@pop", "@popall"
		 */
		next?: string;
		/**
		 * switch to this state
		 */
		switchTo?: string;
		/**
		 * go back n characters in the stream
		 */
		goBack?: number;
		/**
		 * @open or @close
		 */
		bracket?: string;
		/**
		 * switch to embedded language (using the mimetype) or get out using "@pop"
		 */
		nextEmbedded?: string;
		/**
		 * log a message to the browser console window
		 */
		log?: string;
	}

	export type IMonarchLanguageAction = IShortMonarchLanguageAction | IExpandedMonarchLanguageAction | IShortMonarchLanguageAction[] | IExpandedMonarchLanguageAction[];

	/**
	 * This interface can be shortened as an array, ie. ['{','}','delimiter.curly']
	 */
	export interface IMonarchLanguageBracket {
		/**
		 * open bracket
		 */
		open: string;
		/**
		 * closing bracket
		 */
		close: string;
		/**
		 * token class
		 */
		token: string;
	}

}

declare namespace monaco.worker {


	export interface IMirrorModel {
		readonly uri: Uri;
		readonly version: number;
		getValue(): string;
	}

	export interface IWorkerContext<H = undefined> {
		/**
		 * A proxy to the main thread host object.
		 */
		host: H;
		/**
		 * Get all available mirror models in this worker.
		 */
		getMirrorModels(): IMirrorModel[];
	}

}

//dtsv=2<|MERGE_RESOLUTION|>--- conflicted
+++ resolved
@@ -2742,16 +2742,14 @@
 		 */
 		autoClosingQuotes?: EditorAutoClosingStrategy;
 		/**
-<<<<<<< HEAD
 		 * Options for auto closing brackets.
-		 * Defaults to language defined behavior.
+		 * Defaults to true.
 		 */
 		autoClosingExit?: boolean;
-=======
+		/**
 		 * Options for typing over closing quotes or brackets.
 		 */
 		autoClosingOvertype?: EditorAutoClosingOvertypeStrategy;
->>>>>>> bc9a46a3
 		/**
 		 * Options for auto surrounding.
 		 * Defaults to always allowing auto surrounding.
@@ -3067,112 +3065,7 @@
 		sticky?: boolean;
 	}
 
-<<<<<<< HEAD
-	export interface InternalEditorViewOptions {
-		readonly extraEditorClassName: string;
-		readonly disableMonospaceOptimizations: boolean;
-		readonly rulers: number[];
-		readonly ariaLabel: string;
-		readonly renderLineNumbers: RenderLineNumbersType;
-		readonly renderCustomLineNumbers: ((lineNumber: number) => string) | null;
-		readonly selectOnLineNumbers: boolean;
-		readonly glyphMargin: boolean;
-		readonly revealHorizontalRightPadding: number;
-		readonly roundedSelection: boolean;
-		readonly overviewRulerLanes: number;
-		readonly overviewRulerBorder: boolean;
-		readonly cursorBlinking: TextEditorCursorBlinkingStyle;
-		readonly mouseWheelZoom: boolean;
-		readonly cursorSmoothCaretAnimation: boolean;
-		readonly cursorStyle: TextEditorCursorStyle;
-		readonly cursorWidth: number;
-		readonly hideCursorInOverviewRuler: boolean;
-		readonly scrollBeyondLastLine: boolean;
-		readonly scrollBeyondLastColumn: number;
-		readonly smoothScrolling: boolean;
-		readonly stopRenderingLineAfter: number;
-		readonly renderWhitespace: 'none' | 'boundary' | 'all';
-		readonly renderControlCharacters: boolean;
-		readonly fontLigatures: boolean;
-		readonly renderIndentGuides: boolean;
-		readonly highlightActiveIndentGuide: boolean;
-		readonly renderLineHighlight: 'none' | 'gutter' | 'line' | 'all';
-		readonly scrollbar: InternalEditorScrollbarOptions;
-		readonly minimap: InternalEditorMinimapOptions;
-		readonly fixedOverflowWidgets: boolean;
-	}
-
-	export interface EditorContribOptions {
-		readonly selectionClipboard: boolean;
-		readonly hover: InternalEditorHoverOptions;
-		readonly links: boolean;
-		readonly contextmenu: boolean;
-		readonly quickSuggestions: boolean | {
-			other: boolean;
-			comments: boolean;
-			strings: boolean;
-		};
-		readonly quickSuggestionsDelay: number;
-		readonly parameterHints: InternalParameterHintOptions;
-		readonly iconsInSuggestions: boolean;
-		readonly formatOnType: boolean;
-		readonly formatOnPaste: boolean;
-		readonly suggestOnTriggerCharacters: boolean;
-		readonly acceptSuggestionOnEnter: 'on' | 'smart' | 'off';
-		readonly acceptSuggestionOnCommitCharacter: boolean;
-		readonly wordBasedSuggestions: boolean;
-		readonly suggestSelection: 'first' | 'recentlyUsed' | 'recentlyUsedByPrefix';
-		readonly suggestFontSize: number;
-		readonly suggestLineHeight: number;
-		readonly tabCompletion: 'on' | 'off' | 'onlySnippets';
-		readonly suggest: InternalSuggestOptions;
-		readonly selectionHighlight: boolean;
-		readonly occurrencesHighlight: boolean;
-		readonly codeLens: boolean;
-		readonly folding: boolean;
-		readonly foldingStrategy: 'auto' | 'indentation';
-		readonly showFoldingControls: 'always' | 'mouseover';
-		readonly matchBrackets: boolean;
-		readonly find: InternalEditorFindOptions;
-		readonly colorDecorators: boolean;
-		readonly lightbulbEnabled: boolean;
-		readonly codeActionsOnSave: ICodeActionsOnSaveOptions;
-		readonly codeActionsOnSaveTimeout: number;
-	}
-
-	/**
-	 * Internal configuration options (transformed or computed) for the editor.
-	 */
-	export class InternalEditorOptions {
-		readonly _internalEditorOptionsBrand: void;
-		readonly canUseLayerHinting: boolean;
-		readonly pixelRatio: number;
-		readonly editorClassName: string;
-		readonly lineHeight: number;
-		readonly readOnly: boolean;
-		readonly multiCursorModifier: 'altKey' | 'ctrlKey' | 'metaKey';
-		readonly multiCursorMergeOverlapping: boolean;
-		readonly showUnused: boolean;
-		readonly wordSeparators: string;
-		readonly autoClosingBrackets: EditorAutoClosingStrategy;
-		readonly autoClosingQuotes: EditorAutoClosingStrategy;
-		readonly autoClosingExit: boolean;
-		readonly autoSurround: EditorAutoSurroundStrategy;
-		readonly autoIndent: boolean;
-		readonly useTabStops: boolean;
-		readonly tabFocusMode: boolean;
-		readonly dragAndDrop: boolean;
-		readonly emptySelectionClipboard: boolean;
-		readonly copyWithSyntaxHighlighting: boolean;
-		readonly layoutInfo: EditorLayoutInfo;
-		readonly fontInfo: FontInfo;
-		readonly viewInfo: InternalEditorViewOptions;
-		readonly wrappingInfo: EditorWrappingInfo;
-		readonly contribInfo: EditorContribOptions;
-	}
-=======
 	export type EditorHoverOptions = Readonly<Required<IEditorHoverOptions>>;
->>>>>>> bc9a46a3
 
 	/**
 	 * A description for the overview ruler position.
@@ -3498,33 +3391,6 @@
 	/**
 	 * Describes how to indent wrapped lines.
 	 */
-<<<<<<< HEAD
-	export interface IConfigurationChangedEvent {
-		readonly canUseLayerHinting: boolean;
-		readonly pixelRatio: boolean;
-		readonly editorClassName: boolean;
-		readonly lineHeight: boolean;
-		readonly readOnly: boolean;
-		readonly accessibilitySupport: boolean;
-		readonly multiCursorModifier: boolean;
-		readonly multiCursorMergeOverlapping: boolean;
-		readonly wordSeparators: boolean;
-		readonly autoClosingBrackets: boolean;
-		readonly autoClosingQuotes: boolean;
-		readonly autoClosingExit: boolean;
-		readonly autoSurround: boolean;
-		readonly autoIndent: boolean;
-		readonly useTabStops: boolean;
-		readonly tabFocusMode: boolean;
-		readonly dragAndDrop: boolean;
-		readonly emptySelectionClipboard: boolean;
-		readonly copyWithSyntaxHighlighting: boolean;
-		readonly layoutInfo: boolean;
-		readonly fontInfo: boolean;
-		readonly viewInfo: boolean;
-		readonly wrappingInfo: boolean;
-		readonly contribInfo: boolean;
-=======
 	export enum WrappingIndent {
 		/**
 		 * No indentation => wrapped lines begin at column 1.
@@ -3549,7 +3415,6 @@
 		readonly isWordWrapMinified: boolean;
 		readonly isViewportWrapping: boolean;
 		readonly wrappingColumn: number;
->>>>>>> bc9a46a3
 	}
 
 	/**
