--- conflicted
+++ resolved
@@ -2847,7 +2847,6 @@
 		return [];
 	}
 
-<<<<<<< HEAD
 	private async getHistoryItemGroups(element: ISCMRepository): Promise<SCMHistoryItemGroupTreeElement[]> {
 		const scmProvider = element.provider;
 		const historyProvider = scmProvider.historyProvider;
@@ -2952,7 +2951,6 @@
 		return [...tree.root.children];
 	}
 
-=======
 	getParent(element: TreeElement): ISCMViewService | TreeElement {
 		if (ResourceTree.isResourceNode(element)) {
 			if (element.parent === element.context.resourceTree.root) {
@@ -2979,7 +2977,6 @@
 			throw new Error('Unexpected call to getParent');
 		}
 	}
->>>>>>> 8a994375
 }
 
 export class SCMActionButton implements IDisposable {
