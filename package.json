{
  "name": "code-oss-dev",
<<<<<<< HEAD
  "version": "1.5.0",
  "electronVersion": "1.3.4",
=======
  "version": "1.6.0",
  "electronVersion": "0.37.6",
  "distro": "221e07c30a60acb4752cc6ba35e5ac4481d8b9d5",
>>>>>>> dde6f243
  "author": {
    "name": "Microsoft Corporation"
  },
  "main": "./out/main",
  "private": true,
  "scripts": {
    "test": "mocha",
    "preinstall": "node build/npm/preinstall.js",
    "postinstall": "node build/npm/postinstall.js",
    "watch": "gulp watch"
  },
  "dependencies": {
    "applicationinsights": "0.15.6",
    "chokidar": "bpasero/chokidar#vscode",
    "emmet": "1.3.1",
    "gc-signals": "^0.0.1",
    "getmac": "1.0.7",
    "graceful-fs": "4.1.2",
    "http-proxy-agent": "0.2.7",
    "https-proxy-agent": "0.3.6",
    "iconv-lite": "0.4.13",
    "minimist": "1.2.0",
    "native-keymap": "0.1.2",
    "pty.js": "https://github.com/Tyriar/pty.js/tarball/fffbf86eb9e8051b5b2be4ba9c7b07faa018ce8d",
    "fast-plist": "0.1.1",
    "semver": "4.3.6",
    "vscode-debugprotocol": "1.13.0-pre.3",
    "vscode-textmate": "2.1.1",
    "winreg": "1.2.0",
    "xterm": "git+https://github.com/sourcelair/xterm.js.git#220828f",
    "yauzl": "2.3.1"
  },
  "devDependencies": {
    "async": "^1.4.0",
    "azure-storage": "^0.3.1",
    "clean-css": "3.4.6",
    "clone": "^1.0.2",
    "coveralls": "^2.11.11",
    "cson-parser": "^1.3.3",
    "debounce": "^1.0.0",
    "documentdb": "^1.5.1",
    "eslint": "^3.4.0",
    "event-stream": "^3.1.7",
    "express": "^4.13.1",
    "ghooks": "1.0.3",
    "glob": "^5.0.13",
    "gulp": "^3.8.9",
    "gulp-atom-electron": "^1.9.0",
    "gulp-azure-storage": "^0.6.0",
    "gulp-bom": "^1.0.0",
    "gulp-buffer": "0.0.2",
    "gulp-concat": "^2.6.0",
    "gulp-cssnano": "^2.1.0",
    "gulp-filter": "^3.0.0",
    "gulp-json-editor": "^2.2.1",
    "gulp-mocha": "^2.1.3",
    "gulp-remote-src": "^0.4.0",
    "gulp-rename": "^1.2.0",
    "gulp-replace": "^0.5.4",
    "gulp-shell": "^0.5.2",
    "gulp-sourcemaps": "^1.6.0",
    "gulp-tsb": "^1.10.1",
    "gulp-tslint": "^4.3.0",
    "gulp-uglify": "^1.4.1",
    "gulp-util": "^3.0.6",
    "gulp-vinyl-zip": "^1.2.2",
    "gulp-watch": "4.3.6",
    "innosetup-compiler": "^5.5.60",
    "is": "^3.1.0",
    "istanbul": "^0.3.17",
    "jsdom-no-contextify": "^3.1.0",
    "lazy.js": "^0.4.2",
    "mime": "1.2.11",
    "minimatch": "^2.0.10",
    "mkdirp": "^0.5.0",
    "mocha": "^2.2.5",
    "object-assign": "^4.0.1",
    "optimist": "0.3.5",
    "queue": "3.0.6",
    "remap-istanbul": "^0.6.4",
    "rimraf": "^2.2.8",
    "sinon": "^1.17.2",
    "source-map": "^0.4.4",
    "tslint": "^3.3.0",
    "typescript": "^1.8.10",
    "uglify-js": "2.4.8",
    "underscore": "^1.8.2",
    "vinyl": "^0.4.5",
    "vinyl-fs": "^2.4.3",
    "vscode-nls-dev": "^1.0.0"
  },
  "repository": {
    "type": "git",
    "url": "https://github.com/Microsoft/vscode.git"
  },
  "bugs": {
    "url": "https://github.com/Microsoft/vscode/issues"
  },
  "config": {
    "ghooks": {
      "pre-commit": "node build/gulpfile.hygiene.js"
    }
  },
  "optionalDependencies": {
    "windows-mutex": "^0.2.0"
  }
}<|MERGE_RESOLUTION|>--- conflicted
+++ resolved
@@ -1,13 +1,8 @@
 {
   "name": "code-oss-dev",
-<<<<<<< HEAD
-  "version": "1.5.0",
+  "version": "1.6.0",
   "electronVersion": "1.3.4",
-=======
-  "version": "1.6.0",
-  "electronVersion": "0.37.6",
   "distro": "221e07c30a60acb4752cc6ba35e5ac4481d8b9d5",
->>>>>>> dde6f243
   "author": {
     "name": "Microsoft Corporation"
   },
