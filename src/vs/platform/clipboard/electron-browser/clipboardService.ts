/*---------------------------------------------------------------------------------------------
 *  Copyright (c) Microsoft Corporation. All rights reserved.
 *  Licensed under the MIT License. See License.txt in the project root for license information.
 *--------------------------------------------------------------------------------------------*/

import { IClipboardService } from 'vs/platform/clipboard/common/clipboardService';
import { clipboard } from 'electron';
import { URI } from 'vs/base/common/uri';
import { isMacintosh } from 'vs/base/common/platform';

export class ClipboardService implements IClipboardService {

	private static FILE_FORMAT = 'code/file-list'; // Clipboard format for files

	_serviceBrand: any;

<<<<<<< HEAD
	async writeText(text: string, type?: string): Promise<void> {
		clipboard.writeText(text, type);
	}

	async readText(type?: string): Promise<string> {
=======
	writeText(text: string, type?: 'selection' | 'clipboard'): void {
		clipboard.writeText(text, type);
	}

	readText(type?: 'selection' | 'clipboard'): string {
>>>>>>> 877235c6
		return clipboard.readText(type);
	}

	readTextSync(): string {
		return clipboard.readText();
	}

	readFindText(): string {
		if (isMacintosh) {
			return clipboard.readFindText();
		}

		return '';
	}

	writeFindText(text: string): void {
		if (isMacintosh) {
			clipboard.writeFindText(text);
		}
	}

	writeResources(resources: URI[]): void {
		if (resources.length) {
			clipboard.writeBuffer(ClipboardService.FILE_FORMAT, this.resourcesToBuffer(resources));
		}
	}

	readResources(): URI[] {
		return this.bufferToResources(clipboard.readBuffer(ClipboardService.FILE_FORMAT));
	}

	hasResources(): boolean {
		return clipboard.has(ClipboardService.FILE_FORMAT);
	}

	private resourcesToBuffer(resources: URI[]): Buffer {
		return Buffer.from(resources.map(r => r.toString()).join('\n'));
	}

	private bufferToResources(buffer: Buffer): URI[] {
		if (!buffer) {
			return [];
		}

		const bufferValue = buffer.toString();
		if (!bufferValue) {
			return [];
		}

		try {
			return bufferValue.split('\n').map(f => URI.parse(f));
		} catch (error) {
			return []; // do not trust clipboard data
		}
	}
}<|MERGE_RESOLUTION|>--- conflicted
+++ resolved
@@ -14,19 +14,11 @@
 
 	_serviceBrand: any;
 
-<<<<<<< HEAD
-	async writeText(text: string, type?: string): Promise<void> {
+	async writeText(text: string, type?: 'selection' | 'clipboard'): Promise<void> {
 		clipboard.writeText(text, type);
 	}
 
-	async readText(type?: string): Promise<string> {
-=======
-	writeText(text: string, type?: 'selection' | 'clipboard'): void {
-		clipboard.writeText(text, type);
-	}
-
-	readText(type?: 'selection' | 'clipboard'): string {
->>>>>>> 877235c6
+	async readText(type?: 'selection' | 'clipboard'): Promise<string> {
 		return clipboard.readText(type);
 	}
 
