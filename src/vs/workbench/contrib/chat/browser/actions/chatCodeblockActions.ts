--- conflicted
+++ resolved
@@ -258,11 +258,7 @@
 				}
 			}
 
-<<<<<<< HEAD
-			await chatEditingService.startOrContinueEditingSession(async (stream) => {
-=======
-			await chatEditingService.createEditingSession(item.sessionId, async (stream) => {
->>>>>>> a399b868
+			await chatEditingService.startOrContinueEditingSession(item.sessionId, async (stream) => {
 
 				const response = {
 					textEdit: (resource: URI, textEdits: TextEdit[]) => {
