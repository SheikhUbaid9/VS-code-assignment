--- conflicted
+++ resolved
@@ -201,14 +201,11 @@
 		tsfmt.processString(file.path, file.contents.toString('utf8'), {
 			verify: true,
 			tsfmt: true,
-<<<<<<< HEAD
 			tslint: undefined,
 			// keep @ts-check happy, these options are not defined as optional
 			editorconfig: undefined,
 			replace: undefined,
 			tsconfig: undefined,
-=======
->>>>>>> d80c6f63
 			// verbose: true
 		}).then(result => {
 			if (result.error) {
