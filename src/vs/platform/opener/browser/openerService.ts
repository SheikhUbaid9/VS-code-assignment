/*---------------------------------------------------------------------------------------------
 *  Copyright (c) Microsoft Corporation. All rights reserved.
 *  Licensed under the MIT License. See License.txt in the project root for license information.
 *--------------------------------------------------------------------------------------------*/
'use strict';

import URI from 'vs/base/common/uri';
import * as dom from 'vs/base/browser/dom';
import { parse } from 'vs/base/common/marshalling';
import { Schemas } from 'vs/base/common/network';
import { TPromise } from 'vs/base/common/winjs.base';
import { IEditorService } from 'vs/platform/editor/common/editor';
import { normalize } from 'vs/base/common/paths';
import { ICommandService, CommandsRegistry } from 'vs/platform/commands/common/commands';
import { IOpenerService } from 'vs/platform/opener/common/opener';
import { ITelemetryService } from 'vs/platform/telemetry/common/telemetry';
import { optional } from 'vs/platform/instantiation/common/instantiation';
import { NullTelemetryService } from 'vs/platform/telemetry/common/telemetryUtils';

export class OpenerService implements IOpenerService {

	_serviceBrand: any;

	constructor(
		@IEditorService private _editorService: IEditorService,
		@ICommandService private _commandService: ICommandService,
		@optional(ITelemetryService) private _telemetryService: ITelemetryService = NullTelemetryService
	) {
		//
	}

	open(resource: URI, options?: { openToSide?: boolean }): TPromise<any> {

		/* __GDPR__
			"openerService" : {
				"scheme" : { "classification": "SystemMetaData", "purpose": "FeatureInsight" }
			}
		*/
		this._telemetryService.publicLog('openerService', { scheme: resource.scheme });

		const { scheme, path, query, fragment } = resource;
		let promise: TPromise<any>;
<<<<<<< HEAD
		if (scheme === Schemas.http || scheme === Schemas.https || scheme === Schemas.mailto) {
			// open http or default mail application
			window.open(resource.toString(true));
=======
		if (scheme === Schemas.http || scheme === Schemas.https) {
			// open http
			dom.windowOpenNoOpener(resource.toString(true));
>>>>>>> ede70684

		} else if (scheme === 'command' && CommandsRegistry.getCommand(path)) {
			// execute as command
			let args: any = [];
			try {
				args = parse(query);
				if (!Array.isArray(args)) {
					args = [args];
				}
			} catch (e) {
				//
			}
			promise = this._commandService.executeCommand(path, ...args);

		} else {
			let selection: {
				startLineNumber: number;
				startColumn: number;
			};
			const match = /^L?(\d+)(?:,(\d+))?/.exec(fragment);
			if (match) {
				// support file:///some/file.js#73,84
				// support file:///some/file.js#L73
				selection = {
					startLineNumber: parseInt(match[1]),
					startColumn: match[2] ? parseInt(match[2]) : 1
				};
				// remove fragment
				resource = resource.with({ fragment: '' });
			}

			if (!resource.scheme) {
				// we cannot handle those
				return TPromise.as(undefined);

			} else if (resource.scheme === Schemas.file) {
				resource = resource.with({ path: normalize(resource.path) }); // workaround for non-normalized paths (https://github.com/Microsoft/vscode/issues/12954)
			}
			promise = this._editorService.openEditor({ resource, options: { selection, } }, options && options.openToSide);
		}

		return TPromise.as(promise);
	}
}<|MERGE_RESOLUTION|>--- conflicted
+++ resolved
@@ -40,16 +40,10 @@
 
 		const { scheme, path, query, fragment } = resource;
 		let promise: TPromise<any>;
-<<<<<<< HEAD
+
 		if (scheme === Schemas.http || scheme === Schemas.https || scheme === Schemas.mailto) {
 			// open http or default mail application
-			window.open(resource.toString(true));
-=======
-		if (scheme === Schemas.http || scheme === Schemas.https) {
-			// open http
 			dom.windowOpenNoOpener(resource.toString(true));
->>>>>>> ede70684
-
 		} else if (scheme === 'command' && CommandsRegistry.getCommand(path)) {
 			// execute as command
 			let args: any = [];
