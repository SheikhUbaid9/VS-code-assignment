/*---------------------------------------------------------------------------------------------
 *  Copyright (c) Microsoft Corporation. All rights reserved.
 *  Licensed under the MIT License. See License.txt in the project root for license information.
 *--------------------------------------------------------------------------------------------*/

import * as http from 'http';
import * as https from 'https';
import { parse as parseUrl } from 'url';
import { Promises } from 'vs/base/common/async';
import { streamToBufferReadableStream } from 'vs/base/common/buffer';
import { CancellationToken } from 'vs/base/common/cancellation';
import { CancellationError, getErrorMessage } from 'vs/base/common/errors';
import * as streams from 'vs/base/common/stream';
import { isBoolean, isNumber } from 'vs/base/common/types';
import { IRequestContext, IRequestOptions } from 'vs/base/parts/request/common/request';
import { IConfigurationService } from 'vs/platform/configuration/common/configuration';
import { INativeEnvironmentService } from 'vs/platform/environment/common/environment';
import { getResolvedShellEnv } from 'vs/platform/shell/node/shellEnv';
import { ILogService, ILoggerService } from 'vs/platform/log/common/log';
import { AbstractRequestService, IRequestService } from 'vs/platform/request/common/request';
import { Agent, getProxyAgent } from 'vs/platform/request/node/proxy';
import { createGunzip } from 'zlib';

interface IHTTPConfiguration {
	proxy?: string;
	proxyStrictSSL?: boolean;
	proxyAuthorization?: string;
}

export interface IRawRequestFunction {
	(options: http.RequestOptions, callback?: (res: http.IncomingMessage) => void): http.ClientRequest;
}

export interface NodeRequestOptions extends IRequestOptions {
	agent?: Agent;
	strictSSL?: boolean;
	isChromiumNetwork?: boolean;
	getRawRequest?(options: IRequestOptions): IRawRequestFunction;
}

/**
 * This service exposes the `request` API, while using the global
 * or configured proxy settings.
 */
export class RequestService extends AbstractRequestService implements IRequestService {

	declare readonly _serviceBrand: undefined;

	private proxyUrl?: string;
	private strictSSL: boolean | undefined;
	private authorization?: string;
	private shellEnvErrorLogged?: boolean;

	constructor(
		@IConfigurationService private readonly configurationService: IConfigurationService,
		@INativeEnvironmentService private readonly environmentService: INativeEnvironmentService,
		@ILogService private readonly logService: ILogService,
		@ILoggerService loggerService: ILoggerService
	) {
		super(!!environmentService.isRemoteServer, loggerService);
		this.configure();
		this._register(configurationService.onDidChangeConfiguration(e => {
			if (e.affectsConfiguration('http')) {
				this.configure();
			}
		}));
	}

	private configure() {
		const config = this.configurationService.getValue<IHTTPConfiguration | undefined>('http');

		this.proxyUrl = config?.proxy;
		this.strictSSL = !!config?.proxyStrictSSL;
		this.authorization = config?.proxyAuthorization;
	}

	async request(options: NodeRequestOptions, token: CancellationToken): Promise<IRequestContext> {
		const { proxyUrl, strictSSL } = this;

		let shellEnv: typeof process.env | undefined = undefined;
		try {
			shellEnv = await getResolvedShellEnv(this.configurationService, this.logService, this.environmentService.args, process.env);
		} catch (error) {
			if (!this.shellEnvErrorLogged) {
				this.shellEnvErrorLogged = true;
				this.logService.error(`resolving shell environment failed`, getErrorMessage(error));
			}
		}

		const env = {
			...process.env,
			...shellEnv
		};
		const agent = options.agent ? options.agent : await getProxyAgent(options.url || '', env, { proxyUrl, strictSSL });

		options.agent = agent;
		options.strictSSL = strictSSL;

		if (this.authorization) {
			options.headers = {
				...(options.headers || {}),
				'Proxy-Authorization': this.authorization
			};
		}

<<<<<<< HEAD
		try {
			const res = await nodeRequest(options, token);

			this.logService.trace('RequestService#request (node) - success', options.url);

			return res;
		} catch (error) {
			this.logService.trace('RequestService#request (node) - error', options.url, error);

			throw error;
		}
	}

	async resolveProxy(url: string): Promise<string | undefined> {
		return undefined; // currently not implemented in node
=======
		return this.doRequest(options, token);
	}

	private async getNodeRequest(options: IRequestOptions): Promise<IRawRequestFunction> {
		const endpoint = parseUrl(options.url!);
		const module = endpoint.protocol === 'https:' ? await import('https') : await import('http');

		return module.request;
>>>>>>> cd1d3117
	}
}

<<<<<<< HEAD
async function getNodeRequest(options: IRequestOptions): Promise<IRawRequestFunction> {
	const endpoint = parseUrl(options.url!);
	const module = endpoint.protocol === 'https:' ? await import('https') : await import('http');
	return module.request;
}

export async function nodeRequest(options: NodeRequestOptions, token: CancellationToken): Promise<IRequestContext> {

	return Promises.withAsyncBody<IRequestContext>(async (c, e) => {

		const endpoint = parseUrl(options.url!);
		const rawRequest = options.getRawRequest
			? options.getRawRequest(options)
			: await getNodeRequest(options);

		const opts: https.RequestOptions = {
			hostname: endpoint.hostname,
			port: endpoint.port ? parseInt(endpoint.port) : (endpoint.protocol === 'https:' ? 443 : 80),
			protocol: endpoint.protocol,
			path: endpoint.path,
			method: options.type || 'GET',
			headers: options.headers,
			agent: options.agent,
			rejectUnauthorized: isBoolean(options.strictSSL) ? options.strictSSL : true
		};

		if (options.user && options.password) {
			opts.auth = options.user + ':' + options.password;
		}

		const req = rawRequest(opts, (res: http.IncomingMessage) => {
			const followRedirects: number = isNumber(options.followRedirects) ? options.followRedirects : 3;
			if (res.statusCode && res.statusCode >= 300 && res.statusCode < 400 && followRedirects > 0 && res.headers['location']) {
				nodeRequest({
					...options,
					url: res.headers['location'],
					followRedirects: followRedirects - 1
				}, token).then(c, e);
			} else {
				let stream: streams.ReadableStreamEvents<Uint8Array> = res;

				// Responses from Electron net module should be treated as response
				// from browser, which will apply gzip filter and decompress the response
				// using zlib before passing the result to us. Following step can be bypassed
				// in this case and proceed further.
				// Refs https://source.chromium.org/chromium/chromium/src/+/main:net/url_request/url_request_http_job.cc;l=1266-1318
				if (!options.isChromiumNetwork && res.headers['content-encoding'] === 'gzip') {
					stream = res.pipe(createGunzip());
				}

				c({ res, stream: streamToBufferReadableStream(stream) } as IRequestContext);
			}
		});

		req.on('error', e);

		if (options.timeout) {
			req.setTimeout(options.timeout);
		}

		// Chromium will abort the request if forbidden headers are set.
		// Ref https://source.chromium.org/chromium/chromium/src/+/main:services/network/public/cpp/header_util.cc;l=14-48;
		// for additional context.
		if (options.isChromiumNetwork) {
			req.removeHeader('Content-Length');
		}

		if (options.data) {
			if (typeof options.data === 'string') {
				req.write(options.data);
			}
		}

		req.end();

		token.onCancellationRequested(() => {
			req.abort();
			e(new CancellationError());
		});
	});
=======
	private doRequest(options: NodeRequestOptions, token: CancellationToken): Promise<IRequestContext> {
		return this.logAndRequest(options.isChromiumNetwork ? 'electron' : 'node', options, () =>
			Promises.withAsyncBody<IRequestContext>(async (resolve, reject) => {
				const endpoint = parseUrl(options.url!);
				const rawRequest = options.getRawRequest
					? options.getRawRequest(options)
					: await this.getNodeRequest(options);

				const opts: https.RequestOptions = {
					hostname: endpoint.hostname,
					port: endpoint.port ? parseInt(endpoint.port) : (endpoint.protocol === 'https:' ? 443 : 80),
					protocol: endpoint.protocol,
					path: endpoint.path,
					method: options.type || 'GET',
					headers: options.headers,
					agent: options.agent,
					rejectUnauthorized: isBoolean(options.strictSSL) ? options.strictSSL : true
				};

				if (options.user && options.password) {
					opts.auth = options.user + ':' + options.password;
				}

				const req = rawRequest(opts, (res: http.IncomingMessage) => {
					const followRedirects: number = isNumber(options.followRedirects) ? options.followRedirects : 3;
					if (res.statusCode && res.statusCode >= 300 && res.statusCode < 400 && followRedirects > 0 && res.headers['location']) {
						this.doRequest({
							...options,
							url: res.headers['location'],
							followRedirects: followRedirects - 1
						}, token).then(resolve, reject);
					} else {
						let stream: streams.ReadableStreamEvents<Uint8Array> = res;

						// Responses from Electron net module should be treated as response
						// from browser, which will apply gzip filter and decompress the response
						// using zlib before passing the result to us. Following step can be bypassed
						// in this case and proceed further.
						// Refs https://source.chromium.org/chromium/chromium/src/+/main:net/url_request/url_request_http_job.cc;l=1266-1318
						if (!options.isChromiumNetwork && res.headers['content-encoding'] === 'gzip') {
							stream = res.pipe(createGunzip());
						}

						resolve({ res, stream: streamToBufferReadableStream(stream) } as IRequestContext);
					}
				});

				req.on('error', reject);

				if (options.timeout) {
					req.setTimeout(options.timeout);
				}

				// Chromium will abort the request if forbidden headers are set.
				// Ref https://source.chromium.org/chromium/chromium/src/+/main:services/network/public/cpp/header_util.cc;l=14-48;
				// for additional context.
				if (options.isChromiumNetwork) {
					req.removeHeader('Content-Length');
				}

				if (options.data) {
					if (typeof options.data === 'string') {
						req.write(options.data);
					}
				}

				req.end();

				token.onCancellationRequested(() => {
					req.abort();

					reject(new CancellationError());
				});
			}));
	}

	async resolveProxy(url: string): Promise<string | undefined> {
		return undefined; // currently not implemented in node
	}
>>>>>>> cd1d3117
}<|MERGE_RESOLUTION|>--- conflicted
+++ resolved
@@ -103,46 +103,23 @@
 			};
 		}
 
-<<<<<<< HEAD
-		try {
-			const res = await nodeRequest(options, token);
-
-			this.logService.trace('RequestService#request (node) - success', options.url);
-
-			return res;
-		} catch (error) {
-			this.logService.trace('RequestService#request (node) - error', options.url, error);
-
-			throw error;
-		}
+		return this.logAndRequest(options.isChromiumNetwork ? 'electron' : 'node', options, () => nodeRequest(options, token));
 	}
 
 	async resolveProxy(url: string): Promise<string | undefined> {
 		return undefined; // currently not implemented in node
-=======
-		return this.doRequest(options, token);
-	}
-
-	private async getNodeRequest(options: IRequestOptions): Promise<IRawRequestFunction> {
-		const endpoint = parseUrl(options.url!);
-		const module = endpoint.protocol === 'https:' ? await import('https') : await import('http');
-
-		return module.request;
->>>>>>> cd1d3117
 	}
 }
 
-<<<<<<< HEAD
 async function getNodeRequest(options: IRequestOptions): Promise<IRawRequestFunction> {
 	const endpoint = parseUrl(options.url!);
 	const module = endpoint.protocol === 'https:' ? await import('https') : await import('http');
+
 	return module.request;
 }
 
 export async function nodeRequest(options: NodeRequestOptions, token: CancellationToken): Promise<IRequestContext> {
-
-	return Promises.withAsyncBody<IRequestContext>(async (c, e) => {
-
+	return Promises.withAsyncBody<IRequestContext>(async (resolve, reject) => {
 		const endpoint = parseUrl(options.url!);
 		const rawRequest = options.getRawRequest
 			? options.getRawRequest(options)
@@ -170,7 +147,7 @@
 					...options,
 					url: res.headers['location'],
 					followRedirects: followRedirects - 1
-				}, token).then(c, e);
+				}, token).then(resolve, reject);
 			} else {
 				let stream: streams.ReadableStreamEvents<Uint8Array> = res;
 
@@ -183,11 +160,11 @@
 					stream = res.pipe(createGunzip());
 				}
 
-				c({ res, stream: streamToBufferReadableStream(stream) } as IRequestContext);
+				resolve({ res, stream: streamToBufferReadableStream(stream) } as IRequestContext);
 			}
 		});
 
-		req.on('error', e);
+		req.on('error', reject);
 
 		if (options.timeout) {
 			req.setTimeout(options.timeout);
@@ -210,88 +187,8 @@
 
 		token.onCancellationRequested(() => {
 			req.abort();
-			e(new CancellationError());
+
+			reject(new CancellationError());
 		});
 	});
-=======
-	private doRequest(options: NodeRequestOptions, token: CancellationToken): Promise<IRequestContext> {
-		return this.logAndRequest(options.isChromiumNetwork ? 'electron' : 'node', options, () =>
-			Promises.withAsyncBody<IRequestContext>(async (resolve, reject) => {
-				const endpoint = parseUrl(options.url!);
-				const rawRequest = options.getRawRequest
-					? options.getRawRequest(options)
-					: await this.getNodeRequest(options);
-
-				const opts: https.RequestOptions = {
-					hostname: endpoint.hostname,
-					port: endpoint.port ? parseInt(endpoint.port) : (endpoint.protocol === 'https:' ? 443 : 80),
-					protocol: endpoint.protocol,
-					path: endpoint.path,
-					method: options.type || 'GET',
-					headers: options.headers,
-					agent: options.agent,
-					rejectUnauthorized: isBoolean(options.strictSSL) ? options.strictSSL : true
-				};
-
-				if (options.user && options.password) {
-					opts.auth = options.user + ':' + options.password;
-				}
-
-				const req = rawRequest(opts, (res: http.IncomingMessage) => {
-					const followRedirects: number = isNumber(options.followRedirects) ? options.followRedirects : 3;
-					if (res.statusCode && res.statusCode >= 300 && res.statusCode < 400 && followRedirects > 0 && res.headers['location']) {
-						this.doRequest({
-							...options,
-							url: res.headers['location'],
-							followRedirects: followRedirects - 1
-						}, token).then(resolve, reject);
-					} else {
-						let stream: streams.ReadableStreamEvents<Uint8Array> = res;
-
-						// Responses from Electron net module should be treated as response
-						// from browser, which will apply gzip filter and decompress the response
-						// using zlib before passing the result to us. Following step can be bypassed
-						// in this case and proceed further.
-						// Refs https://source.chromium.org/chromium/chromium/src/+/main:net/url_request/url_request_http_job.cc;l=1266-1318
-						if (!options.isChromiumNetwork && res.headers['content-encoding'] === 'gzip') {
-							stream = res.pipe(createGunzip());
-						}
-
-						resolve({ res, stream: streamToBufferReadableStream(stream) } as IRequestContext);
-					}
-				});
-
-				req.on('error', reject);
-
-				if (options.timeout) {
-					req.setTimeout(options.timeout);
-				}
-
-				// Chromium will abort the request if forbidden headers are set.
-				// Ref https://source.chromium.org/chromium/chromium/src/+/main:services/network/public/cpp/header_util.cc;l=14-48;
-				// for additional context.
-				if (options.isChromiumNetwork) {
-					req.removeHeader('Content-Length');
-				}
-
-				if (options.data) {
-					if (typeof options.data === 'string') {
-						req.write(options.data);
-					}
-				}
-
-				req.end();
-
-				token.onCancellationRequested(() => {
-					req.abort();
-
-					reject(new CancellationError());
-				});
-			}));
-	}
-
-	async resolveProxy(url: string): Promise<string | undefined> {
-		return undefined; // currently not implemented in node
-	}
->>>>>>> cd1d3117
 }