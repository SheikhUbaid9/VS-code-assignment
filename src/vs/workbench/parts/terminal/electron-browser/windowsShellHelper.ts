--- conflicted
+++ resolved
@@ -24,20 +24,8 @@
 }
 
 export class WindowsShellHelper {
-<<<<<<< HEAD
 	private _childProcessIdStack: IWindowsProcTreeItem[];
-	private _onCheckWindowsShell: Emitter<string>;
-	private _rootShellExecutable: string;
-	private _rootProcessId: number;
-
-	public constructor(rootProcessId: number, rootShellExecutable: string) {
-		this._childProcessIdStack = [];
-		this._rootShellExecutable = rootShellExecutable;
-		this._rootProcessId = rootProcessId;
-=======
-	private _childProcessIdStack: number[];
 	private _onCheckShell: Emitter<TPromise<string>>;
->>>>>>> 7c682be6
 
 	public constructor(
 		private _rootProcessId: number,
@@ -49,7 +37,7 @@
 			throw new Error(`WindowsShellHelper cannot be instantiated on ${platform.platform}`);
 		}
 
-		this._childProcessIdStack = [this._rootProcessId];
+		this._childProcessIdStack = [{ pid: this._rootProcessId, children: [] }];
 
 		this._onCheckShell = new Emitter<TPromise<string>>();
 		// The debounce is necessary to prevent multiple processes from spawning when
@@ -127,17 +115,6 @@
 	 * Returns the innermost shell executable running in the terminal
 	 */
 	public getShellName(): TPromise<string> {
-<<<<<<< HEAD
-		if (this._childProcessIdStack.length === 0) {
-			this._childProcessIdStack.push({ pid: this._rootProcessId, children: [] });
-		}
-		return new TPromise<string>((resolve) => {
-			this.refreshShellProcessTree(this._childProcessIdStack[this._childProcessIdStack.length - 1], null, false).then(result => {
-				resolve(result);
-			}, error => { return error; });
-		});
-=======
-		return this.refreshShellProcessTree(this._childProcessIdStack[this._childProcessIdStack.length - 1], null);
->>>>>>> 7c682be6
+		return this.refreshShellProcessTree(this._childProcessIdStack[this._childProcessIdStack.length - 1], null, false);
 	}
 }