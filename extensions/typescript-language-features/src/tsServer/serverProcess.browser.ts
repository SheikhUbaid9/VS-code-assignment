--- conflicted
+++ resolved
@@ -47,15 +47,11 @@
 			...args,
 			// Explicitly give TS Server its path so it can load local resources
 			'--executingFilePath', tsServerPath,
-<<<<<<< HEAD
 		];
 		if (_configuration.webExperimentalTypeAcquisition) {
 			launchArgs.push('--experimentalTypeAcquisition');
 		}
-		return new WorkerServerProcess(kind, tsServerPath, this._extensionUri, launchArgs, tsServerLog);
-=======
-		], tsServerLog, this._logger);
->>>>>>> 87baaea6
+		return new WorkerServerProcess(kind, tsServerPath, this._extensionUri, launchArgs, tsServerLog, this._logger);
 	}
 }
 
