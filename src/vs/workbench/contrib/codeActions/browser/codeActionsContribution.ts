/*---------------------------------------------------------------------------------------------
 *  Copyright (c) Microsoft Corporation. All rights reserved.
 *  Licensed under the MIT License. See License.txt in the project root for license information.
 *--------------------------------------------------------------------------------------------*/

import { Emitter } from 'vs/base/common/event';
import { IJSONSchema, IJSONSchemaMap } from 'vs/base/common/jsonSchema';
import { Disposable } from 'vs/base/common/lifecycle';
import { editorConfigurationBaseNode } from 'vs/editor/common/config/editorConfigurationSchema';
import { codeActionCommandId, refactorCommandId, sourceActionCommandId } from 'vs/editor/contrib/codeAction/browser/codeAction';
import { CodeActionKind } from 'vs/editor/contrib/codeAction/common/types';
import * as nls from 'vs/nls';
import { ConfigurationScope, Extensions, IConfigurationNode, IConfigurationPropertySchema, IConfigurationRegistry } from 'vs/platform/configuration/common/configurationRegistry';
import { IKeybindingService } from 'vs/platform/keybinding/common/keybinding';
import { Registry } from 'vs/platform/registry/common/platform';
import { IWorkbenchContribution } from 'vs/workbench/common/contributions';
import { CodeActionsExtensionPoint, ContributedCodeAction } from 'vs/workbench/contrib/codeActions/common/codeActionsExtensionPoint';
import { IExtensionPoint } from 'vs/workbench/services/extensions/common/extensionsRegistry';

const createCodeActionsAutoSave = (description: string): IJSONSchema => {
	return {
		type: ['string', 'boolean'],
		enum: ['always', 'explicit', 'never', true, false],
		enumDescriptions: [
			nls.localize('alwaysSave', 'Triggers Code Actions on explicit saves and auto saves triggered by window or focus changes.'),
			nls.localize('explicitSave', 'Triggers Code Actions only when explicitly saved'),
			nls.localize('neverSave', 'Never triggers Code Actions on save'),
			nls.localize('explicitSaveBoolean', 'Triggers Code Actions only when explicitly saved. This value will be deprecated in favor of "explicit".'),
			nls.localize('neverSaveBoolean', 'Never triggers Code Actions on save. This value will be deprecated in favor of "never".')
		],
		default: true,
		description: description
	};
};

const codeActionsOnSaveDefaultProperties = Object.freeze<IJSONSchemaMap>({
	'source.fixAll': createCodeActionsAutoSave(nls.localize('codeActionsOnSave.fixAll', "Controls whether auto fix action should be run on file save.")),
});

const codeActionsOnSaveSchema: IConfigurationPropertySchema = {
	oneOf: [
		{
			type: 'object',
			properties: codeActionsOnSaveDefaultProperties,
			additionalProperties: {
				type: ['string', 'boolean']
			},
		},
		{
			type: 'array',
			items: { type: 'string' }
		}
	],
	markdownDescription: nls.localize('editor.codeActionsOnSave', 'Run Code Actions for the editor on save. Code Actions must be specified and the editor must not be shutting down. Example: `"source.organizeImports": "explicit" `'),
	type: ['object', 'array'],
	additionalProperties: {
		type: ['string', 'boolean'],
		enum: ['always', 'explicit', 'never', true, false],
	},
	default: {},
	scope: ConfigurationScope.LANGUAGE_OVERRIDABLE,
};

export const editorConfiguration = Object.freeze<IConfigurationNode>({
	...editorConfigurationBaseNode,
	properties: {
		'editor.codeActionsOnSave': codeActionsOnSaveSchema
	}
});

export class CodeActionsContribution extends Disposable implements IWorkbenchContribution {

	private _contributedCodeActions: CodeActionsExtensionPoint[] = [];

	private readonly _onDidChangeContributions = this._register(new Emitter<void>());

	constructor(
		codeActionsExtensionPoint: IExtensionPoint<CodeActionsExtensionPoint[]>,
		@IKeybindingService keybindingService: IKeybindingService,
	) {
		super();

		codeActionsExtensionPoint.setHandler(extensionPoints => {
<<<<<<< HEAD
			this._contributedCodeActions = extensionPoints.flatMap(x => x.value);
=======
			this._contributedCodeActions = extensionPoints.flatMap(x => x.value).filter(x => Array.isArray(x.actions));
>>>>>>> 0e98f35f
			this.updateConfigurationSchema(this._contributedCodeActions);
			this._onDidChangeContributions.fire();
		});

		keybindingService.registerSchemaContribution({
			getSchemaAdditions: () => this.getSchemaAdditions(),
			onDidChange: this._onDidChangeContributions.event,
		});
	}

	private updateConfigurationSchema(codeActionContributions: readonly CodeActionsExtensionPoint[]) {
		const newProperties: IJSONSchemaMap = { ...codeActionsOnSaveDefaultProperties };
		for (const [sourceAction, props] of this.getSourceActions(codeActionContributions)) {
			newProperties[sourceAction] = createCodeActionsAutoSave(nls.localize('codeActionsOnSave.generic', "Controls whether '{0}' actions should be run on file save.", props.title));
		}
		codeActionsOnSaveSchema.properties = newProperties;
		Registry.as<IConfigurationRegistry>(Extensions.Configuration)
			.notifyConfigurationSchemaUpdated(editorConfiguration);
	}

	private getSourceActions(contributions: readonly CodeActionsExtensionPoint[]) {
		const defaultKinds = Object.keys(codeActionsOnSaveDefaultProperties).map(value => new CodeActionKind(value));
		const sourceActions = new Map<string, { readonly title: string }>();
		for (const contribution of contributions) {
			for (const action of contribution.actions) {
				const kind = new CodeActionKind(action.kind);
				if (CodeActionKind.Source.contains(kind)
					// Exclude any we already included by default
					&& !defaultKinds.some(defaultKind => defaultKind.contains(kind))
				) {
					sourceActions.set(kind.value, action);
				}
			}
		}
		return sourceActions;
	}

	private getSchemaAdditions(): IJSONSchema[] {
		const conditionalSchema = (command: string, actions: readonly ContributedCodeAction[]): IJSONSchema => {
			return {
				if: {
					required: ['command'],
					properties: {
						'command': { const: command }
					}
				},
				then: {
					properties: {
						'args': {
							required: ['kind'],
							properties: {
								'kind': {
									anyOf: [
										{
											enum: actions.map(action => action.kind),
											enumDescriptions: actions.map(action => action.description ?? action.title),
										},
										{ type: 'string' },
									]
								}
							}
						}
					}
				}
			};
		};

		const getActions = (ofKind: CodeActionKind): ContributedCodeAction[] => {
			const allActions = this._contributedCodeActions.flatMap(desc => desc.actions);

			const out = new Map<string, ContributedCodeAction>();
			for (const action of allActions) {
				if (!out.has(action.kind) && ofKind.contains(new CodeActionKind(action.kind))) {
					out.set(action.kind, action);
				}
			}
			return Array.from(out.values());
		};

		return [
			conditionalSchema(codeActionCommandId, getActions(CodeActionKind.Empty)),
			conditionalSchema(refactorCommandId, getActions(CodeActionKind.Refactor)),
			conditionalSchema(sourceActionCommandId, getActions(CodeActionKind.Source)),
		];
	}
}<|MERGE_RESOLUTION|>--- conflicted
+++ resolved
@@ -81,11 +81,7 @@
 		super();
 
 		codeActionsExtensionPoint.setHandler(extensionPoints => {
-<<<<<<< HEAD
-			this._contributedCodeActions = extensionPoints.flatMap(x => x.value);
-=======
 			this._contributedCodeActions = extensionPoints.flatMap(x => x.value).filter(x => Array.isArray(x.actions));
->>>>>>> 0e98f35f
 			this.updateConfigurationSchema(this._contributedCodeActions);
 			this._onDidChangeContributions.fire();
 		});
