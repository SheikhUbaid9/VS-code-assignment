--- conflicted
+++ resolved
@@ -383,18 +383,11 @@
 	searchOnTypeDebouncePeriod: number;
 	mode: 'view' | 'reuseEditor' | 'newEditor';
 	searchEditor: {
-<<<<<<< HEAD
 		doubleClickBehaviour: 'selectWord' | 'goToLocation' | 'openLocationToSide',
 		reusePriorSearchConfiguration: boolean,
 		openLocationToMatch: boolean,
 		defaultNumberOfContextLines: number | null,
 		experimental: {}
-=======
-		doubleClickBehaviour: 'selectWord' | 'goToLocation' | 'openLocationToSide';
-		reusePriorSearchConfiguration: boolean;
-		defaultNumberOfContextLines: number | null;
-		experimental: {};
->>>>>>> 2cd2f539
 	};
 	sortOrder: SearchSortOrder;
 }
