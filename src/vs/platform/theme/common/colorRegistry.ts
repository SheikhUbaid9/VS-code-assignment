--- conflicted
+++ resolved
@@ -3,693 +3,6 @@
  *  Licensed under the MIT License. See License.txt in the project root for license information.
  *--------------------------------------------------------------------------------------------*/
 
-<<<<<<< HEAD
-import { RunOnceScheduler } from 'vs/base/common/async';
-import { Color, RGBA } from 'vs/base/common/color';
-import { Emitter, Event } from 'vs/base/common/event';
-import { IJSONSchema, IJSONSchemaMap } from 'vs/base/common/jsonSchema';
-import { assertNever } from 'vs/base/common/assert';
-import * as nls from 'vs/nls';
-import { Extensions as JSONExtensions, IJSONContributionRegistry } from 'vs/platform/jsonschemas/common/jsonContributionRegistry';
-import * as platform from 'vs/platform/registry/common/platform';
-import { IColorTheme } from 'vs/platform/theme/common/themeService';
-
-//  ------ API types
-
-export type ColorIdentifier = string;
-
-export interface ColorContribution {
-	readonly id: ColorIdentifier;
-	readonly description: string;
-	readonly defaults: ColorDefaults | null;
-	readonly needsTransparency: boolean;
-	readonly deprecationMessage: string | undefined;
-}
-
-/**
- * Returns the css variable name for the given color identifier. Dots (`.`) are replaced with hyphens (`-`) and
- * everything is prefixed with `--vscode-`.
- *
- * @sample `editorSuggestWidget.background` is `--vscode-editorSuggestWidget-background`.
- */
-export function asCssVariableName(colorIdent: ColorIdentifier): string {
-	return `--vscode-${colorIdent.replace(/\./g, '-')}`;
-}
-
-export function asCssVariable(color: ColorIdentifier): string {
-	return `var(${asCssVariableName(color)})`;
-}
-
-export function asCssVariableWithDefault(color: ColorIdentifier, defaultCssValue: string): string {
-	return `var(${asCssVariableName(color)}, ${defaultCssValue})`;
-}
-
-export const enum ColorTransformType {
-	Darken,
-	Lighten,
-	Transparent,
-	Opaque,
-	OneOf,
-	LessProminent,
-	IfDefinedThenElse
-}
-
-export type ColorTransform =
-	| { op: ColorTransformType.Darken; value: ColorValue; factor: number }
-	| { op: ColorTransformType.Lighten; value: ColorValue; factor: number }
-	| { op: ColorTransformType.Transparent; value: ColorValue; factor: number }
-	| { op: ColorTransformType.Opaque; value: ColorValue; background: ColorValue }
-	| { op: ColorTransformType.OneOf; values: readonly ColorValue[] }
-	| { op: ColorTransformType.LessProminent; value: ColorValue; background: ColorValue; factor: number; transparency: number }
-	| { op: ColorTransformType.IfDefinedThenElse; if: ColorIdentifier; then: ColorValue; else: ColorValue };
-
-export interface ColorDefaults {
-	light: ColorValue | null;
-	dark: ColorValue | null;
-	hcDark: ColorValue | null;
-	hcLight: ColorValue | null;
-}
-
-
-/**
- * A Color Value is either a color literal, a reference to an other color or a derived color
- */
-export type ColorValue = Color | string | ColorIdentifier | ColorTransform;
-
-// color registry
-export const Extensions = {
-	ColorContribution: 'base.contributions.colors'
-};
-
-export interface IColorRegistry {
-
-	readonly onDidChangeSchema: Event<void>;
-
-	/**
-	 * Register a color to the registry.
-	 * @param id The color id as used in theme description files
-	 * @param defaults The default values
-	 * @description the description
-	 */
-	registerColor(id: string, defaults: ColorDefaults, description: string): ColorIdentifier;
-
-	/**
-	 * Register a color to the registry.
-	 */
-	deregisterColor(id: string): void;
-
-	/**
-	 * Get all color contributions
-	 */
-	getColors(): ColorContribution[];
-
-	/**
-	 * Gets the default color of the given id
-	 */
-	resolveDefaultColor(id: ColorIdentifier, theme: IColorTheme): Color | undefined;
-
-	/**
-	 * JSON schema for an object to assign color values to one of the color contributions.
-	 */
-	getColorSchema(): IJSONSchema;
-
-	/**
-	 * JSON schema to for a reference to a color contribution.
-	 */
-	getColorReferenceSchema(): IJSONSchema;
-
-}
-
-class ColorRegistry implements IColorRegistry {
-
-	private readonly _onDidChangeSchema = new Emitter<void>();
-	readonly onDidChangeSchema: Event<void> = this._onDidChangeSchema.event;
-
-	private colorsById: { [key: string]: ColorContribution };
-	private colorSchema: IJSONSchema & { properties: IJSONSchemaMap } = { type: 'object', properties: {} };
-	private colorReferenceSchema: IJSONSchema & { enum: string[]; enumDescriptions: string[] } = { type: 'string', enum: [], enumDescriptions: [] };
-
-	constructor() {
-		this.colorsById = {};
-	}
-
-	public registerColor(id: string, defaults: ColorDefaults | null, description: string, needsTransparency = false, deprecationMessage?: string): ColorIdentifier {
-		const colorContribution: ColorContribution = { id, description, defaults, needsTransparency, deprecationMessage };
-		this.colorsById[id] = colorContribution;
-		const propertySchema: IJSONSchema = { type: 'string', description, format: 'color-hex', defaultSnippets: [{ body: '${1:#ff0000}' }] };
-		if (deprecationMessage) {
-			propertySchema.deprecationMessage = deprecationMessage;
-		}
-		this.colorSchema.properties[id] = propertySchema;
-		this.colorReferenceSchema.enum.push(id);
-		this.colorReferenceSchema.enumDescriptions.push(description);
-
-		this._onDidChangeSchema.fire();
-		return id;
-	}
-
-
-	public deregisterColor(id: string): void {
-		delete this.colorsById[id];
-		delete this.colorSchema.properties[id];
-		const index = this.colorReferenceSchema.enum.indexOf(id);
-		if (index !== -1) {
-			this.colorReferenceSchema.enum.splice(index, 1);
-			this.colorReferenceSchema.enumDescriptions.splice(index, 1);
-		}
-		this._onDidChangeSchema.fire();
-	}
-
-	public getColors(): ColorContribution[] {
-		return Object.keys(this.colorsById).map(id => this.colorsById[id]);
-	}
-
-	public resolveDefaultColor(id: ColorIdentifier, theme: IColorTheme): Color | undefined {
-		const colorDesc = this.colorsById[id];
-		if (colorDesc && colorDesc.defaults) {
-			const colorValue = colorDesc.defaults[theme.type];
-			return resolveColorValue(colorValue, theme);
-		}
-		return undefined;
-	}
-
-	public getColorSchema(): IJSONSchema {
-		return this.colorSchema;
-	}
-
-	public getColorReferenceSchema(): IJSONSchema {
-		return this.colorReferenceSchema;
-	}
-
-	public toString() {
-		const sorter = (a: string, b: string) => {
-			const cat1 = a.indexOf('.') === -1 ? 0 : 1;
-			const cat2 = b.indexOf('.') === -1 ? 0 : 1;
-			if (cat1 !== cat2) {
-				return cat1 - cat2;
-			}
-			return a.localeCompare(b);
-		};
-
-		return Object.keys(this.colorsById).sort(sorter).map(k => `- \`${k}\`: ${this.colorsById[k].description}`).join('\n');
-	}
-
-}
-
-const colorRegistry = new ColorRegistry();
-platform.Registry.add(Extensions.ColorContribution, colorRegistry);
-
-
-export function registerColor(id: string, defaults: ColorDefaults | null, description: string, needsTransparency?: boolean, deprecationMessage?: string): ColorIdentifier {
-	return colorRegistry.registerColor(id, defaults, description, needsTransparency, deprecationMessage);
-}
-
-export function getColorRegistry(): IColorRegistry {
-	return colorRegistry;
-}
-
-// ----- base colors
-
-export const foreground = registerColor('foreground', { dark: '#CCCCCC', light: '#616161', hcDark: '#FFFFFF', hcLight: '#292929' }, nls.localize('foreground', "Overall foreground color. This color is only used if not overridden by a component."));
-export const disabledForeground = registerColor('disabledForeground', { dark: '#CCCCCC80', light: '#61616180', hcDark: '#A5A5A5', hcLight: '#7F7F7F' }, nls.localize('disabledForeground', "Overall foreground for disabled elements. This color is only used if not overridden by a component."));
-export const errorForeground = registerColor('errorForeground', { dark: '#F48771', light: '#A1260D', hcDark: '#F48771', hcLight: '#B5200D' }, nls.localize('errorForeground', "Overall foreground color for error messages. This color is only used if not overridden by a component."));
-export const descriptionForeground = registerColor('descriptionForeground', { light: '#717171', dark: transparent(foreground, 0.7), hcDark: transparent(foreground, 0.7), hcLight: transparent(foreground, 0.7) }, nls.localize('descriptionForeground', "Foreground color for description text providing additional information, for example for a label."));
-export const iconForeground = registerColor('icon.foreground', { dark: '#C5C5C5', light: '#424242', hcDark: '#FFFFFF', hcLight: '#292929' }, nls.localize('iconForeground', "The default color for icons in the workbench."));
-
-export const focusBorder = registerColor('focusBorder', { dark: '#007FD4', light: '#0090F1', hcDark: '#F38518', hcLight: '#006BBD' }, nls.localize('focusBorder', "Overall border color for focused elements. This color is only used if not overridden by a component."));
-
-export const contrastBorder = registerColor('contrastBorder', { light: null, dark: null, hcDark: '#6FC3DF', hcLight: '#0F4A85' }, nls.localize('contrastBorder', "An extra border around elements to separate them from others for greater contrast."));
-export const activeContrastBorder = registerColor('contrastActiveBorder', { light: null, dark: null, hcDark: focusBorder, hcLight: focusBorder }, nls.localize('activeContrastBorder', "An extra border around active elements to separate them from others for greater contrast."));
-
-export const selectionBackground = registerColor('selection.background', { light: null, dark: null, hcDark: null, hcLight: null }, nls.localize('selectionBackground', "The background color of text selections in the workbench (e.g. for input fields or text areas). Note that this does not apply to selections within the editor."));
-
-// ------ text colors
-
-export const textSeparatorForeground = registerColor('textSeparator.foreground', { light: '#0000002e', dark: '#ffffff2e', hcDark: Color.black, hcLight: '#292929' }, nls.localize('textSeparatorForeground', "Color for text separators."));
-export const textLinkForeground = registerColor('textLink.foreground', { light: '#006AB1', dark: '#3794FF', hcDark: '#3794FF', hcLight: '#0F4A85' }, nls.localize('textLinkForeground', "Foreground color for links in text."));
-export const textLinkActiveForeground = registerColor('textLink.activeForeground', { light: '#006AB1', dark: '#3794FF', hcDark: '#3794FF', hcLight: '#0F4A85' }, nls.localize('textLinkActiveForeground', "Foreground color for links in text when clicked on and on mouse hover."));
-export const textPreformatForeground = registerColor('textPreformat.foreground', { light: '#A31515', dark: '#D7BA7D', hcDark: '#D7BA7D', hcLight: '#292929' }, nls.localize('textPreformatForeground', "Foreground color for preformatted text segments."));
-export const textBlockQuoteBackground = registerColor('textBlockQuote.background', { light: '#7f7f7f1a', dark: '#7f7f7f1a', hcDark: null, hcLight: '#F2F2F2' }, nls.localize('textBlockQuoteBackground', "Background color for block quotes in text."));
-export const textBlockQuoteBorder = registerColor('textBlockQuote.border', { light: '#007acc80', dark: '#007acc80', hcDark: Color.white, hcLight: '#292929' }, nls.localize('textBlockQuoteBorder', "Border color for block quotes in text."));
-export const textCodeBlockBackground = registerColor('textCodeBlock.background', { light: '#dcdcdc66', dark: '#0a0a0a66', hcDark: Color.black, hcLight: '#F2F2F2' }, nls.localize('textCodeBlockBackground', "Background color for code blocks in text."));
-
-// ----- widgets
-export const widgetShadow = registerColor('widget.shadow', { dark: transparent(Color.black, .36), light: transparent(Color.black, .16), hcDark: null, hcLight: null }, nls.localize('widgetShadow', 'Shadow color of widgets such as find/replace inside the editor.'));
-export const widgetBorder = registerColor('widget.border', { dark: null, light: null, hcDark: contrastBorder, hcLight: contrastBorder }, nls.localize('widgetBorder', 'Border color of widgets such as find/replace inside the editor.'));
-
-export const inputBackground = registerColor('input.background', { dark: '#3C3C3C', light: Color.white, hcDark: Color.black, hcLight: Color.white }, nls.localize('inputBoxBackground', "Input box background."));
-export const inputForeground = registerColor('input.foreground', { dark: foreground, light: foreground, hcDark: foreground, hcLight: foreground }, nls.localize('inputBoxForeground', "Input box foreground."));
-export const inputBorder = registerColor('input.border', { dark: null, light: null, hcDark: contrastBorder, hcLight: contrastBorder }, nls.localize('inputBoxBorder', "Input box border."));
-export const inputActiveOptionBorder = registerColor('inputOption.activeBorder', { dark: '#007ACC', light: '#007ACC', hcDark: contrastBorder, hcLight: contrastBorder }, nls.localize('inputBoxActiveOptionBorder', "Border color of activated options in input fields."));
-export const inputActiveOptionHoverBackground = registerColor('inputOption.hoverBackground', { dark: '#5a5d5e80', light: '#b8b8b850', hcDark: null, hcLight: null }, nls.localize('inputOption.hoverBackground', "Background color of activated options in input fields."));
-export const inputActiveOptionBackground = registerColor('inputOption.activeBackground', { dark: transparent(focusBorder, 0.4), light: transparent(focusBorder, 0.2), hcDark: Color.transparent, hcLight: Color.transparent }, nls.localize('inputOption.activeBackground', "Background hover color of options in input fields."));
-export const inputActiveOptionForeground = registerColor('inputOption.activeForeground', { dark: Color.white, light: Color.black, hcDark: foreground, hcLight: foreground }, nls.localize('inputOption.activeForeground', "Foreground color of activated options in input fields."));
-export const inputPlaceholderForeground = registerColor('input.placeholderForeground', { light: transparent(foreground, 0.5), dark: transparent(foreground, 0.5), hcDark: transparent(foreground, 0.7), hcLight: transparent(foreground, 0.7) }, nls.localize('inputPlaceholderForeground', "Input box foreground color for placeholder text."));
-
-export const inputValidationInfoBackground = registerColor('inputValidation.infoBackground', { dark: '#063B49', light: '#D6ECF2', hcDark: Color.black, hcLight: Color.white }, nls.localize('inputValidationInfoBackground', "Input validation background color for information severity."));
-export const inputValidationInfoForeground = registerColor('inputValidation.infoForeground', { dark: null, light: null, hcDark: null, hcLight: foreground }, nls.localize('inputValidationInfoForeground', "Input validation foreground color for information severity."));
-export const inputValidationInfoBorder = registerColor('inputValidation.infoBorder', { dark: '#007acc', light: '#007acc', hcDark: contrastBorder, hcLight: contrastBorder }, nls.localize('inputValidationInfoBorder', "Input validation border color for information severity."));
-export const inputValidationWarningBackground = registerColor('inputValidation.warningBackground', { dark: '#352A05', light: '#F6F5D2', hcDark: Color.black, hcLight: Color.white }, nls.localize('inputValidationWarningBackground', "Input validation background color for warning severity."));
-export const inputValidationWarningForeground = registerColor('inputValidation.warningForeground', { dark: null, light: null, hcDark: null, hcLight: foreground }, nls.localize('inputValidationWarningForeground', "Input validation foreground color for warning severity."));
-export const inputValidationWarningBorder = registerColor('inputValidation.warningBorder', { dark: '#B89500', light: '#B89500', hcDark: contrastBorder, hcLight: contrastBorder }, nls.localize('inputValidationWarningBorder', "Input validation border color for warning severity."));
-export const inputValidationErrorBackground = registerColor('inputValidation.errorBackground', { dark: '#5A1D1D', light: '#F2DEDE', hcDark: Color.black, hcLight: Color.white }, nls.localize('inputValidationErrorBackground', "Input validation background color for error severity."));
-export const inputValidationErrorForeground = registerColor('inputValidation.errorForeground', { dark: null, light: null, hcDark: null, hcLight: foreground }, nls.localize('inputValidationErrorForeground', "Input validation foreground color for error severity."));
-export const inputValidationErrorBorder = registerColor('inputValidation.errorBorder', { dark: '#BE1100', light: '#BE1100', hcDark: contrastBorder, hcLight: contrastBorder }, nls.localize('inputValidationErrorBorder', "Input validation border color for error severity."));
-
-export const selectBackground = registerColor('dropdown.background', { dark: '#3C3C3C', light: Color.white, hcDark: Color.black, hcLight: Color.white }, nls.localize('dropdownBackground', "Dropdown background."));
-export const selectListBackground = registerColor('dropdown.listBackground', { dark: null, light: null, hcDark: Color.black, hcLight: Color.white }, nls.localize('dropdownListBackground', "Dropdown list background."));
-export const selectForeground = registerColor('dropdown.foreground', { dark: '#F0F0F0', light: foreground, hcDark: Color.white, hcLight: foreground }, nls.localize('dropdownForeground', "Dropdown foreground."));
-export const selectBorder = registerColor('dropdown.border', { dark: selectBackground, light: '#CECECE', hcDark: contrastBorder, hcLight: contrastBorder }, nls.localize('dropdownBorder', "Dropdown border."));
-
-export const buttonForeground = registerColor('button.foreground', { dark: Color.white, light: Color.white, hcDark: Color.white, hcLight: Color.white }, nls.localize('buttonForeground', "Button foreground color."));
-export const buttonSeparator = registerColor('button.separator', { dark: transparent(buttonForeground, .4), light: transparent(buttonForeground, .4), hcDark: transparent(buttonForeground, .4), hcLight: transparent(buttonForeground, .4) }, nls.localize('buttonSeparator', "Button separator color."));
-export const buttonBackground = registerColor('button.background', { dark: '#0E639C', light: '#007ACC', hcDark: null, hcLight: '#0F4A85' }, nls.localize('buttonBackground', "Button background color."));
-export const buttonHoverBackground = registerColor('button.hoverBackground', { dark: lighten(buttonBackground, 0.2), light: darken(buttonBackground, 0.2), hcDark: buttonBackground, hcLight: buttonBackground }, nls.localize('buttonHoverBackground', "Button background color when hovering."));
-export const buttonBorder = registerColor('button.border', { dark: contrastBorder, light: contrastBorder, hcDark: contrastBorder, hcLight: contrastBorder }, nls.localize('buttonBorder', "Button border color."));
-
-export const buttonSecondaryForeground = registerColor('button.secondaryForeground', { dark: Color.white, light: Color.white, hcDark: Color.white, hcLight: foreground }, nls.localize('buttonSecondaryForeground', "Secondary button foreground color."));
-export const buttonSecondaryBackground = registerColor('button.secondaryBackground', { dark: '#3A3D41', light: '#5F6A79', hcDark: null, hcLight: Color.white }, nls.localize('buttonSecondaryBackground', "Secondary button background color."));
-export const buttonSecondaryHoverBackground = registerColor('button.secondaryHoverBackground', { dark: lighten(buttonSecondaryBackground, 0.2), light: darken(buttonSecondaryBackground, 0.2), hcDark: null, hcLight: null }, nls.localize('buttonSecondaryHoverBackground', "Secondary button background color when hovering."));
-
-export const badgeBackground = registerColor('badge.background', { dark: '#4D4D4D', light: '#C4C4C4', hcDark: Color.black, hcLight: '#0F4A85' }, nls.localize('badgeBackground', "Badge background color. Badges are small information labels, e.g. for search results count."));
-export const badgeForeground = registerColor('badge.foreground', { dark: Color.white, light: '#333', hcDark: Color.white, hcLight: Color.white }, nls.localize('badgeForeground', "Badge foreground color. Badges are small information labels, e.g. for search results count."));
-
-export const scrollbarShadow = registerColor('scrollbar.shadow', { dark: '#000000', light: '#DDDDDD', hcDark: null, hcLight: null }, nls.localize('scrollbarShadow', "Scrollbar shadow to indicate that the view is scrolled."));
-export const scrollbarSliderBackground = registerColor('scrollbarSlider.background', { dark: Color.fromHex('#797979').transparent(0.4), light: Color.fromHex('#646464').transparent(0.4), hcDark: transparent(contrastBorder, 0.6), hcLight: transparent(contrastBorder, 0.4) }, nls.localize('scrollbarSliderBackground', "Scrollbar slider background color."));
-export const scrollbarSliderHoverBackground = registerColor('scrollbarSlider.hoverBackground', { dark: Color.fromHex('#646464').transparent(0.7), light: Color.fromHex('#646464').transparent(0.7), hcDark: transparent(contrastBorder, 0.8), hcLight: transparent(contrastBorder, 0.8) }, nls.localize('scrollbarSliderHoverBackground', "Scrollbar slider background color when hovering."));
-export const scrollbarSliderActiveBackground = registerColor('scrollbarSlider.activeBackground', { dark: Color.fromHex('#BFBFBF').transparent(0.4), light: Color.fromHex('#000000').transparent(0.6), hcDark: contrastBorder, hcLight: contrastBorder }, nls.localize('scrollbarSliderActiveBackground', "Scrollbar slider background color when clicked on."));
-
-export const progressBarBackground = registerColor('progressBar.background', { dark: Color.fromHex('#0E70C0'), light: Color.fromHex('#0E70C0'), hcDark: contrastBorder, hcLight: contrastBorder }, nls.localize('progressBarBackground', "Background color of the progress bar that can show for long running operations."));
-
-export const editorErrorBackground = registerColor('editorError.background', { dark: null, light: null, hcDark: null, hcLight: null }, nls.localize('editorError.background', 'Background color of error text in the editor. The color must not be opaque so as not to hide underlying decorations.'), true);
-export const editorErrorForeground = registerColor('editorError.foreground', { dark: '#F14C4C', light: '#E51400', hcDark: '#F48771', hcLight: '#B5200D' }, nls.localize('editorError.foreground', 'Foreground color of error squigglies in the editor.'));
-export const editorErrorBorder = registerColor('editorError.border', { dark: null, light: null, hcDark: Color.fromHex('#E47777').transparent(0.8), hcLight: '#B5200D' }, nls.localize('errorBorder', 'If set, color of double underlines for errors in the editor.'));
-
-export const editorWarningBackground = registerColor('editorWarning.background', { dark: null, light: null, hcDark: null, hcLight: null }, nls.localize('editorWarning.background', 'Background color of warning text in the editor. The color must not be opaque so as not to hide underlying decorations.'), true);
-export const editorWarningForeground = registerColor('editorWarning.foreground', { dark: '#CCA700', light: '#BF8803', hcDark: '#FFD370', hcLight: '#895503' }, nls.localize('editorWarning.foreground', 'Foreground color of warning squigglies in the editor.'));
-export const editorWarningBorder = registerColor('editorWarning.border', { dark: null, light: null, hcDark: Color.fromHex('#FFCC00').transparent(0.8), hcLight: Color.fromHex('#FFCC00').transparent(0.8) }, nls.localize('warningBorder', 'If set, color of double underlines for warnings in the editor.'));
-
-export const editorInfoBackground = registerColor('editorInfo.background', { dark: null, light: null, hcDark: null, hcLight: null }, nls.localize('editorInfo.background', 'Background color of info text in the editor. The color must not be opaque so as not to hide underlying decorations.'), true);
-export const editorInfoForeground = registerColor('editorInfo.foreground', { dark: '#3794FF', light: '#1a85ff', hcDark: '#3794FF', hcLight: '#1a85ff' }, nls.localize('editorInfo.foreground', 'Foreground color of info squigglies in the editor.'));
-export const editorInfoBorder = registerColor('editorInfo.border', { dark: null, light: null, hcDark: Color.fromHex('#3794FF').transparent(0.8), hcLight: '#292929' }, nls.localize('infoBorder', 'If set, color of double underlines for infos in the editor.'));
-
-export const editorHintForeground = registerColor('editorHint.foreground', { dark: Color.fromHex('#eeeeee').transparent(0.7), light: '#6c6c6c', hcDark: null, hcLight: null }, nls.localize('editorHint.foreground', 'Foreground color of hint squigglies in the editor.'));
-export const editorHintBorder = registerColor('editorHint.border', { dark: null, light: null, hcDark: Color.fromHex('#eeeeee').transparent(0.8), hcLight: '#292929' }, nls.localize('hintBorder', 'If set, color of double underlines for hints in the editor.'));
-
-export const sashHoverBorder = registerColor('sash.hoverBorder', { dark: focusBorder, light: focusBorder, hcDark: focusBorder, hcLight: focusBorder }, nls.localize('sashActiveBorder', "Border color of active sashes."));
-
-/**
- * Editor background color.
- */
-export const editorBackground = registerColor('editor.background', { light: '#ffffff', dark: '#1E1E1E', hcDark: Color.black, hcLight: Color.white }, nls.localize('editorBackground', "Editor background color."));
-
-/**
- * Editor foreground color.
- */
-export const editorForeground = registerColor('editor.foreground', { light: '#333333', dark: '#BBBBBB', hcDark: Color.white, hcLight: foreground }, nls.localize('editorForeground', "Editor default foreground color."));
-
-/**
- * Sticky scroll
- */
-export const editorStickyScrollBackground = registerColor('editorStickyScroll.background', { light: editorBackground, dark: editorBackground, hcDark: editorBackground, hcLight: editorBackground }, nls.localize('editorStickyScrollBackground', "Sticky scroll background color for the editor"));
-export const editorStickyScrollHoverBackground = registerColor('editorStickyScrollHover.background', { dark: '#2A2D2E', light: '#F0F0F0', hcDark: null, hcLight: Color.fromHex('#0F4A85').transparent(0.1) }, nls.localize('editorStickyScrollHoverBackground', "Sticky scroll on hover background color for the editor"));
-
-/**
- * Editor widgets
- */
-export const editorWidgetBackground = registerColor('editorWidget.background', { dark: '#252526', light: '#F3F3F3', hcDark: '#0C141F', hcLight: Color.white }, nls.localize('editorWidgetBackground', 'Background color of editor widgets, such as find/replace.'));
-export const editorWidgetForeground = registerColor('editorWidget.foreground', { dark: foreground, light: foreground, hcDark: foreground, hcLight: foreground }, nls.localize('editorWidgetForeground', 'Foreground color of editor widgets, such as find/replace.'));
-export const editorWidgetBorder = registerColor('editorWidget.border', { dark: '#454545', light: '#C8C8C8', hcDark: contrastBorder, hcLight: contrastBorder }, nls.localize('editorWidgetBorder', 'Border color of editor widgets. The color is only used if the widget chooses to have a border and if the color is not overridden by a widget.'));
-export const editorWidgetResizeBorder = registerColor('editorWidget.resizeBorder', { light: null, dark: null, hcDark: null, hcLight: null }, nls.localize('editorWidgetResizeBorder', "Border color of the resize bar of editor widgets. The color is only used if the widget chooses to have a resize border and if the color is not overridden by a widget."));
-
-/**
- * Quick pick widget
- */
-export const quickInputBackground = registerColor('quickInput.background', { dark: editorWidgetBackground, light: editorWidgetBackground, hcDark: editorWidgetBackground, hcLight: editorWidgetBackground }, nls.localize('pickerBackground', "Quick picker background color. The quick picker widget is the container for pickers like the command palette."));
-export const quickInputForeground = registerColor('quickInput.foreground', { dark: editorWidgetForeground, light: editorWidgetForeground, hcDark: editorWidgetForeground, hcLight: editorWidgetForeground }, nls.localize('pickerForeground', "Quick picker foreground color. The quick picker widget is the container for pickers like the command palette."));
-export const quickInputTitleBackground = registerColor('quickInputTitle.background', { dark: new Color(new RGBA(255, 255, 255, 0.105)), light: new Color(new RGBA(0, 0, 0, 0.06)), hcDark: '#000000', hcLight: Color.white }, nls.localize('pickerTitleBackground', "Quick picker title background color. The quick picker widget is the container for pickers like the command palette."));
-export const pickerGroupForeground = registerColor('pickerGroup.foreground', { dark: '#3794FF', light: '#0066BF', hcDark: Color.white, hcLight: '#0F4A85' }, nls.localize('pickerGroupForeground', "Quick picker color for grouping labels."));
-export const pickerGroupBorder = registerColor('pickerGroup.border', { dark: '#3F3F46', light: '#CCCEDB', hcDark: Color.white, hcLight: '#0F4A85' }, nls.localize('pickerGroupBorder', "Quick picker color for grouping borders."));
-
-/**
- * Keybinding label
- */
-export const keybindingLabelBackground = registerColor('keybindingLabel.background', { dark: new Color(new RGBA(128, 128, 128, 0.17)), light: new Color(new RGBA(221, 221, 221, 0.4)), hcDark: Color.transparent, hcLight: Color.transparent }, nls.localize('keybindingLabelBackground', "Keybinding label background color. The keybinding label is used to represent a keyboard shortcut."));
-export const keybindingLabelForeground = registerColor('keybindingLabel.foreground', { dark: Color.fromHex('#CCCCCC'), light: Color.fromHex('#555555'), hcDark: Color.white, hcLight: foreground }, nls.localize('keybindingLabelForeground', "Keybinding label foreground color. The keybinding label is used to represent a keyboard shortcut."));
-export const keybindingLabelBorder = registerColor('keybindingLabel.border', { dark: new Color(new RGBA(51, 51, 51, 0.6)), light: new Color(new RGBA(204, 204, 204, 0.4)), hcDark: new Color(new RGBA(111, 195, 223)), hcLight: contrastBorder }, nls.localize('keybindingLabelBorder', "Keybinding label border color. The keybinding label is used to represent a keyboard shortcut."));
-export const keybindingLabelBottomBorder = registerColor('keybindingLabel.bottomBorder', { dark: new Color(new RGBA(68, 68, 68, 0.6)), light: new Color(new RGBA(187, 187, 187, 0.4)), hcDark: new Color(new RGBA(111, 195, 223)), hcLight: foreground }, nls.localize('keybindingLabelBottomBorder', "Keybinding label border bottom color. The keybinding label is used to represent a keyboard shortcut."));
-
-/**
- * Editor selection colors.
- */
-export const editorSelectionBackground = registerColor('editor.selectionBackground', { light: '#ADD6FF', dark: '#264F78', hcDark: '#f3f518', hcLight: '#0F4A85' }, nls.localize('editorSelectionBackground', "Color of the editor selection."));
-export const editorSelectionForeground = registerColor('editor.selectionForeground', { light: null, dark: null, hcDark: '#000000', hcLight: Color.white }, nls.localize('editorSelectionForeground', "Color of the selected text for high contrast."));
-export const editorInactiveSelection = registerColor('editor.inactiveSelectionBackground', { light: transparent(editorSelectionBackground, 0.5), dark: transparent(editorSelectionBackground, 0.5), hcDark: transparent(editorSelectionBackground, 0.7), hcLight: transparent(editorSelectionBackground, 0.5) }, nls.localize('editorInactiveSelection', "Color of the selection in an inactive editor. The color must not be opaque so as not to hide underlying decorations."), true);
-export const editorSelectionHighlight = registerColor('editor.selectionHighlightBackground', { light: lessProminent(editorSelectionBackground, editorBackground, 0.3, 0.6), dark: lessProminent(editorSelectionBackground, editorBackground, 0.3, 0.6), hcDark: null, hcLight: null }, nls.localize('editorSelectionHighlight', 'Color for regions with the same content as the selection. The color must not be opaque so as not to hide underlying decorations.'), true);
-export const editorSelectionHighlightBorder = registerColor('editor.selectionHighlightBorder', { light: null, dark: null, hcDark: activeContrastBorder, hcLight: activeContrastBorder }, nls.localize('editorSelectionHighlightBorder', "Border color for regions with the same content as the selection."));
-
-
-/**
- * Editor find match colors.
- */
-export const editorFindMatch = registerColor('editor.findMatchBackground', { light: '#A8AC94', dark: '#515C6A', hcDark: null, hcLight: null }, nls.localize('editorFindMatch', "Color of the current search match."));
-export const editorFindMatchHighlight = registerColor('editor.findMatchHighlightBackground', { light: '#EA5C0055', dark: '#EA5C0055', hcDark: null, hcLight: null }, nls.localize('findMatchHighlight', "Color of the other search matches. The color must not be opaque so as not to hide underlying decorations."), true);
-export const editorFindRangeHighlight = registerColor('editor.findRangeHighlightBackground', { dark: '#3a3d4166', light: '#b4b4b44d', hcDark: null, hcLight: null }, nls.localize('findRangeHighlight', "Color of the range limiting the search. The color must not be opaque so as not to hide underlying decorations."), true);
-export const editorFindMatchBorder = registerColor('editor.findMatchBorder', { light: null, dark: null, hcDark: activeContrastBorder, hcLight: activeContrastBorder }, nls.localize('editorFindMatchBorder', "Border color of the current search match."));
-export const editorFindMatchHighlightBorder = registerColor('editor.findMatchHighlightBorder', { light: null, dark: null, hcDark: activeContrastBorder, hcLight: activeContrastBorder }, nls.localize('findMatchHighlightBorder', "Border color of the other search matches."));
-export const editorFindRangeHighlightBorder = registerColor('editor.findRangeHighlightBorder', { dark: null, light: null, hcDark: transparent(activeContrastBorder, 0.4), hcLight: transparent(activeContrastBorder, 0.4) }, nls.localize('findRangeHighlightBorder', "Border color of the range limiting the search. The color must not be opaque so as not to hide underlying decorations."), true);
-
-/**
- * Search Editor query match colors.
- *
- * Distinct from normal editor find match to allow for better differentiation
- */
-export const searchEditorFindMatch = registerColor('searchEditor.findMatchBackground', { light: transparent(editorFindMatchHighlight, 0.66), dark: transparent(editorFindMatchHighlight, 0.66), hcDark: editorFindMatchHighlight, hcLight: editorFindMatchHighlight }, nls.localize('searchEditor.queryMatch', "Color of the Search Editor query matches."));
-export const searchEditorFindMatchBorder = registerColor('searchEditor.findMatchBorder', { light: transparent(editorFindMatchHighlightBorder, 0.66), dark: transparent(editorFindMatchHighlightBorder, 0.66), hcDark: editorFindMatchHighlightBorder, hcLight: editorFindMatchHighlightBorder }, nls.localize('searchEditor.editorFindMatchBorder', "Border color of the Search Editor query matches."));
-
-/**
- * Search Viewlet colors.
- */
-export const searchResultsInfoForeground = registerColor('search.resultsInfoForeground', { light: foreground, dark: transparent(foreground, 0.65), hcDark: foreground, hcLight: foreground }, nls.localize('search.resultsInfoForeground', "Color of the text in the search viewlet's completion message."));
-
-/**
- * Editor hover
- */
-export const editorHoverHighlight = registerColor('editor.hoverHighlightBackground', { light: '#ADD6FF26', dark: '#264f7840', hcDark: '#ADD6FF26', hcLight: null }, nls.localize('hoverHighlight', 'Highlight below the word for which a hover is shown. The color must not be opaque so as not to hide underlying decorations.'), true);
-export const editorHoverBackground = registerColor('editorHoverWidget.background', { light: editorWidgetBackground, dark: editorWidgetBackground, hcDark: editorWidgetBackground, hcLight: editorWidgetBackground }, nls.localize('hoverBackground', 'Background color of the editor hover.'));
-export const editorHoverForeground = registerColor('editorHoverWidget.foreground', { light: editorWidgetForeground, dark: editorWidgetForeground, hcDark: editorWidgetForeground, hcLight: editorWidgetForeground }, nls.localize('hoverForeground', 'Foreground color of the editor hover.'));
-export const editorHoverBorder = registerColor('editorHoverWidget.border', { light: editorWidgetBorder, dark: editorWidgetBorder, hcDark: editorWidgetBorder, hcLight: editorWidgetBorder }, nls.localize('hoverBorder', 'Border color of the editor hover.'));
-export const editorHoverStatusBarBackground = registerColor('editorHoverWidget.statusBarBackground', { dark: lighten(editorHoverBackground, 0.2), light: darken(editorHoverBackground, 0.05), hcDark: editorWidgetBackground, hcLight: editorWidgetBackground }, nls.localize('statusBarBackground', "Background color of the editor hover status bar."));
-/**
- * Editor link colors
- */
-export const editorActiveLinkForeground = registerColor('editorLink.activeForeground', { dark: '#4E94CE', light: Color.blue, hcDark: Color.cyan, hcLight: '#292929' }, nls.localize('activeLinkForeground', 'Color of active links.'));
-
-/**
- * Inline hints
- */
-export const editorInlayHintForeground = registerColor('editorInlayHint.foreground', { dark: foreground, light: foreground, hcDark: Color.black, hcLight: badgeForeground }, nls.localize('editorInlayHintForeground', 'Foreground color of inline hints'));
-export const editorInlayHintBackground = registerColor('editorInlayHint.background', { dark: transparent(badgeBackground, .25), light: transparent(badgeBackground, .3), hcDark: '#f38518', hcLight: badgeBackground }, nls.localize('editorInlayHintBackground', 'Background color of inline hints'));
-export const editorInlayHintTypeForeground = registerColor('editorInlayHint.typeForeground', { dark: editorInlayHintForeground, light: editorInlayHintForeground, hcDark: editorInlayHintForeground, hcLight: editorInlayHintForeground }, nls.localize('editorInlayHintForegroundTypes', 'Foreground color of inline hints for types'));
-export const editorInlayHintTypeBackground = registerColor('editorInlayHint.typeBackground', { dark: editorInlayHintBackground, light: editorInlayHintBackground, hcDark: editorInlayHintBackground, hcLight: editorInlayHintBackground }, nls.localize('editorInlayHintBackgroundTypes', 'Background color of inline hints for types'));
-export const editorInlayHintParameterForeground = registerColor('editorInlayHint.parameterForeground', { dark: editorInlayHintForeground, light: editorInlayHintForeground, hcDark: editorInlayHintForeground, hcLight: editorInlayHintForeground }, nls.localize('editorInlayHintForegroundParameter', 'Foreground color of inline hints for parameters'));
-export const editorInlayHintParameterBackground = registerColor('editorInlayHint.parameterBackground', { dark: editorInlayHintBackground, light: editorInlayHintBackground, hcDark: editorInlayHintBackground, hcLight: editorInlayHintBackground }, nls.localize('editorInlayHintBackgroundParameter', 'Background color of inline hints for parameters'));
-
-/**
- * Editor lighbulb icon colors
- */
-export const editorLightBulbForeground = registerColor('editorLightBulb.foreground', { dark: '#FFCC00', light: '#DDB100', hcDark: '#FFCC00', hcLight: '#007ACC' }, nls.localize('editorLightBulbForeground', "The color used for the lightbulb actions icon."));
-export const editorLightBulbAutoFixForeground = registerColor('editorLightBulbAutoFix.foreground', { dark: '#75BEFF', light: '#007ACC', hcDark: '#75BEFF', hcLight: '#007ACC' }, nls.localize('editorLightBulbAutoFixForeground', "The color used for the lightbulb auto fix actions icon."));
-
-/**
- * Diff Editor Colors
- */
-export const defaultInsertColor = new Color(new RGBA(155, 185, 85, .2));
-export const defaultRemoveColor = new Color(new RGBA(255, 0, 0, .2));
-
-export const diffInserted = registerColor('diffEditor.insertedTextBackground', { dark: '#9ccc2c33', light: '#9ccc2c40', hcDark: null, hcLight: null }, nls.localize('diffEditorInserted', 'Background color for text that got inserted. The color must not be opaque so as not to hide underlying decorations.'), true);
-export const diffRemoved = registerColor('diffEditor.removedTextBackground', { dark: '#ff000033', light: '#ff000033', hcDark: null, hcLight: null }, nls.localize('diffEditorRemoved', 'Background color for text that got removed. The color must not be opaque so as not to hide underlying decorations.'), true);
-
-export const diffInsertedLine = registerColor('diffEditor.insertedLineBackground', { dark: defaultInsertColor, light: defaultInsertColor, hcDark: null, hcLight: null }, nls.localize('diffEditorInsertedLines', 'Background color for lines that got inserted. The color must not be opaque so as not to hide underlying decorations.'), true);
-export const diffRemovedLine = registerColor('diffEditor.removedLineBackground', { dark: defaultRemoveColor, light: defaultRemoveColor, hcDark: null, hcLight: null }, nls.localize('diffEditorRemovedLines', 'Background color for lines that got removed. The color must not be opaque so as not to hide underlying decorations.'), true);
-
-export const diffInsertedLineGutter = registerColor('diffEditorGutter.insertedLineBackground', { dark: null, light: null, hcDark: null, hcLight: null }, nls.localize('diffEditorInsertedLineGutter', 'Background color for the margin where lines got inserted.'));
-export const diffRemovedLineGutter = registerColor('diffEditorGutter.removedLineBackground', { dark: null, light: null, hcDark: null, hcLight: null }, nls.localize('diffEditorRemovedLineGutter', 'Background color for the margin where lines got removed.'));
-
-export const diffOverviewRulerInserted = registerColor('diffEditorOverview.insertedForeground', { dark: null, light: null, hcDark: null, hcLight: null }, nls.localize('diffEditorOverviewInserted', 'Diff overview ruler foreground for inserted content.'));
-export const diffOverviewRulerRemoved = registerColor('diffEditorOverview.removedForeground', { dark: null, light: null, hcDark: null, hcLight: null }, nls.localize('diffEditorOverviewRemoved', 'Diff overview ruler foreground for removed content.'));
-
-export const diffInsertedOutline = registerColor('diffEditor.insertedTextBorder', { dark: null, light: null, hcDark: '#33ff2eff', hcLight: '#374E06' }, nls.localize('diffEditorInsertedOutline', 'Outline color for the text that got inserted.'));
-export const diffRemovedOutline = registerColor('diffEditor.removedTextBorder', { dark: null, light: null, hcDark: '#FF008F', hcLight: '#AD0707' }, nls.localize('diffEditorRemovedOutline', 'Outline color for text that got removed.'));
-
-export const diffBorder = registerColor('diffEditor.border', { dark: null, light: null, hcDark: contrastBorder, hcLight: contrastBorder }, nls.localize('diffEditorBorder', 'Border color between the two text editors.'));
-export const diffDiagonalFill = registerColor('diffEditor.diagonalFill', { dark: '#cccccc33', light: '#22222233', hcDark: null, hcLight: null }, nls.localize('diffDiagonalFill', "Color of the diff editor's diagonal fill. The diagonal fill is used in side-by-side diff views."));
-
-export const diffUnchangedRegionBackground = registerColor('diffEditor.unchangedRegionBackground', { dark: '#3e3e3e', light: '#e4e4e4', hcDark: null, hcLight: null }, nls.localize('diffEditor.unchangedRegionBackground', "The background color of unchanged blocks in the diff editor."));
-export const diffUnchangedRegionForeground = registerColor('diffEditor.unchangedRegionForeground', { dark: '#a3a2a2', light: '#4d4c4c', hcDark: null, hcLight: null }, nls.localize('diffEditor.unchangedRegionForeground', "The foreground color of unchanged blocks in the diff editor."));
-export const diffUnchangedTextBackground = registerColor('diffEditor.unchangedCodeBackground', { dark: '#74747429', light: '#b8b8b829', hcDark: null, hcLight: null }, nls.localize('diffEditor.unchangedCodeBackground', "The background color of unchanged code in the diff editor."));
-
-/**
- * List and tree colors
- */
-export const listFocusBackground = registerColor('list.focusBackground', { dark: null, light: null, hcDark: null, hcLight: null }, nls.localize('listFocusBackground', "List/Tree background color for the focused item when the list/tree is active. An active list/tree has keyboard focus, an inactive does not."));
-export const listFocusForeground = registerColor('list.focusForeground', { dark: null, light: null, hcDark: null, hcLight: null }, nls.localize('listFocusForeground', "List/Tree foreground color for the focused item when the list/tree is active. An active list/tree has keyboard focus, an inactive does not."));
-export const listFocusOutline = registerColor('list.focusOutline', { dark: focusBorder, light: focusBorder, hcDark: activeContrastBorder, hcLight: activeContrastBorder }, nls.localize('listFocusOutline', "List/Tree outline color for the focused item when the list/tree is active. An active list/tree has keyboard focus, an inactive does not."));
-export const listFocusAndSelectionOutline = registerColor('list.focusAndSelectionOutline', { dark: null, light: null, hcDark: null, hcLight: null }, nls.localize('listFocusAndSelectionOutline', "List/Tree outline color for the focused item when the list/tree is active and selected. An active list/tree has keyboard focus, an inactive does not."));
-export const listActiveSelectionBackground = registerColor('list.activeSelectionBackground', { dark: '#04395E', light: '#0060C0', hcDark: null, hcLight: Color.fromHex('#0F4A85').transparent(0.1) }, nls.localize('listActiveSelectionBackground', "List/Tree background color for the selected item when the list/tree is active. An active list/tree has keyboard focus, an inactive does not."));
-export const listActiveSelectionForeground = registerColor('list.activeSelectionForeground', { dark: Color.white, light: Color.white, hcDark: null, hcLight: null }, nls.localize('listActiveSelectionForeground', "List/Tree foreground color for the selected item when the list/tree is active. An active list/tree has keyboard focus, an inactive does not."));
-export const listActiveSelectionIconForeground = registerColor('list.activeSelectionIconForeground', { dark: null, light: null, hcDark: null, hcLight: null }, nls.localize('listActiveSelectionIconForeground', "List/Tree icon foreground color for the selected item when the list/tree is active. An active list/tree has keyboard focus, an inactive does not."));
-export const listInactiveSelectionBackground = registerColor('list.inactiveSelectionBackground', { dark: '#37373D', light: '#E4E6F1', hcDark: null, hcLight: Color.fromHex('#0F4A85').transparent(0.1) }, nls.localize('listInactiveSelectionBackground', "List/Tree background color for the selected item when the list/tree is inactive. An active list/tree has keyboard focus, an inactive does not."));
-export const listInactiveSelectionForeground = registerColor('list.inactiveSelectionForeground', { dark: null, light: null, hcDark: null, hcLight: null }, nls.localize('listInactiveSelectionForeground', "List/Tree foreground color for the selected item when the list/tree is inactive. An active list/tree has keyboard focus, an inactive does not."));
-export const listInactiveSelectionIconForeground = registerColor('list.inactiveSelectionIconForeground', { dark: null, light: null, hcDark: null, hcLight: null }, nls.localize('listInactiveSelectionIconForeground', "List/Tree icon foreground color for the selected item when the list/tree is inactive. An active list/tree has keyboard focus, an inactive does not."));
-export const listInactiveFocusBackground = registerColor('list.inactiveFocusBackground', { dark: null, light: null, hcDark: null, hcLight: null }, nls.localize('listInactiveFocusBackground', "List/Tree background color for the focused item when the list/tree is inactive. An active list/tree has keyboard focus, an inactive does not."));
-export const listInactiveFocusOutline = registerColor('list.inactiveFocusOutline', { dark: null, light: null, hcDark: null, hcLight: null }, nls.localize('listInactiveFocusOutline', "List/Tree outline color for the focused item when the list/tree is inactive. An active list/tree has keyboard focus, an inactive does not."));
-export const listHoverBackground = registerColor('list.hoverBackground', { dark: '#2A2D2E', light: '#F0F0F0', hcDark: Color.white.transparent(0.1), hcLight: Color.fromHex('#0F4A85').transparent(0.1) }, nls.localize('listHoverBackground', "List/Tree background when hovering over items using the mouse."));
-export const listHoverForeground = registerColor('list.hoverForeground', { dark: null, light: null, hcDark: null, hcLight: null }, nls.localize('listHoverForeground', "List/Tree foreground when hovering over items using the mouse."));
-export const listDropBackground = registerColor('list.dropBackground', { dark: '#062F4A', light: '#D6EBFF', hcDark: null, hcLight: null }, nls.localize('listDropBackground', "List/Tree drag and drop background when moving items around using the mouse."));
-export const listHighlightForeground = registerColor('list.highlightForeground', { dark: '#2AAAFF', light: '#0066BF', hcDark: focusBorder, hcLight: focusBorder }, nls.localize('highlight', 'List/Tree foreground color of the match highlights when searching inside the list/tree.'));
-export const listFocusHighlightForeground = registerColor('list.focusHighlightForeground', { dark: listHighlightForeground, light: ifDefinedThenElse(listActiveSelectionBackground, listHighlightForeground, '#BBE7FF'), hcDark: listHighlightForeground, hcLight: listHighlightForeground }, nls.localize('listFocusHighlightForeground', 'List/Tree foreground color of the match highlights on actively focused items when searching inside the list/tree.'));
-export const listInvalidItemForeground = registerColor('list.invalidItemForeground', { dark: '#B89500', light: '#B89500', hcDark: '#B89500', hcLight: '#B5200D' }, nls.localize('invalidItemForeground', 'List/Tree foreground color for invalid items, for example an unresolved root in explorer.'));
-export const listErrorForeground = registerColor('list.errorForeground', { dark: '#F88070', light: '#B01011', hcDark: null, hcLight: null }, nls.localize('listErrorForeground', 'Foreground color of list items containing errors.'));
-export const listWarningForeground = registerColor('list.warningForeground', { dark: '#CCA700', light: '#855F00', hcDark: null, hcLight: null }, nls.localize('listWarningForeground', 'Foreground color of list items containing warnings.'));
-export const listFilterWidgetBackground = registerColor('listFilterWidget.background', { light: darken(editorWidgetBackground, 0), dark: lighten(editorWidgetBackground, 0), hcDark: editorWidgetBackground, hcLight: editorWidgetBackground }, nls.localize('listFilterWidgetBackground', 'Background color of the type filter widget in lists and trees.'));
-export const listFilterWidgetOutline = registerColor('listFilterWidget.outline', { dark: Color.transparent, light: Color.transparent, hcDark: '#f38518', hcLight: '#007ACC' }, nls.localize('listFilterWidgetOutline', 'Outline color of the type filter widget in lists and trees.'));
-export const listFilterWidgetNoMatchesOutline = registerColor('listFilterWidget.noMatchesOutline', { dark: '#BE1100', light: '#BE1100', hcDark: contrastBorder, hcLight: contrastBorder }, nls.localize('listFilterWidgetNoMatchesOutline', 'Outline color of the type filter widget in lists and trees, when there are no matches.'));
-export const listFilterWidgetShadow = registerColor('listFilterWidget.shadow', { dark: widgetShadow, light: widgetShadow, hcDark: widgetShadow, hcLight: widgetShadow }, nls.localize('listFilterWidgetShadow', 'Shadow color of the type filter widget in lists and trees.'));
-export const listFilterMatchHighlight = registerColor('list.filterMatchBackground', { dark: editorFindMatchHighlight, light: editorFindMatchHighlight, hcDark: null, hcLight: null }, nls.localize('listFilterMatchHighlight', 'Background color of the filtered match.'));
-export const listFilterMatchHighlightBorder = registerColor('list.filterMatchBorder', { dark: editorFindMatchHighlightBorder, light: editorFindMatchHighlightBorder, hcDark: contrastBorder, hcLight: activeContrastBorder }, nls.localize('listFilterMatchHighlightBorder', 'Border color of the filtered match.'));
-export const treeIndentGuidesStroke = registerColor('tree.indentGuidesStroke', { dark: '#585858', light: '#a9a9a9', hcDark: '#a9a9a9', hcLight: '#a5a5a5' }, nls.localize('treeIndentGuidesStroke', "Tree stroke color for the indentation guides."));
-export const treeInactiveIndentGuidesStroke = registerColor('tree.inactiveIndentGuidesStroke', { dark: transparent(treeIndentGuidesStroke, 0.4), light: transparent(treeIndentGuidesStroke, 0.4), hcDark: transparent(treeIndentGuidesStroke, 0.4), hcLight: transparent(treeIndentGuidesStroke, 0.4) }, nls.localize('treeInactiveIndentGuidesStroke', "Tree stroke color for the indentation guides that are not active."));
-export const tableColumnsBorder = registerColor('tree.tableColumnsBorder', { dark: '#CCCCCC20', light: '#61616120', hcDark: null, hcLight: null }, nls.localize('tableColumnsBorder', "Table border color between columns."));
-export const tableOddRowsBackgroundColor = registerColor('tree.tableOddRowsBackground', { dark: transparent(foreground, 0.04), light: transparent(foreground, 0.04), hcDark: null, hcLight: null }, nls.localize('tableOddRowsBackgroundColor', "Background color for odd table rows."));
-export const listDeemphasizedForeground = registerColor('list.deemphasizedForeground', { dark: '#8C8C8C', light: '#8E8E90', hcDark: '#A7A8A9', hcLight: '#666666' }, nls.localize('listDeemphasizedForeground', "List/Tree foreground color for items that are deemphasized. "));
-
-/**
- * Checkboxes
- */
-export const checkboxBackground = registerColor('checkbox.background', { dark: selectBackground, light: selectBackground, hcDark: selectBackground, hcLight: selectBackground }, nls.localize('checkbox.background', "Background color of checkbox widget."));
-export const checkboxSelectBackground = registerColor('checkbox.selectBackground', { dark: editorWidgetBackground, light: editorWidgetBackground, hcDark: editorWidgetBackground, hcLight: editorWidgetBackground }, nls.localize('checkbox.select.background', "Background color of checkbox widget when the element it's in is selected."));
-export const checkboxForeground = registerColor('checkbox.foreground', { dark: selectForeground, light: selectForeground, hcDark: selectForeground, hcLight: selectForeground }, nls.localize('checkbox.foreground', "Foreground color of checkbox widget."));
-export const checkboxBorder = registerColor('checkbox.border', { dark: selectBorder, light: selectBorder, hcDark: selectBorder, hcLight: selectBorder }, nls.localize('checkbox.border', "Border color of checkbox widget."));
-export const checkboxSelectBorder = registerColor('checkbox.selectBorder', { dark: iconForeground, light: iconForeground, hcDark: iconForeground, hcLight: iconForeground }, nls.localize('checkbox.select.border', "Border color of checkbox widget when the element it's in is selected."));
-
-/**
- * Quick pick widget (dependent on List and tree colors)
- */
-export const _deprecatedQuickInputListFocusBackground = registerColor('quickInput.list.focusBackground', { dark: null, light: null, hcDark: null, hcLight: null }, '', undefined, nls.localize('quickInput.list.focusBackground deprecation', "Please use quickInputList.focusBackground instead"));
-export const quickInputListFocusForeground = registerColor('quickInputList.focusForeground', { dark: listActiveSelectionForeground, light: listActiveSelectionForeground, hcDark: listActiveSelectionForeground, hcLight: listActiveSelectionForeground }, nls.localize('quickInput.listFocusForeground', "Quick picker foreground color for the focused item."));
-export const quickInputListFocusIconForeground = registerColor('quickInputList.focusIconForeground', { dark: listActiveSelectionIconForeground, light: listActiveSelectionIconForeground, hcDark: listActiveSelectionIconForeground, hcLight: listActiveSelectionIconForeground }, nls.localize('quickInput.listFocusIconForeground', "Quick picker icon foreground color for the focused item."));
-export const quickInputListFocusBackground = registerColor('quickInputList.focusBackground', { dark: oneOf(_deprecatedQuickInputListFocusBackground, listActiveSelectionBackground), light: oneOf(_deprecatedQuickInputListFocusBackground, listActiveSelectionBackground), hcDark: null, hcLight: null }, nls.localize('quickInput.listFocusBackground', "Quick picker background color for the focused item."));
-
-/**
- * Menu colors
- */
-export const menuBorder = registerColor('menu.border', { dark: null, light: null, hcDark: contrastBorder, hcLight: contrastBorder }, nls.localize('menuBorder', "Border color of menus."));
-export const menuForeground = registerColor('menu.foreground', { dark: selectForeground, light: selectForeground, hcDark: selectForeground, hcLight: selectForeground }, nls.localize('menuForeground', "Foreground color of menu items."));
-export const menuBackground = registerColor('menu.background', { dark: selectBackground, light: selectBackground, hcDark: selectBackground, hcLight: selectBackground }, nls.localize('menuBackground', "Background color of menu items."));
-export const menuSelectionForeground = registerColor('menu.selectionForeground', { dark: listActiveSelectionForeground, light: listActiveSelectionForeground, hcDark: listActiveSelectionForeground, hcLight: listActiveSelectionForeground }, nls.localize('menuSelectionForeground', "Foreground color of the selected menu item in menus."));
-export const menuSelectionBackground = registerColor('menu.selectionBackground', { dark: listActiveSelectionBackground, light: listActiveSelectionBackground, hcDark: listActiveSelectionBackground, hcLight: listActiveSelectionBackground }, nls.localize('menuSelectionBackground', "Background color of the selected menu item in menus."));
-export const menuSelectionBorder = registerColor('menu.selectionBorder', { dark: null, light: null, hcDark: activeContrastBorder, hcLight: activeContrastBorder }, nls.localize('menuSelectionBorder', "Border color of the selected menu item in menus."));
-export const menuSeparatorBackground = registerColor('menu.separatorBackground', { dark: '#606060', light: '#D4D4D4', hcDark: contrastBorder, hcLight: contrastBorder }, nls.localize('menuSeparatorBackground', "Color of a separator menu item in menus."));
-
-/**
- * Toolbar colors
- */
-export const toolbarHoverBackground = registerColor('toolbar.hoverBackground', { dark: '#5a5d5e50', light: '#b8b8b850', hcDark: null, hcLight: null }, nls.localize('toolbarHoverBackground', "Toolbar background when hovering over actions using the mouse"));
-export const toolbarHoverOutline = registerColor('toolbar.hoverOutline', { dark: null, light: null, hcDark: activeContrastBorder, hcLight: activeContrastBorder }, nls.localize('toolbarHoverOutline', "Toolbar outline when hovering over actions using the mouse"));
-export const toolbarActiveBackground = registerColor('toolbar.activeBackground', { dark: lighten(toolbarHoverBackground, 0.1), light: darken(toolbarHoverBackground, 0.1), hcDark: null, hcLight: null }, nls.localize('toolbarActiveBackground', "Toolbar background when holding the mouse over actions"));
-
-/**
- * Snippet placeholder colors
- */
-export const snippetTabstopHighlightBackground = registerColor('editor.snippetTabstopHighlightBackground', { dark: new Color(new RGBA(124, 124, 124, 0.3)), light: new Color(new RGBA(10, 50, 100, 0.2)), hcDark: new Color(new RGBA(124, 124, 124, 0.3)), hcLight: new Color(new RGBA(10, 50, 100, 0.2)) }, nls.localize('snippetTabstopHighlightBackground', "Highlight background color of a snippet tabstop."));
-export const snippetTabstopHighlightBorder = registerColor('editor.snippetTabstopHighlightBorder', { dark: null, light: null, hcDark: null, hcLight: null }, nls.localize('snippetTabstopHighlightBorder', "Highlight border color of a snippet tabstop."));
-export const snippetFinalTabstopHighlightBackground = registerColor('editor.snippetFinalTabstopHighlightBackground', { dark: null, light: null, hcDark: null, hcLight: null }, nls.localize('snippetFinalTabstopHighlightBackground', "Highlight background color of the final tabstop of a snippet."));
-export const snippetFinalTabstopHighlightBorder = registerColor('editor.snippetFinalTabstopHighlightBorder', { dark: '#525252', light: new Color(new RGBA(10, 50, 100, 0.5)), hcDark: '#525252', hcLight: '#292929' }, nls.localize('snippetFinalTabstopHighlightBorder', "Highlight border color of the final tabstop of a snippet."));
-
-/**
- * Breadcrumb colors
- */
-export const breadcrumbsForeground = registerColor('breadcrumb.foreground', { light: transparent(foreground, 0.8), dark: transparent(foreground, 0.8), hcDark: transparent(foreground, 0.8), hcLight: transparent(foreground, 0.8) }, nls.localize('breadcrumbsFocusForeground', "Color of focused breadcrumb items."));
-export const breadcrumbsBackground = registerColor('breadcrumb.background', { light: editorBackground, dark: editorBackground, hcDark: editorBackground, hcLight: editorBackground }, nls.localize('breadcrumbsBackground', "Background color of breadcrumb items."));
-export const breadcrumbsFocusForeground = registerColor('breadcrumb.focusForeground', { light: darken(foreground, 0.2), dark: lighten(foreground, 0.1), hcDark: lighten(foreground, 0.1), hcLight: lighten(foreground, 0.1) }, nls.localize('breadcrumbsFocusForeground', "Color of focused breadcrumb items."));
-export const breadcrumbsActiveSelectionForeground = registerColor('breadcrumb.activeSelectionForeground', { light: darken(foreground, 0.2), dark: lighten(foreground, 0.1), hcDark: lighten(foreground, 0.1), hcLight: lighten(foreground, 0.1) }, nls.localize('breadcrumbsSelectedForeground', "Color of selected breadcrumb items."));
-export const breadcrumbsPickerBackground = registerColor('breadcrumbPicker.background', { light: editorWidgetBackground, dark: editorWidgetBackground, hcDark: editorWidgetBackground, hcLight: editorWidgetBackground }, nls.localize('breadcrumbsSelectedBackground', "Background color of breadcrumb item picker."));
-
-/**
- * Merge-conflict colors
- */
-
-const headerTransparency = 0.5;
-const currentBaseColor = Color.fromHex('#40C8AE').transparent(headerTransparency);
-const incomingBaseColor = Color.fromHex('#40A6FF').transparent(headerTransparency);
-const commonBaseColor = Color.fromHex('#606060').transparent(0.4);
-const contentTransparency = 0.4;
-const rulerTransparency = 1;
-
-export const mergeCurrentHeaderBackground = registerColor('merge.currentHeaderBackground', { dark: currentBaseColor, light: currentBaseColor, hcDark: null, hcLight: null }, nls.localize('mergeCurrentHeaderBackground', 'Current header background in inline merge-conflicts. The color must not be opaque so as not to hide underlying decorations.'), true);
-export const mergeCurrentContentBackground = registerColor('merge.currentContentBackground', { dark: transparent(mergeCurrentHeaderBackground, contentTransparency), light: transparent(mergeCurrentHeaderBackground, contentTransparency), hcDark: transparent(mergeCurrentHeaderBackground, contentTransparency), hcLight: transparent(mergeCurrentHeaderBackground, contentTransparency) }, nls.localize('mergeCurrentContentBackground', 'Current content background in inline merge-conflicts. The color must not be opaque so as not to hide underlying decorations.'), true);
-export const mergeIncomingHeaderBackground = registerColor('merge.incomingHeaderBackground', { dark: incomingBaseColor, light: incomingBaseColor, hcDark: null, hcLight: null }, nls.localize('mergeIncomingHeaderBackground', 'Incoming header background in inline merge-conflicts. The color must not be opaque so as not to hide underlying decorations.'), true);
-export const mergeIncomingContentBackground = registerColor('merge.incomingContentBackground', { dark: transparent(mergeIncomingHeaderBackground, contentTransparency), light: transparent(mergeIncomingHeaderBackground, contentTransparency), hcDark: transparent(mergeIncomingHeaderBackground, contentTransparency), hcLight: transparent(mergeIncomingHeaderBackground, contentTransparency) }, nls.localize('mergeIncomingContentBackground', 'Incoming content background in inline merge-conflicts. The color must not be opaque so as not to hide underlying decorations.'), true);
-export const mergeCommonHeaderBackground = registerColor('merge.commonHeaderBackground', { dark: commonBaseColor, light: commonBaseColor, hcDark: null, hcLight: null }, nls.localize('mergeCommonHeaderBackground', 'Common ancestor header background in inline merge-conflicts. The color must not be opaque so as not to hide underlying decorations.'), true);
-export const mergeCommonContentBackground = registerColor('merge.commonContentBackground', { dark: transparent(mergeCommonHeaderBackground, contentTransparency), light: transparent(mergeCommonHeaderBackground, contentTransparency), hcDark: transparent(mergeCommonHeaderBackground, contentTransparency), hcLight: transparent(mergeCommonHeaderBackground, contentTransparency) }, nls.localize('mergeCommonContentBackground', 'Common ancestor content background in inline merge-conflicts. The color must not be opaque so as not to hide underlying decorations.'), true);
-
-export const mergeBorder = registerColor('merge.border', { dark: null, light: null, hcDark: '#C3DF6F', hcLight: '#007ACC' }, nls.localize('mergeBorder', 'Border color on headers and the splitter in inline merge-conflicts.'));
-
-export const overviewRulerCurrentContentForeground = registerColor('editorOverviewRuler.currentContentForeground', { dark: transparent(mergeCurrentHeaderBackground, rulerTransparency), light: transparent(mergeCurrentHeaderBackground, rulerTransparency), hcDark: mergeBorder, hcLight: mergeBorder }, nls.localize('overviewRulerCurrentContentForeground', 'Current overview ruler foreground for inline merge-conflicts.'));
-export const overviewRulerIncomingContentForeground = registerColor('editorOverviewRuler.incomingContentForeground', { dark: transparent(mergeIncomingHeaderBackground, rulerTransparency), light: transparent(mergeIncomingHeaderBackground, rulerTransparency), hcDark: mergeBorder, hcLight: mergeBorder }, nls.localize('overviewRulerIncomingContentForeground', 'Incoming overview ruler foreground for inline merge-conflicts.'));
-export const overviewRulerCommonContentForeground = registerColor('editorOverviewRuler.commonContentForeground', { dark: transparent(mergeCommonHeaderBackground, rulerTransparency), light: transparent(mergeCommonHeaderBackground, rulerTransparency), hcDark: mergeBorder, hcLight: mergeBorder }, nls.localize('overviewRulerCommonContentForeground', 'Common ancestor overview ruler foreground for inline merge-conflicts.'));
-
-export const overviewRulerFindMatchForeground = registerColor('editorOverviewRuler.findMatchForeground', { dark: '#d186167e', light: '#d186167e', hcDark: '#AB5A00', hcLight: '' }, nls.localize('overviewRulerFindMatchForeground', 'Overview ruler marker color for find matches. The color must not be opaque so as not to hide underlying decorations.'), true);
-
-export const overviewRulerSelectionHighlightForeground = registerColor('editorOverviewRuler.selectionHighlightForeground', { dark: '#A0A0A0CC', light: '#A0A0A0CC', hcDark: '#A0A0A0CC', hcLight: '#A0A0A0CC' }, nls.localize('overviewRulerSelectionHighlightForeground', 'Overview ruler marker color for selection highlights. The color must not be opaque so as not to hide underlying decorations.'), true);
-
-
-export const minimapFindMatch = registerColor('minimap.findMatchHighlight', { light: '#d18616', dark: '#d18616', hcDark: '#AB5A00', hcLight: '#0F4A85' }, nls.localize('minimapFindMatchHighlight', 'Minimap marker color for find matches.'), true);
-export const minimapSelectionOccurrenceHighlight = registerColor('minimap.selectionOccurrenceHighlight', { light: '#c9c9c9', dark: '#676767', hcDark: '#ffffff', hcLight: '#0F4A85' }, nls.localize('minimapSelectionOccurrenceHighlight', 'Minimap marker color for repeating editor selections.'), true);
-export const minimapSelection = registerColor('minimap.selectionHighlight', { light: '#ADD6FF', dark: '#264F78', hcDark: '#ffffff', hcLight: '#0F4A85' }, nls.localize('minimapSelectionHighlight', 'Minimap marker color for the editor selection.'), true);
-export const minimapError = registerColor('minimap.errorHighlight', { dark: new Color(new RGBA(255, 18, 18, 0.7)), light: new Color(new RGBA(255, 18, 18, 0.7)), hcDark: new Color(new RGBA(255, 50, 50, 1)), hcLight: '#B5200D' }, nls.localize('minimapError', 'Minimap marker color for errors.'));
-export const minimapWarning = registerColor('minimap.warningHighlight', { dark: editorWarningForeground, light: editorWarningForeground, hcDark: editorWarningBorder, hcLight: editorWarningBorder }, nls.localize('overviewRuleWarning', 'Minimap marker color for warnings.'));
-export const minimapBackground = registerColor('minimap.background', { dark: null, light: null, hcDark: null, hcLight: null }, nls.localize('minimapBackground', "Minimap background color."));
-export const minimapForegroundOpacity = registerColor('minimap.foregroundOpacity', { dark: Color.fromHex('#000f'), light: Color.fromHex('#000f'), hcDark: Color.fromHex('#000f'), hcLight: Color.fromHex('#000f') }, nls.localize('minimapForegroundOpacity', 'Opacity of foreground elements rendered in the minimap. For example, "#000000c0" will render the elements with 75% opacity.'));
-export const minimapBorder = registerColor('minimap.border', { dark: null, light: null, hcDark: null, hcLight: null }, nls.localize('minimapBorder', 'Minimap border color.'));
-
-export const minimapSliderBackground = registerColor('minimapSlider.background', { light: transparent(scrollbarSliderBackground, 0.5), dark: transparent(scrollbarSliderBackground, 0.5), hcDark: transparent(scrollbarSliderBackground, 0.5), hcLight: transparent(scrollbarSliderBackground, 0.5) }, nls.localize('minimapSliderBackground', "Minimap slider background color."));
-export const minimapSliderHoverBackground = registerColor('minimapSlider.hoverBackground', { light: transparent(scrollbarSliderHoverBackground, 0.5), dark: transparent(scrollbarSliderHoverBackground, 0.5), hcDark: transparent(scrollbarSliderHoverBackground, 0.5), hcLight: transparent(scrollbarSliderHoverBackground, 0.5) }, nls.localize('minimapSliderHoverBackground', "Minimap slider background color when hovering."));
-export const minimapSliderActiveBackground = registerColor('minimapSlider.activeBackground', { light: transparent(scrollbarSliderActiveBackground, 0.5), dark: transparent(scrollbarSliderActiveBackground, 0.5), hcDark: transparent(scrollbarSliderActiveBackground, 0.5), hcLight: transparent(scrollbarSliderActiveBackground, 0.5) }, nls.localize('minimapSliderActiveBackground', "Minimap slider background color when clicked on."));
-
-export const problemsErrorIconForeground = registerColor('problemsErrorIcon.foreground', { dark: editorErrorForeground, light: editorErrorForeground, hcDark: editorErrorForeground, hcLight: editorErrorForeground }, nls.localize('problemsErrorIconForeground', "The color used for the problems error icon."));
-export const problemsWarningIconForeground = registerColor('problemsWarningIcon.foreground', { dark: editorWarningForeground, light: editorWarningForeground, hcDark: editorWarningForeground, hcLight: editorWarningForeground }, nls.localize('problemsWarningIconForeground', "The color used for the problems warning icon."));
-export const problemsInfoIconForeground = registerColor('problemsInfoIcon.foreground', { dark: editorInfoForeground, light: editorInfoForeground, hcDark: editorInfoForeground, hcLight: editorInfoForeground }, nls.localize('problemsInfoIconForeground', "The color used for the problems info icon."));
-
-/**
- * Chart colors
- */
-export const chartsForeground = registerColor('charts.foreground', { dark: foreground, light: foreground, hcDark: foreground, hcLight: foreground }, nls.localize('chartsForeground', "The foreground color used in charts."));
-export const chartsLines = registerColor('charts.lines', { dark: transparent(foreground, .5), light: transparent(foreground, .5), hcDark: transparent(foreground, .5), hcLight: transparent(foreground, .5) }, nls.localize('chartsLines', "The color used for horizontal lines in charts."));
-export const chartsRed = registerColor('charts.red', { dark: editorErrorForeground, light: editorErrorForeground, hcDark: editorErrorForeground, hcLight: editorErrorForeground }, nls.localize('chartsRed', "The red color used in chart visualizations."));
-export const chartsBlue = registerColor('charts.blue', { dark: editorInfoForeground, light: editorInfoForeground, hcDark: editorInfoForeground, hcLight: editorInfoForeground }, nls.localize('chartsBlue', "The blue color used in chart visualizations."));
-export const chartsYellow = registerColor('charts.yellow', { dark: editorWarningForeground, light: editorWarningForeground, hcDark: editorWarningForeground, hcLight: editorWarningForeground }, nls.localize('chartsYellow', "The yellow color used in chart visualizations."));
-export const chartsOrange = registerColor('charts.orange', { dark: minimapFindMatch, light: minimapFindMatch, hcDark: minimapFindMatch, hcLight: minimapFindMatch }, nls.localize('chartsOrange', "The orange color used in chart visualizations."));
-export const chartsGreen = registerColor('charts.green', { dark: '#89D185', light: '#388A34', hcDark: '#89D185', hcLight: '#374e06' }, nls.localize('chartsGreen', "The green color used in chart visualizations."));
-export const chartsPurple = registerColor('charts.purple', { dark: '#B180D7', light: '#652D90', hcDark: '#B180D7', hcLight: '#652D90' }, nls.localize('chartsPurple', "The purple color used in chart visualizations."));
-
-// ----- color functions
-
-export function executeTransform(transform: ColorTransform, theme: IColorTheme): Color | undefined {
-	switch (transform.op) {
-		case ColorTransformType.Darken:
-			return resolveColorValue(transform.value, theme)?.darken(transform.factor);
-
-		case ColorTransformType.Lighten:
-			return resolveColorValue(transform.value, theme)?.lighten(transform.factor);
-
-		case ColorTransformType.Transparent:
-			return resolveColorValue(transform.value, theme)?.transparent(transform.factor);
-
-		case ColorTransformType.Opaque: {
-			const backgroundColor = resolveColorValue(transform.background, theme);
-			if (!backgroundColor) {
-				return resolveColorValue(transform.value, theme);
-			}
-			return resolveColorValue(transform.value, theme)?.makeOpaque(backgroundColor);
-		}
-
-		case ColorTransformType.OneOf:
-			for (const candidate of transform.values) {
-				const color = resolveColorValue(candidate, theme);
-				if (color) {
-					return color;
-				}
-			}
-			return undefined;
-
-		case ColorTransformType.IfDefinedThenElse:
-			return resolveColorValue(theme.defines(transform.if) ? transform.then : transform.else, theme);
-
-		case ColorTransformType.LessProminent: {
-			const from = resolveColorValue(transform.value, theme);
-			if (!from) {
-				return undefined;
-			}
-
-			const backgroundColor = resolveColorValue(transform.background, theme);
-			if (!backgroundColor) {
-				return from.transparent(transform.factor * transform.transparency);
-			}
-
-			return from.isDarkerThan(backgroundColor)
-				? Color.getLighterColor(from, backgroundColor, transform.factor).transparent(transform.transparency)
-				: Color.getDarkerColor(from, backgroundColor, transform.factor).transparent(transform.transparency);
-		}
-		default:
-			throw assertNever(transform);
-	}
-}
-
-export function darken(colorValue: ColorValue, factor: number): ColorTransform {
-	return { op: ColorTransformType.Darken, value: colorValue, factor };
-}
-
-export function lighten(colorValue: ColorValue, factor: number): ColorTransform {
-	return { op: ColorTransformType.Lighten, value: colorValue, factor };
-}
-
-export function transparent(colorValue: ColorValue, factor: number): ColorTransform {
-	return { op: ColorTransformType.Transparent, value: colorValue, factor };
-}
-
-export function opaque(colorValue: ColorValue, background: ColorValue): ColorTransform {
-	return { op: ColorTransformType.Opaque, value: colorValue, background };
-}
-
-export function oneOf(...colorValues: ColorValue[]): ColorTransform {
-	return { op: ColorTransformType.OneOf, values: colorValues };
-}
-
-export function ifDefinedThenElse(ifArg: ColorIdentifier, thenArg: ColorValue, elseArg: ColorValue): ColorTransform {
-	return { op: ColorTransformType.IfDefinedThenElse, if: ifArg, then: thenArg, else: elseArg };
-}
-
-function lessProminent(colorValue: ColorValue, backgroundColorValue: ColorValue, factor: number, transparency: number): ColorTransform {
-	return { op: ColorTransformType.LessProminent, value: colorValue, background: backgroundColorValue, factor, transparency };
-}
-
-// ----- implementation
-
-/**
- * @param colorValue Resolve a color value in the context of a theme
- */
-export function resolveColorValue(colorValue: ColorValue | null, theme: IColorTheme): Color | undefined {
-	if (colorValue === null) {
-		return undefined;
-	} else if (typeof colorValue === 'string') {
-		if (colorValue[0] === '#') {
-			return Color.fromHex(colorValue);
-		}
-		return theme.getColor(colorValue);
-	} else if (colorValue instanceof Color) {
-		return colorValue;
-	} else if (typeof colorValue === 'object') {
-		return executeTransform(colorValue, theme);
-	}
-	return undefined;
-}
-
-export const workbenchColorsSchemaId = 'vscode://schemas/workbench-colors';
-
-const schemaRegistry = platform.Registry.as<IJSONContributionRegistry>(JSONExtensions.JSONContribution);
-schemaRegistry.registerSchema(workbenchColorsSchemaId, colorRegistry.getColorSchema());
-
-const delayer = new RunOnceScheduler(() => schemaRegistry.notifySchemaChanged(workbenchColorsSchemaId), 200);
-colorRegistry.onDidChangeSchema(() => {
-	if (!delayer.isScheduled()) {
-		delayer.schedule();
-	}
-});
-
-// setTimeout(_ => console.log(colorRegistry.toString()), 5000);
-=======
 export * from 'vs/platform/theme/common/colorUtils';
 
 // Make sure all color files are exported
@@ -702,5 +15,4 @@
 export * from 'vs/platform/theme/common/colors/minimapColors';
 export * from 'vs/platform/theme/common/colors/miscColors';
 export * from 'vs/platform/theme/common/colors/quickpickColors';
-export * from 'vs/platform/theme/common/colors/searchColors';
->>>>>>> 010f4fc3
+export * from 'vs/platform/theme/common/colors/searchColors';