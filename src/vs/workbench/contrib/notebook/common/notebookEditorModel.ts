--- conflicted
+++ resolved
@@ -19,22 +19,10 @@
 import { ILabelService } from 'vs/platform/label/common/label';
 import { ILogService } from 'vs/platform/log/common/log';
 import { TaskSequentializer } from 'vs/base/common/async';
-<<<<<<< HEAD
 import { IInstantiationService } from 'vs/platform/instantiation/common/instantiation';
 import { ITextModelService } from 'vs/editor/common/services/resolverService';
 import { VSBuffer } from 'vs/base/common/buffer';
-
-
-export interface INotebookLoadOptions {
-	/**
-	 * Go to disk bypassing any cache of the model if any.
-	 */
-	forceReadFromDisk?: boolean;
-}
-
-=======
 import { assertType } from 'vs/base/common/types';
->>>>>>> febd96f0
 
 export class NotebookEditorModel extends EditorModel implements INotebookEditorModel {
 
@@ -185,7 +173,6 @@
 		return this;
 	}
 
-<<<<<<< HEAD
 	/**
 	 * @description Uses the textmodel resolver service to acquire the untitled file's content
 	 * @param resource The resource that is the untitled file
@@ -210,12 +197,7 @@
 		return untitledDocumentData;
 	}
 
-	private async _loadFromProvider(forceReloadFromDisk: boolean, backupId: string | undefined) {
-		const untitledDocumentData = await this.getUntitledDocumentData(this.resource);
-		this._notebook = await this._notebookService.resolveNotebook(this.viewType!, this.resource, forceReloadFromDisk, backupId, untitledDocumentData);
-=======
 	private async _loadFromProvider(backupId: string | undefined): Promise<void> {
->>>>>>> febd96f0
 
 		const data = await this._notebookService.fetchNotebookRawData(this.viewType, this.resource, backupId);
 		this._lastResolvedFileStat = await this._resolveStats(this.resource);
