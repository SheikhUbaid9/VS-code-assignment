/*---------------------------------------------------------------------------------------------
 *  Copyright (c) Microsoft Corporation. All rights reserved.
 *  Licensed under the MIT License. See License.txt in the project root for license information.
 *--------------------------------------------------------------------------------------------*/

import { localize, localize2 } from 'vs/nls';
import { Registry } from 'vs/platform/registry/common/platform';
import { IWorkbenchContributionsRegistry, registerWorkbenchContribution2, Extensions as WorkbenchExtensions, WorkbenchPhase } from 'vs/workbench/common/contributions';
import { DirtyDiffWorkbenchController } from './dirtydiffDecorator';
import { VIEWLET_ID, ISCMService, VIEW_PANE_ID, ISCMProvider, ISCMViewService, REPOSITORIES_VIEW_PANE_ID } from 'vs/workbench/contrib/scm/common/scm';
import { KeyMod, KeyCode } from 'vs/base/common/keyCodes';
import { MenuRegistry, MenuId } from 'vs/platform/actions/common/actions';
import { SCMActiveResourceContextKeyController, SCMActiveRepositoryController } from './activity';
import { LifecyclePhase } from 'vs/workbench/services/lifecycle/common/lifecycle';
import { IConfigurationRegistry, Extensions as ConfigurationExtensions, ConfigurationScope } from 'vs/platform/configuration/common/configurationRegistry';
import { IContextKeyService, ContextKeyExpr } from 'vs/platform/contextkey/common/contextkey';
import { CommandsRegistry, ICommandService } from 'vs/platform/commands/common/commands';
import { KeybindingsRegistry, KeybindingWeight } from 'vs/platform/keybinding/common/keybindingsRegistry';
import { InstantiationType, registerSingleton } from 'vs/platform/instantiation/common/extensions';
import { SCMService } from 'vs/workbench/contrib/scm/common/scmService';
import { IViewContainersRegistry, ViewContainerLocation, Extensions as ViewContainerExtensions, IViewsRegistry } from 'vs/workbench/common/views';
import { SCMViewPaneContainer } from 'vs/workbench/contrib/scm/browser/scmViewPaneContainer';
import { SyncDescriptor } from 'vs/platform/instantiation/common/descriptors';
import { ModesRegistry } from 'vs/editor/common/languages/modesRegistry';
import { Codicon } from 'vs/base/common/codicons';
import { registerIcon } from 'vs/platform/theme/common/iconRegistry';
import { ContextKeys, SCMViewPane } from 'vs/workbench/contrib/scm/browser/scmViewPane';
import { SCMViewService } from 'vs/workbench/contrib/scm/browser/scmViewService';
import { SCMRepositoriesViewPane } from 'vs/workbench/contrib/scm/browser/scmRepositoriesViewPane';
import { ServicesAccessor } from 'vs/platform/instantiation/common/instantiation';
import { Context as SuggestContext } from 'vs/editor/contrib/suggest/browser/suggest';
import { MANAGE_TRUST_COMMAND_ID, WorkspaceTrustContext } from 'vs/workbench/contrib/workspace/common/workspace';
import { IQuickDiffService } from 'vs/workbench/contrib/scm/common/quickDiff';
import { QuickDiffService } from 'vs/workbench/contrib/scm/common/quickDiffService';
import { getActiveElement } from 'vs/base/browser/dom';
import { SCMWorkingSetController } from 'vs/workbench/contrib/scm/browser/workingSet';
import { IViewsService } from 'vs/workbench/services/views/common/viewsService';

ModesRegistry.registerLanguage({
	id: 'scminput',
	extensions: [],
	aliases: [], // hide from language selector
	mimetypes: ['text/x-scm-input']
});

Registry.as<IWorkbenchContributionsRegistry>(WorkbenchExtensions.Workbench)
	.registerWorkbenchContribution(DirtyDiffWorkbenchController, LifecyclePhase.Restored);

const sourceControlViewIcon = registerIcon('source-control-view-icon', Codicon.sourceControl, localize('sourceControlViewIcon', 'View icon of the Source Control view.'));

const viewContainer = Registry.as<IViewContainersRegistry>(ViewContainerExtensions.ViewContainersRegistry).registerViewContainer({
	id: VIEWLET_ID,
	title: localize2('source control', 'Source Control'),
	ctorDescriptor: new SyncDescriptor(SCMViewPaneContainer),
	storageId: 'workbench.scm.views.state',
	icon: sourceControlViewIcon,
	alwaysUseContainerInfo: true,
	order: 2,
	hideIfEmpty: true,
}, ViewContainerLocation.Sidebar, { doNotRegisterOpenCommand: true });

const viewsRegistry = Registry.as<IViewsRegistry>(ViewContainerExtensions.ViewsRegistry);

viewsRegistry.registerViewWelcomeContent(VIEW_PANE_ID, {
	content: localize('no open repo', "No source control providers registered."),
	when: 'default'
});

viewsRegistry.registerViewWelcomeContent(VIEW_PANE_ID, {
	content: localize('no open repo in an untrusted workspace', "None of the registered source control providers work in Restricted Mode."),
	when: ContextKeyExpr.and(ContextKeyExpr.equals('scm.providerCount', 0), WorkspaceTrustContext.IsEnabled, WorkspaceTrustContext.IsTrusted.toNegated())
});

viewsRegistry.registerViewWelcomeContent(VIEW_PANE_ID, {
	content: `[${localize('manageWorkspaceTrustAction', "Manage Workspace Trust")}](command:${MANAGE_TRUST_COMMAND_ID})`,
	when: ContextKeyExpr.and(ContextKeyExpr.equals('scm.providerCount', 0), WorkspaceTrustContext.IsEnabled, WorkspaceTrustContext.IsTrusted.toNegated())
});

viewsRegistry.registerViews([{
	id: VIEW_PANE_ID,
	name: localize2('source control', 'Source Control'),
	ctorDescriptor: new SyncDescriptor(SCMViewPane),
	canToggleVisibility: true,
	canMoveView: true,
	weight: 80,
	order: -999,
	containerIcon: sourceControlViewIcon,
	openCommandActionDescriptor: {
		id: viewContainer.id,
		mnemonicTitle: localize({ key: 'miViewSCM', comment: ['&& denotes a mnemonic'] }, "Source &&Control"),
		keybindings: {
			primary: 0,
			win: { primary: KeyMod.CtrlCmd | KeyMod.Shift | KeyCode.KeyG },
			linux: { primary: KeyMod.CtrlCmd | KeyMod.Shift | KeyCode.KeyG },
			mac: { primary: KeyMod.WinCtrl | KeyMod.Shift | KeyCode.KeyG },
		},
		order: 2,
	}
}], viewContainer);

viewsRegistry.registerViews([{
	id: REPOSITORIES_VIEW_PANE_ID,
	name: localize2('source control repositories', "Source Control Repositories"),
	ctorDescriptor: new SyncDescriptor(SCMRepositoriesViewPane),
	canToggleVisibility: true,
	hideByDefault: true,
	canMoveView: true,
	weight: 20,
	order: -1000,
	when: ContextKeyExpr.and(ContextKeyExpr.has('scm.providerCount'), ContextKeyExpr.notEquals('scm.providerCount', 0)),
	// readonly when = ContextKeyExpr.or(ContextKeyExpr.equals('config.scm.alwaysShowProviders', true), ContextKeyExpr.and(ContextKeyExpr.notEquals('scm.providerCount', 0), ContextKeyExpr.notEquals('scm.providerCount', 1)));
	containerIcon: sourceControlViewIcon
}], viewContainer);

Registry.as<IWorkbenchContributionsRegistry>(WorkbenchExtensions.Workbench)
	.registerWorkbenchContribution(SCMActiveRepositoryController, LifecyclePhase.Restored);

Registry.as<IWorkbenchContributionsRegistry>(WorkbenchExtensions.Workbench)
	.registerWorkbenchContribution(SCMActiveResourceContextKeyController, LifecyclePhase.Restored);

registerWorkbenchContribution2(
	SCMWorkingSetController.ID,
	SCMWorkingSetController,
	WorkbenchPhase.AfterRestored
);

Registry.as<IConfigurationRegistry>(ConfigurationExtensions.Configuration).registerConfiguration({
	id: 'scm',
	order: 5,
	title: localize('scmConfigurationTitle', "Source Control"),
	type: 'object',
	scope: ConfigurationScope.RESOURCE,
	properties: {
		'scm.diffDecorations': {
			type: 'string',
			enum: ['all', 'gutter', 'overview', 'minimap', 'none'],
			enumDescriptions: [
				localize('scm.diffDecorations.all', "Show the diff decorations in all available locations."),
				localize('scm.diffDecorations.gutter', "Show the diff decorations only in the editor gutter."),
				localize('scm.diffDecorations.overviewRuler', "Show the diff decorations only in the overview ruler."),
				localize('scm.diffDecorations.minimap', "Show the diff decorations only in the minimap."),
				localize('scm.diffDecorations.none', "Do not show the diff decorations.")
			],
			default: 'all',
			description: localize('diffDecorations', "Controls diff decorations in the editor.")
		},
		'scm.diffDecorationsGutterWidth': {
			type: 'number',
			enum: [1, 2, 3, 4, 5],
			default: 3,
			description: localize('diffGutterWidth', "Controls the width(px) of diff decorations in gutter (added & modified).")
		},
		'scm.diffDecorationsGutterVisibility': {
			type: 'string',
			enum: ['always', 'hover'],
			enumDescriptions: [
				localize('scm.diffDecorationsGutterVisibility.always', "Show the diff decorator in the gutter at all times."),
				localize('scm.diffDecorationsGutterVisibility.hover', "Show the diff decorator in the gutter only on hover.")
			],
			description: localize('scm.diffDecorationsGutterVisibility', "Controls the visibility of the Source Control diff decorator in the gutter."),
			default: 'always'
		},
		'scm.diffDecorationsGutterAction': {
			type: 'string',
			enum: ['diff', 'none'],
			enumDescriptions: [
				localize('scm.diffDecorationsGutterAction.diff', "Show the inline diff Peek view on click."),
				localize('scm.diffDecorationsGutterAction.none', "Do nothing.")
			],
			description: localize('scm.diffDecorationsGutterAction', "Controls the behavior of Source Control diff gutter decorations."),
			default: 'diff'
		},
		'scm.diffDecorationsGutterPattern': {
			type: 'object',
			description: localize('diffGutterPattern', "Controls whether a pattern is used for the diff decorations in gutter."),
			additionalProperties: false,
			properties: {
				'added': {
					type: 'boolean',
					description: localize('diffGutterPatternAdded', "Use pattern for the diff decorations in gutter for added lines."),
				},
				'modified': {
					type: 'boolean',
					description: localize('diffGutterPatternModifed', "Use pattern for the diff decorations in gutter for modified lines."),
				},
			},
			default: {
				'added': false,
				'modified': true
			}
		},
		'scm.diffDecorationsIgnoreTrimWhitespace': {
			type: 'string',
			enum: ['true', 'false', 'inherit'],
			enumDescriptions: [
				localize('scm.diffDecorationsIgnoreTrimWhitespace.true', "Ignore leading and trailing whitespace."),
				localize('scm.diffDecorationsIgnoreTrimWhitespace.false', "Do not ignore leading and trailing whitespace."),
				localize('scm.diffDecorationsIgnoreTrimWhitespace.inherit', "Inherit from `diffEditor.ignoreTrimWhitespace`.")
			],
			description: localize('diffDecorationsIgnoreTrimWhitespace', "Controls whether leading and trailing whitespace is ignored in Source Control diff gutter decorations."),
			default: 'false'
		},
		'scm.alwaysShowActions': {
			type: 'boolean',
			description: localize('alwaysShowActions', "Controls whether inline actions are always visible in the Source Control view."),
			default: false
		},
		'scm.countBadge': {
			type: 'string',
			enum: ['all', 'focused', 'off'],
			enumDescriptions: [
				localize('scm.countBadge.all', "Show the sum of all Source Control Provider count badges."),
				localize('scm.countBadge.focused', "Show the count badge of the focused Source Control Provider."),
				localize('scm.countBadge.off', "Disable the Source Control count badge.")
			],
			description: localize('scm.countBadge', "Controls the count badge on the Source Control icon on the Activity Bar."),
			default: 'all'
		},
		'scm.providerCountBadge': {
			type: 'string',
			enum: ['hidden', 'auto', 'visible'],
			enumDescriptions: [
				localize('scm.providerCountBadge.hidden', "Hide Source Control Provider count badges."),
				localize('scm.providerCountBadge.auto', "Only show count badge for Source Control Provider when non-zero."),
				localize('scm.providerCountBadge.visible', "Show Source Control Provider count badges.")
			],
			markdownDescription: localize('scm.providerCountBadge', "Controls the count badges on Source Control Provider headers. These headers appear in the Source Control view when there is more than one provider or when the {0} setting is enabled, and in the Source Control Repositories view.", '\`#scm.alwaysShowRepositories#\`'),
			default: 'hidden'
		},
		'scm.defaultViewMode': {
			type: 'string',
			enum: ['tree', 'list'],
			enumDescriptions: [
				localize('scm.defaultViewMode.tree', "Show the repository changes as a tree."),
				localize('scm.defaultViewMode.list', "Show the repository changes as a list.")
			],
			description: localize('scm.defaultViewMode', "Controls the default Source Control repository view mode."),
			default: 'list'
		},
		'scm.defaultViewSortKey': {
			type: 'string',
			enum: ['name', 'path', 'status'],
			enumDescriptions: [
				localize('scm.defaultViewSortKey.name', "Sort the repository changes by file name."),
				localize('scm.defaultViewSortKey.path', "Sort the repository changes by path."),
				localize('scm.defaultViewSortKey.status', "Sort the repository changes by Source Control status.")
			],
			description: localize('scm.defaultViewSortKey', "Controls the default Source Control repository changes sort order when viewed as a list."),
			default: 'path'
		},
		'scm.autoReveal': {
			type: 'boolean',
			description: localize('autoReveal', "Controls whether the Source Control view should automatically reveal and select files when opening them."),
			default: true
		},
		'scm.inputFontFamily': {
			type: 'string',
			markdownDescription: localize('inputFontFamily', "Controls the font for the input message. Use `default` for the workbench user interface font family, `editor` for the `#editor.fontFamily#`'s value, or a custom font family."),
			default: 'default'
		},
		'scm.inputFontSize': {
			type: 'number',
			markdownDescription: localize('inputFontSize', "Controls the font size for the input message in pixels."),
			default: 13
		},
		'scm.inputMaxLineCount': {
			type: 'number',
			markdownDescription: localize('inputMaxLines', "Controls the maximum number of lines that the input will auto-grow to."),
			minimum: 1,
			maximum: 50,
			default: 10
		},
		'scm.inputMinLineCount': {
			type: 'number',
			markdownDescription: localize('inputMinLines', "Controls the minimum number of lines that the input will auto-grow from."),
			minimum: 1,
			maximum: 50,
			default: 1
		},
		'scm.alwaysShowRepositories': {
			type: 'boolean',
			markdownDescription: localize('alwaysShowRepository', "Controls whether repositories should always be visible in the Source Control view."),
			default: false
		},
		'scm.repositories.sortOrder': {
			type: 'string',
			enum: ['discovery time', 'name', 'path'],
			enumDescriptions: [
				localize('scm.repositoriesSortOrder.discoveryTime', "Repositories in the Source Control Repositories view are sorted by discovery time. Repositories in the Source Control view are sorted in the order that they were selected."),
				localize('scm.repositoriesSortOrder.name', "Repositories in the Source Control Repositories and Source Control views are sorted by repository name."),
				localize('scm.repositoriesSortOrder.path', "Repositories in the Source Control Repositories and Source Control views are sorted by repository path.")
			],
			description: localize('repositoriesSortOrder', "Controls the sort order of the repositories in the source control repositories view."),
			default: 'discovery time'
		},
		'scm.repositories.visible': {
			type: 'number',
			description: localize('providersVisible', "Controls how many repositories are visible in the Source Control Repositories section. Set to 0, to be able to manually resize the view."),
			default: 10
		},
		'scm.showActionButton': {
			type: 'boolean',
			markdownDescription: localize('showActionButton', "Controls whether an action button can be shown in the Source Control view."),
			default: true
		},
		'scm.showInputActionButton': {
			type: 'boolean',
			markdownDescription: localize('showInputActionButton', "Controls whether an action button can be shown in the Source Control input."),
			default: true
		},
		'scm.showIncomingChanges': {
			type: 'string',
			enum: ['always', 'never', 'auto'],
			enumDescriptions: [
				localize('scm.showIncomingChanges.always', "Always show incoming changes in the Source Control view."),
				localize('scm.showIncomingChanges.never', "Never show incoming changes in the Source Control view."),
				localize('scm.showIncomingChanges.auto', "Only show incoming changes in the Source Control view when any exist."),
			],
			description: localize('scm.showIncomingChanges', "Controls whether incoming changes are shown in the Source Control view."),
			default: 'auto'
		},
		'scm.showOutgoingChanges': {
			type: 'string',
			enum: ['always', 'never', 'auto'],
			enumDescriptions: [
				localize('scm.showOutgoingChanges.always', "Always show outgoing changes in the Source Control view."),
				localize('scm.showOutgoingChanges.never', "Never show outgoing changes in the Source Control view."),
				localize('scm.showOutgoingChanges.auto', "Only show outgoing changes in the Source Control view when any exist."),
			],
			description: localize('scm.showOutgoingChanges', "Controls whether outgoing changes are shown in the Source Control view."),
			default: 'auto'
		},
		'scm.showChangesSummary': {
			type: 'boolean',
			description: localize('scm.showChangesSummary', "Controls whether the All Changes entry is shown for incoming/outgoing changes in the Source Control view."),
			default: true
		},
		'scm.workingSets.enabled': {
			type: 'boolean',
			description: localize('scm.workingSets.enabled', "Controls whether to store editor working sets when switching between source control history item groups."),
			default: false
		},
		'scm.workingSets.default': {
			type: 'string',
			enum: ['empty', 'current'],
			enumDescriptions: [
				localize('scm.workingSets.default.empty', "Use an empty working set when switching to a source control history item group that does not have a working set."),
				localize('scm.workingSets.default.current', "Use the current working set when switching to a source control history item group that does not have a working set.")
			],
			description: localize('scm.workingSets.default', "Controls the default working set to use when switching to a source control history item group that does not have a working set."),
			default: 'current'
		},
		'scm.showHistoryGraph': {
			type: 'boolean',
<<<<<<< HEAD
			description: localize('scm.experimental.showHistoryGraph', "Controls whether to show the history graph instead of incoming/outgoing changes in the Source Control view."),
			default: false
		},
		'scm.compactFolders': {
			type: 'boolean',
			description: localize('scm.compactFolders', "Controls whether the Explorer should render folders in a compact form. In such a form, single child folders will be compressed in a combined tree element. Useful for Java package structures, for example."),
=======
			description: localize('scm.showHistoryGraph', "Controls whether to render incoming/outgoing changes using a graph in the Source Control view."),
>>>>>>> 059d46b7
			default: true
		}
	}
});

KeybindingsRegistry.registerCommandAndKeybindingRule({
	id: 'scm.acceptInput',
	metadata: { description: localize('scm accept', "Source Control: Accept Input"), args: [] },
	weight: KeybindingWeight.WorkbenchContrib,
	when: ContextKeyExpr.has('scmRepository'),
	primary: KeyMod.CtrlCmd | KeyCode.Enter,
	handler: accessor => {
		const contextKeyService = accessor.get(IContextKeyService);
		const context = contextKeyService.getContext(getActiveElement());
		const repositoryId = context.getValue<string | undefined>('scmRepository');

		if (!repositoryId) {
			return Promise.resolve(null);
		}

		const scmService = accessor.get(ISCMService);
		const repository = scmService.getRepository(repositoryId);

		if (!repository?.provider.acceptInputCommand) {
			return Promise.resolve(null);
		}

		const id = repository.provider.acceptInputCommand.id;
		const args = repository.provider.acceptInputCommand.arguments;
		const commandService = accessor.get(ICommandService);

		return commandService.executeCommand(id, ...(args || []));
	}
});

KeybindingsRegistry.registerCommandAndKeybindingRule({
	id: 'scm.clearInput',
	weight: KeybindingWeight.WorkbenchContrib,
	when: ContextKeyExpr.and(ContextKeyExpr.has('scmRepository'), SuggestContext.Visible.toNegated()),
	primary: KeyCode.Escape,
	handler: async (accessor) => {
		const scmService = accessor.get(ISCMService);
		const contextKeyService = accessor.get(IContextKeyService);

		const context = contextKeyService.getContext(getActiveElement());
		const repositoryId = context.getValue<string | undefined>('scmRepository');
		const repository = repositoryId ? scmService.getRepository(repositoryId) : undefined;
		repository?.input.setValue('', true);
	}
});

const viewNextCommitCommand = {
	description: { description: localize('scm view next commit', "Source Control: View Next Commit"), args: [] },
	weight: KeybindingWeight.WorkbenchContrib,
	handler: (accessor: ServicesAccessor) => {
		const contextKeyService = accessor.get(IContextKeyService);
		const scmService = accessor.get(ISCMService);
		const context = contextKeyService.getContext(getActiveElement());
		const repositoryId = context.getValue<string | undefined>('scmRepository');
		const repository = repositoryId ? scmService.getRepository(repositoryId) : undefined;
		repository?.input.showNextHistoryValue();
	}
};

const viewPreviousCommitCommand = {
	description: { description: localize('scm view previous commit', "Source Control: View Previous Commit"), args: [] },
	weight: KeybindingWeight.WorkbenchContrib,
	handler: (accessor: ServicesAccessor) => {
		const contextKeyService = accessor.get(IContextKeyService);
		const scmService = accessor.get(ISCMService);
		const context = contextKeyService.getContext(getActiveElement());
		const repositoryId = context.getValue<string | undefined>('scmRepository');
		const repository = repositoryId ? scmService.getRepository(repositoryId) : undefined;
		repository?.input.showPreviousHistoryValue();
	}
};

KeybindingsRegistry.registerCommandAndKeybindingRule({
	...viewNextCommitCommand,
	id: 'scm.viewNextCommit',
	when: ContextKeyExpr.and(ContextKeyExpr.has('scmRepository'), ContextKeyExpr.has('scmInputIsInLastPosition'), SuggestContext.Visible.toNegated()),
	primary: KeyCode.DownArrow
});

KeybindingsRegistry.registerCommandAndKeybindingRule({
	...viewPreviousCommitCommand,
	id: 'scm.viewPreviousCommit',
	when: ContextKeyExpr.and(ContextKeyExpr.has('scmRepository'), ContextKeyExpr.has('scmInputIsInFirstPosition'), SuggestContext.Visible.toNegated()),
	primary: KeyCode.UpArrow
});

KeybindingsRegistry.registerCommandAndKeybindingRule({
	...viewNextCommitCommand,
	id: 'scm.forceViewNextCommit',
	when: ContextKeyExpr.has('scmRepository'),
	primary: KeyMod.Alt | KeyCode.DownArrow
});

KeybindingsRegistry.registerCommandAndKeybindingRule({
	...viewPreviousCommitCommand,
	id: 'scm.forceViewPreviousCommit',
	when: ContextKeyExpr.has('scmRepository'),
	primary: KeyMod.Alt | KeyCode.UpArrow
});

CommandsRegistry.registerCommand('scm.openInIntegratedTerminal', async (accessor, provider: ISCMProvider) => {
	if (!provider || !provider.rootUri) {
		return;
	}

	const commandService = accessor.get(ICommandService);
	await commandService.executeCommand('openInIntegratedTerminal', provider.rootUri);
});

CommandsRegistry.registerCommand('scm.openInTerminal', async (accessor, provider: ISCMProvider) => {
	if (!provider || !provider.rootUri) {
		return;
	}

	const commandService = accessor.get(ICommandService);
	await commandService.executeCommand('openInTerminal', provider.rootUri);
});

MenuRegistry.appendMenuItem(MenuId.SCMSourceControl, {
	group: '100_end',
	command: {
		id: 'scm.openInTerminal',
		title: localize('open in external terminal', "Open in External Terminal")
	},
	when: ContextKeyExpr.and(ContextKeyExpr.equals('scmProviderHasRootUri', true), ContextKeyExpr.or(ContextKeyExpr.equals('config.terminal.sourceControlRepositoriesKind', 'external'), ContextKeyExpr.equals('config.terminal.sourceControlRepositoriesKind', 'both')))
});

MenuRegistry.appendMenuItem(MenuId.SCMSourceControl, {
	group: '100_end',
	command: {
		id: 'scm.openInIntegratedTerminal',
		title: localize('open in integrated terminal', "Open in Integrated Terminal")
	},
	when: ContextKeyExpr.and(ContextKeyExpr.equals('scmProviderHasRootUri', true), ContextKeyExpr.or(ContextKeyExpr.equals('config.terminal.sourceControlRepositoriesKind', 'integrated'), ContextKeyExpr.equals('config.terminal.sourceControlRepositoriesKind', 'both')))
});

KeybindingsRegistry.registerCommandAndKeybindingRule({
	id: 'workbench.scm.action.focusPreviousInput',
	weight: KeybindingWeight.WorkbenchContrib,
	when: ContextKeys.RepositoryVisibilityCount.notEqualsTo(0),
	handler: async accessor => {
		const viewsService = accessor.get(IViewsService);
		const scmView = await viewsService.openView<SCMViewPane>(VIEW_PANE_ID);
		if (scmView) {
			scmView.focusPreviousInput();
		}
	}
});

KeybindingsRegistry.registerCommandAndKeybindingRule({
	id: 'workbench.scm.action.focusNextInput',
	weight: KeybindingWeight.WorkbenchContrib,
	when: ContextKeys.RepositoryVisibilityCount.notEqualsTo(0),
	handler: async accessor => {
		const viewsService = accessor.get(IViewsService);
		const scmView = await viewsService.openView<SCMViewPane>(VIEW_PANE_ID);
		if (scmView) {
			scmView.focusNextInput();
		}
	}
});

KeybindingsRegistry.registerCommandAndKeybindingRule({
	id: 'workbench.scm.action.focusPreviousResourceGroup',
	weight: KeybindingWeight.WorkbenchContrib,
	handler: async accessor => {
		const viewsService = accessor.get(IViewsService);
		const scmView = await viewsService.openView<SCMViewPane>(VIEW_PANE_ID);
		if (scmView) {
			scmView.focusPreviousResourceGroup();
		}
	}
});

KeybindingsRegistry.registerCommandAndKeybindingRule({
	id: 'workbench.scm.action.focusNextResourceGroup',
	weight: KeybindingWeight.WorkbenchContrib,
	handler: async accessor => {
		const viewsService = accessor.get(IViewsService);
		const scmView = await viewsService.openView<SCMViewPane>(VIEW_PANE_ID);
		if (scmView) {
			scmView.focusNextResourceGroup();
		}
	}
});

registerSingleton(ISCMService, SCMService, InstantiationType.Delayed);
registerSingleton(ISCMViewService, SCMViewService, InstantiationType.Delayed);
registerSingleton(IQuickDiffService, QuickDiffService, InstantiationType.Delayed);<|MERGE_RESOLUTION|>--- conflicted
+++ resolved
@@ -352,17 +352,13 @@
 		},
 		'scm.showHistoryGraph': {
 			type: 'boolean',
-<<<<<<< HEAD
-			description: localize('scm.experimental.showHistoryGraph', "Controls whether to show the history graph instead of incoming/outgoing changes in the Source Control view."),
+			description: localize('scm.showHistoryGraph', "Controls whether to render incoming/outgoing changes using a graph in the Source Control view."),
+			default: true
+		},
+		'scm.compactFolders': {
+			type: 'boolean',
+			description: localize('scm.compactFolders', "Controls whether the Explorer should render folders in a compact form. In such a form, single child folders will be compressed in a combined tree element. Useful for Java package structures, for example."),
 			default: false
-		},
-		'scm.compactFolders': {
-			type: 'boolean',
-			description: localize('scm.compactFolders', "Controls whether the Explorer should render folders in a compact form. In such a form, single child folders will be compressed in a combined tree element. Useful for Java package structures, for example."),
-=======
-			description: localize('scm.showHistoryGraph', "Controls whether to render incoming/outgoing changes using a graph in the Source Control view."),
->>>>>>> 059d46b7
-			default: true
 		}
 	}
 });
