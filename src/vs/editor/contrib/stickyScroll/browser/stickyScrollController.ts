/*---------------------------------------------------------------------------------------------
 *  Copyright (c) Microsoft Corporation. All rights reserved.
 *  Licensed under the MIT License. See License.txt in the project root for license information.
 *--------------------------------------------------------------------------------------------*/

import { Disposable, DisposableStore, toDisposable } from 'vs/base/common/lifecycle';
import { IActiveCodeEditor, ICodeEditor, MouseTargetType } from 'vs/editor/browser/editorBrowser';
import { IEditorContribution, ScrollType } from 'vs/editor/common/editorCommon';
import { ILanguageFeaturesService } from 'vs/editor/common/services/languageFeatures';
import { EditorOption, RenderLineNumbersType } from 'vs/editor/common/config/editorOptions';
import { StickyScrollWidget, StickyScrollWidgetState } from './stickyScrollWidget';
import { IStickyLineCandidateProvider, StickyLineCandidateProvider } from './stickyScrollProvider';
import { IModelTokensChangedEvent } from 'vs/editor/common/textModelEvents';
import { IInstantiationService } from 'vs/platform/instantiation/common/instantiation';
import { IContextMenuService } from 'vs/platform/contextview/browser/contextView';
import { MenuId } from 'vs/platform/actions/common/actions';
import { IContextKey, IContextKeyService } from 'vs/platform/contextkey/common/contextkey';
import { EditorContextKeys } from 'vs/editor/common/editorContextKeys';
import { ClickLinkGesture, ClickLinkMouseEvent } from 'vs/editor/contrib/gotoSymbol/browser/link/clickLinkGesture';
import { IRange, Range } from 'vs/editor/common/core/range';
import { getDefinitionsAtPosition } from 'vs/editor/contrib/gotoSymbol/browser/goToSymbol';
import { goToDefinitionWithLocation } from 'vs/editor/contrib/inlayHints/browser/inlayHintsLocations';
import { IPosition, Position } from 'vs/editor/common/core/position';
import { CancellationTokenSource } from 'vs/base/common/cancellation';
import { ILanguageConfigurationService } from 'vs/editor/common/languages/languageConfigurationRegistry';
import { ILanguageFeatureDebounceService } from 'vs/editor/common/services/languageFeatureDebounce';
import * as dom from 'vs/base/browser/dom';
import { StickyRange } from 'vs/editor/contrib/stickyScroll/browser/stickyScrollElement';
import { IMouseEvent, StandardMouseEvent } from 'vs/base/browser/mouseEvent';
import { FoldingController } from 'vs/editor/contrib/folding/browser/folding';
import { FoldingModel, toggleCollapseState } from 'vs/editor/contrib/folding/browser/foldingModel';

export interface IStickyScrollController {
	get stickyScrollCandidateProvider(): IStickyLineCandidateProvider;
	get stickyScrollWidgetState(): StickyScrollWidgetState;
	focus(): void;
	focusNext(): void;
	focusPrevious(): void;
	goToFocused(): void;
	findScrollWidgetState(): StickyScrollWidgetState;
	dispose(): void;
	selectEditor(): void;
}

export class StickyScrollController extends Disposable implements IEditorContribution, IStickyScrollController {

	static readonly ID = 'store.contrib.stickyScrollController';

	private readonly _stickyScrollWidget: StickyScrollWidget;
	private readonly _stickyLineCandidateProvider: IStickyLineCandidateProvider;
	private readonly _sessionStore: DisposableStore = new DisposableStore();

	private _widgetState: StickyScrollWidgetState;
	private _foldingModel: FoldingModel | null = null;
	private _maxStickyLines: number = Number.MAX_SAFE_INTEGER;

	private _stickyRangeProjectedOnEditor: IRange | undefined;
	private _candidateDefinitionsLength: number = -1;

	private _stickyScrollFocusedContextKey: IContextKey<boolean>;
	private _stickyScrollVisibleContextKey: IContextKey<boolean>;

	private _focusDisposableStore: DisposableStore | undefined;
	private _focusedStickyElementIndex: number = -1;
	private _enabled = false;
	private _focused = false;
	private _positionRevealed = false;
	private _onMouseDown = false;
	private _endLineNumbers: number[] = [];
	private _showEndForLine: number | null = null;

	constructor(
		private readonly _editor: ICodeEditor,
		@IContextMenuService private readonly _contextMenuService: IContextMenuService,
		@ILanguageFeaturesService private readonly _languageFeaturesService: ILanguageFeaturesService,
		@IInstantiationService private readonly _instaService: IInstantiationService,
		@ILanguageConfigurationService _languageConfigurationService: ILanguageConfigurationService,
		@ILanguageFeatureDebounceService _languageFeatureDebounceService: ILanguageFeatureDebounceService,
		@IContextKeyService private readonly _contextKeyService: IContextKeyService
	) {
		super();
		this._stickyScrollWidget = new StickyScrollWidget(this._editor);
		this._stickyLineCandidateProvider = new StickyLineCandidateProvider(this._editor, _languageFeaturesService, _languageConfigurationService);
		this._register(this._stickyScrollWidget);
		this._register(this._stickyLineCandidateProvider);

		this._widgetState = new StickyScrollWidgetState([], [], 0);
		this._readConfiguration();
		const stickyScrollDomNode = this._stickyScrollWidget.getDomNode();
		this._register(this._editor.onDidChangeConfiguration(e => {
			if (
				e.hasChanged(EditorOption.stickyScroll)
				|| e.hasChanged(EditorOption.minimap)
				|| e.hasChanged(EditorOption.lineHeight)
				|| e.hasChanged(EditorOption.showFoldingControls)
			) {
				this._readConfiguration();
			}
		}));
		this._register(dom.addDisposableListener(stickyScrollDomNode, dom.EventType.CONTEXT_MENU, async (event: MouseEvent) => {
			this._onContextMenu(dom.getWindow(stickyScrollDomNode), event);
		}));
		this._stickyScrollFocusedContextKey = EditorContextKeys.stickyScrollFocused.bindTo(this._contextKeyService);
		this._stickyScrollVisibleContextKey = EditorContextKeys.stickyScrollVisible.bindTo(this._contextKeyService);
		const focusTracker = this._register(dom.trackFocus(stickyScrollDomNode));
		this._register(focusTracker.onDidBlur(_ => {
			// Suppose that the blurring is caused by scrolling, then keep the focus on the sticky scroll
			// This is determined by the fact that the height of the widget has become zero and there has been no position revealing
			if (this._positionRevealed === false && stickyScrollDomNode.clientHeight === 0) {
				this._focusedStickyElementIndex = -1;
				this.focus();

			}
			// In all other casees, dispose the focus on the sticky scroll
			else {
				this._disposeFocusStickyScrollStore();
			}
		}));
		this._register(focusTracker.onDidFocus(_ => {
			this.focus();
		}));
		this._registerMouseListeners();
		// Suppose that mouse down on the sticky scroll, then do not focus on the sticky scroll because this will be followed by the revealing of a position
		this._register(dom.addDisposableListener(stickyScrollDomNode, dom.EventType.MOUSE_DOWN, (e) => {
			this._onMouseDown = true;
		}));
	}

	get stickyScrollCandidateProvider(): IStickyLineCandidateProvider {
		return this._stickyLineCandidateProvider;
	}

	get stickyScrollWidgetState(): StickyScrollWidgetState {
		return this._widgetState;
	}

	public static get(editor: ICodeEditor): IStickyScrollController | null {
		return editor.getContribution<StickyScrollController>(StickyScrollController.ID);
	}

	private _disposeFocusStickyScrollStore() {
		this._stickyScrollFocusedContextKey.set(false);
		this._focusDisposableStore?.dispose();
		this._focused = false;
		this._positionRevealed = false;
		this._onMouseDown = false;
	}

	public focus(): void {
		// If the mouse is down, do not focus on the sticky scroll
		if (this._onMouseDown) {
			this._onMouseDown = false;
			this._editor.focus();
			return;
		}
		const focusState = this._stickyScrollFocusedContextKey.get();
		if (focusState === true) {
			return;
		}
		this._focused = true;
		this._focusDisposableStore = new DisposableStore();
		this._stickyScrollFocusedContextKey.set(true);
		this._focusedStickyElementIndex = this._stickyScrollWidget.lineNumbers.length - 1;
		this._stickyScrollWidget.focusLineWithIndex(this._focusedStickyElementIndex);
	}

	public focusNext(): void {
		if (this._focusedStickyElementIndex < this._stickyScrollWidget.lineNumberCount - 1) {
			this._focusNav(true);
		}
	}

	public focusPrevious(): void {
		if (this._focusedStickyElementIndex > 0) {
			this._focusNav(false);
		}
	}

	public selectEditor(): void {
		this._editor.focus();
	}

	// True is next, false is previous
	private _focusNav(direction: boolean): void {
		this._focusedStickyElementIndex = direction ? this._focusedStickyElementIndex + 1 : this._focusedStickyElementIndex - 1;
		this._stickyScrollWidget.focusLineWithIndex(this._focusedStickyElementIndex);
	}

	public goToFocused(): void {
		const lineNumbers = this._stickyScrollWidget.lineNumbers;
		this._disposeFocusStickyScrollStore();
		this._revealPosition({ lineNumber: lineNumbers[this._focusedStickyElementIndex], column: 1 });
	}

	private _revealPosition(position: IPosition): void {
		this._reveaInEditor(position, () => this._editor.revealPosition(position));
	}

	private _revealLineInCenterIfOutsideViewport(position: IPosition): void {
		this._reveaInEditor(position, () => this._editor.revealLineInCenterIfOutsideViewport(position.lineNumber, ScrollType.Smooth));
	}

	private _reveaInEditor(position: IPosition, revealFunction: () => void): void {
		if (this._focused) {
			this._disposeFocusStickyScrollStore();
		}
		this._positionRevealed = true;
		revealFunction();
		this._editor.setSelection(Range.fromPositions(position));
		this._editor.focus();
	}

	private _registerMouseListeners(): void {

		const sessionStore = this._register(new DisposableStore());
		const gesture = this._register(new ClickLinkGesture(this._editor, {
			extractLineNumberFromMouseEvent: (e) => {
				const position = this._stickyScrollWidget.getEditorPositionFromNode(e.target.element);
				return position ? position.lineNumber : 0;
			}
		}));

		const getMouseEventTarget = (mouseEvent: ClickLinkMouseEvent): { range: Range; textElement: HTMLElement } | null => {
			if (!this._editor.hasModel()) {
				return null;
			}
			if (mouseEvent.target.type !== MouseTargetType.OVERLAY_WIDGET || mouseEvent.target.detail !== this._stickyScrollWidget.getId()) {
				// not hovering over our widget
				return null;
			}
			const mouseTargetElement = mouseEvent.target.element;
			if (!mouseTargetElement || mouseTargetElement.innerText !== mouseTargetElement.innerHTML) {
				// not on a span element rendering text
				return null;
			}
			const position = this._stickyScrollWidget.getEditorPositionFromNode(mouseTargetElement);
			if (!position) {
				// not hovering a sticky scroll line
				return null;
			}
			return {
				range: new Range(position.lineNumber, position.column, position.lineNumber, position.column + mouseTargetElement.innerText.length),
				textElement: mouseTargetElement
			};
		};

		const stickyScrollWidgetDomNode = this._stickyScrollWidget.getDomNode();
		this._register(dom.addStandardDisposableListener(stickyScrollWidgetDomNode, dom.EventType.CLICK, (mouseEvent: IMouseEvent) => {
			if (mouseEvent.ctrlKey || mouseEvent.altKey || mouseEvent.metaKey) {
				// modifier pressed
				return;
			}
			if (!mouseEvent.leftButton) {
				// not left click
				return;
			}
			if (mouseEvent.shiftKey) {
				// shift click
				const lineIndex = this._stickyScrollWidget.getLineIndexFromChildDomNode(mouseEvent.target);
				if (lineIndex === null) {
					return;
				}
				const position = new Position(this._endLineNumbers[lineIndex], 1);
				this._revealLineInCenterIfOutsideViewport(position);
				return;
			}
			const isInFoldingIconDomNode = this._stickyScrollWidget.isInFoldingIconDomNode(mouseEvent.target);
			if (isInFoldingIconDomNode) {
				// clicked on folding icon
				const lineNumber = this._stickyScrollWidget.getLineNumberFromChildDomNode(mouseEvent.target);
				this._toggleFoldingRegionForLine(lineNumber);
				return;
			}
			const isInStickyLine = this._stickyScrollWidget.isInStickyLine(mouseEvent.target);
			if (!isInStickyLine) {
				return;
			}
			// normal click
			let position = this._stickyScrollWidget.getEditorPositionFromNode(mouseEvent.target);
			if (!position) {
				const lineNumber = this._stickyScrollWidget.getLineNumberFromChildDomNode(mouseEvent.target);
				if (lineNumber === null) {
					// not hovering a sticky scroll line
					return;
				}
				position = new Position(lineNumber, 1);
			}
			this._revealPosition(position);
		}));
		this._register(dom.addStandardDisposableListener(stickyScrollWidgetDomNode, dom.EventType.MOUSE_MOVE, (mouseEvent: IMouseEvent) => {
			if (mouseEvent.shiftKey) {
				const currentEndForLineIndex = this._stickyScrollWidget.getLineIndexFromChildDomNode(mouseEvent.target);
				if (currentEndForLineIndex === null || this._showEndForLine !== null && this._showEndForLine === currentEndForLineIndex) {
					return;
				}
				this._showEndForLine = currentEndForLineIndex;
				this._renderStickyScroll();
				return;
			}
			if (this._showEndForLine !== null) {
				this._showEndForLine = null;
				this._renderStickyScroll();
			}
		}));
		this._register(dom.addDisposableListener(stickyScrollWidgetDomNode, dom.EventType.MOUSE_LEAVE, (e) => {
			if (this._showEndForLine !== null) {
				this._showEndForLine = null;
				this._renderStickyScroll();
			}
		}));

		this._register(gesture.onMouseMoveOrRelevantKeyDown(([mouseEvent, _keyboardEvent]) => {
			const mouseTarget = getMouseEventTarget(mouseEvent);
			if (!mouseTarget || !mouseEvent.hasTriggerModifier || !this._editor.hasModel()) {
				sessionStore.clear();
				return;
			}
			const { range, textElement } = mouseTarget;

			if (!range.equalsRange(this._stickyRangeProjectedOnEditor)) {
				this._stickyRangeProjectedOnEditor = range;
				sessionStore.clear();
			} else if (textElement.style.textDecoration === 'underline') {
				return;
			}

			const cancellationToken = new CancellationTokenSource();
			sessionStore.add(toDisposable(() => cancellationToken.dispose(true)));

			let currentHTMLChild: HTMLElement;

			getDefinitionsAtPosition(this._languageFeaturesService.definitionProvider, this._editor.getModel(), new Position(range.startLineNumber, range.startColumn + 1), cancellationToken.token).then((candidateDefinitions => {
				if (cancellationToken.token.isCancellationRequested) {
					return;
				}
				if (candidateDefinitions.length !== 0) {
					this._candidateDefinitionsLength = candidateDefinitions.length;
					const childHTML: HTMLElement = textElement;
					if (currentHTMLChild !== childHTML) {
						sessionStore.clear();
						currentHTMLChild = childHTML;
						currentHTMLChild.style.textDecoration = 'underline';
						sessionStore.add(toDisposable(() => {
							currentHTMLChild.style.textDecoration = 'none';
						}));
					} else if (!currentHTMLChild) {
						currentHTMLChild = childHTML;
						currentHTMLChild.style.textDecoration = 'underline';
						sessionStore.add(toDisposable(() => {
							currentHTMLChild.style.textDecoration = 'none';
						}));
					}
				} else {
					sessionStore.clear();
				}
			}));
		}));
		this._register(gesture.onCancel(() => {
			sessionStore.clear();
		}));
		this._register(gesture.onExecute(async e => {
			if (e.target.type !== MouseTargetType.OVERLAY_WIDGET || e.target.detail !== this._stickyScrollWidget.getId()) {
				// not hovering over our widget
				return;
			}
			const position = this._stickyScrollWidget.getEditorPositionFromNode(e.target.element);
			if (!position) {
				// not hovering a sticky scroll line
				return;
			}
			if (!this._editor.hasModel() || !this._stickyRangeProjectedOnEditor) {
				return;
			}
			if (this._candidateDefinitionsLength > 1) {
				if (this._focused) {
					this._disposeFocusStickyScrollStore();
				}
				this._revealPosition({ lineNumber: position.lineNumber, column: 1 });
			}
			this._instaService.invokeFunction(goToDefinitionWithLocation, e, this._editor as IActiveCodeEditor, { uri: this._editor.getModel().uri, range: this._stickyRangeProjectedOnEditor });
		}));
	}

	private _onContextMenu(targetWindow: Window, e: MouseEvent) {
		const event = new StandardMouseEvent(targetWindow, e);

		this._contextMenuService.showContextMenu({
			menuId: MenuId.StickyScrollContext,
			getAnchor: () => event,
		});
	}

	private _toggleFoldingRegionForLine(line: number | null) {
		if (!this._foldingModel || line === null) {
			return;
		}
		const stickyLine = this._stickyScrollWidget.getRenderedStickyLine(line);
		const foldingIcon = stickyLine?.foldingIcon;
		if (!foldingIcon) {
			return;
		}
		toggleCollapseState(this._foldingModel, Number.MAX_VALUE, [line]);
		foldingIcon.isCollapsed = !foldingIcon.isCollapsed;
		const scrollTop = (foldingIcon.isCollapsed ?
			this._editor.getTopForLineNumber(foldingIcon.foldingEndLine)
			: this._editor.getTopForLineNumber(foldingIcon.foldingStartLine))
			- this._editor.getOption(EditorOption.lineHeight) * stickyLine.index + 1;
		this._editor.setScrollTop(scrollTop);
		this._renderStickyScroll(line);
	}

	private _readConfiguration() {
		const options = this._editor.getOption(EditorOption.stickyScroll);
		if (options.enabled === false) {
			this._editor.removeOverlayWidget(this._stickyScrollWidget);
			this._sessionStore.clear();
			this._enabled = false;
			return;
		} else if (options.enabled && !this._enabled) {
			// When sticky scroll was just enabled, add the listeners on the sticky scroll
			this._editor.addOverlayWidget(this._stickyScrollWidget);
			this._sessionStore.add(this._editor.onDidScrollChange((e) => {
				if (e.scrollTopChanged) {
					this._showEndForLine = null;
					this._renderStickyScroll();
				}
			}));
			this._sessionStore.add(this._editor.onDidLayoutChange(() => this._onDidResize()));
			this._sessionStore.add(this._editor.onDidChangeModelTokens((e) => this._onTokensChange(e)));
			this._sessionStore.add(this._stickyLineCandidateProvider.onDidChangeStickyScroll(() => {
				this._showEndForLine = null;
				this._renderStickyScroll();
			}));
			this._enabled = true;
		}

		const lineNumberOption = this._editor.getOption(EditorOption.lineNumbers);
		if (lineNumberOption.renderType === RenderLineNumbersType.Relative) {
			this._sessionStore.add(this._editor.onDidChangeCursorPosition(() => {
				this._showEndForLine = null;
				this._renderStickyScroll(0);
			}));
		}
	}

	private _needsUpdate(event: IModelTokensChangedEvent) {
		const stickyLineNumbers = this._stickyScrollWidget.getCurrentLines();
		for (const stickyLineNumber of stickyLineNumbers) {
			for (const range of event.ranges) {
				if (stickyLineNumber >= range.fromLineNumber && stickyLineNumber <= range.toLineNumber) {
					return true;
				}
			}
		}
		return false;
	}

	private _onTokensChange(event: IModelTokensChangedEvent) {
		if (this._needsUpdate(event)) {
			// Rebuilding the whole widget from line 0
			this._renderStickyScroll(0);
		}
	}

	private _onDidResize() {
		const layoutInfo = this._editor.getLayoutInfo();
		// Make sure sticky scroll doesn't take up more than 25% of the editor
		const theoreticalLines = layoutInfo.height / this._editor.getOption(EditorOption.lineHeight);
		this._maxStickyLines = Math.round(theoreticalLines * .25);
	}

<<<<<<< HEAD
	private async _renderStickyScroll(_rebuildFromLine?: number) {
=======
	private async _renderStickyScroll(rebuildFromLine?: number) {
>>>>>>> 40fb81fe
		const model = this._editor.getModel();
		if (!model || model.isTooLargeForTokenization()) {
			this._foldingModel = null;
			this._stickyScrollWidget.setState(undefined, null);
			return;
		}
		const stickyLineVersion = this._stickyLineCandidateProvider.getVersionId();
		if (stickyLineVersion === undefined || stickyLineVersion === model.getVersionId()) {
			this._foldingModel = await FoldingController.get(this._editor)?.getFoldingModel() ?? null;
			const previousWidgetState = this._widgetState;
			this._widgetState = this.findScrollWidgetState();
			let rebuildFromLine = _rebuildFromLine;
			if (rebuildFromLine === undefined) {
				const _rebuildFromLine = this._widgetState.startLineNumbers.findIndex(startLineNumber => !previousWidgetState.startLineNumbers.includes(startLineNumber));
				rebuildFromLine = _rebuildFromLine === -1 ? 0 : _rebuildFromLine;
			}
			this._stickyScrollVisibleContextKey.set(!(this._widgetState.startLineNumbers.length === 0));

			if (!this._focused) {
				this._stickyScrollWidget.setState(this._widgetState, this._foldingModel, rebuildFromLine);
			} else {
				// Suppose that previously the sticky scroll widget had height 0, then if there are visible lines, set the last line as focused
				if (this._focusedStickyElementIndex === -1) {
					this._stickyScrollWidget.setState(this._widgetState, this._foldingModel, rebuildFromLine);
					this._focusedStickyElementIndex = this._stickyScrollWidget.lineNumberCount - 1;
					if (this._focusedStickyElementIndex !== -1) {
						this._stickyScrollWidget.focusLineWithIndex(this._focusedStickyElementIndex);
					}
				} else {
					const focusedStickyElementLineNumber = this._stickyScrollWidget.lineNumbers[this._focusedStickyElementIndex];
					this._stickyScrollWidget.setState(this._widgetState, this._foldingModel, rebuildFromLine);
					// Suppose that after setting the state, there are no sticky lines, set the focused index to -1
					if (this._stickyScrollWidget.lineNumberCount === 0) {
						this._focusedStickyElementIndex = -1;
					} else {
						const previousFocusedLineNumberExists = this._stickyScrollWidget.lineNumbers.includes(focusedStickyElementLineNumber);

						// If the line number is still there, do not change anything
						// If the line number is not there, set the new focused line to be the last line
						if (!previousFocusedLineNumberExists) {
							this._focusedStickyElementIndex = this._stickyScrollWidget.lineNumberCount - 1;
						}
						this._stickyScrollWidget.focusLineWithIndex(this._focusedStickyElementIndex);
					}
				}
			}
		}
	}

	findScrollWidgetState(): StickyScrollWidgetState {
		const lineHeight: number = this._editor.getOption(EditorOption.lineHeight);
		const maxNumberStickyLines = Math.min(this._maxStickyLines, this._editor.getOption(EditorOption.stickyScroll).maxLineCount);
		const scrollTop: number = this._editor.getScrollTop();
		let lastLineRelativePosition: number = 0;
		const startLineNumbers: number[] = [];
		const endLineNumbers: number[] = [];
		const arrayVisibleRanges = this._editor.getVisibleRanges();
		if (arrayVisibleRanges.length !== 0) {
			const fullVisibleRange = new StickyRange(arrayVisibleRanges[0].startLineNumber, arrayVisibleRanges[arrayVisibleRanges.length - 1].endLineNumber);
			const candidateRanges = this._stickyLineCandidateProvider.getCandidateStickyLinesIntersecting(fullVisibleRange);
			for (const range of candidateRanges) {
				const start = range.startLineNumber;
				const end = range.endLineNumber;
				const depth = range.nestingDepth;
				if (end - start > 0) {
					const topOfElementAtDepth = (depth - 1) * lineHeight;
					const bottomOfElementAtDepth = depth * lineHeight;

					const bottomOfBeginningLine = this._editor.getBottomForLineNumber(start) - scrollTop;
					const topOfEndLine = this._editor.getTopForLineNumber(end) - scrollTop;
					const bottomOfEndLine = this._editor.getBottomForLineNumber(end) - scrollTop;

					if (topOfElementAtDepth > topOfEndLine && topOfElementAtDepth <= bottomOfEndLine) {
						startLineNumbers.push(start);
						endLineNumbers.push(end + 1);
						lastLineRelativePosition = bottomOfEndLine - bottomOfElementAtDepth;
						break;
					}
					else if (bottomOfElementAtDepth > bottomOfBeginningLine && bottomOfElementAtDepth <= bottomOfEndLine) {
						startLineNumbers.push(start);
						endLineNumbers.push(end + 1);
					}
					if (startLineNumbers.length === maxNumberStickyLines) {
						break;
					}
				}
			}
		}
		this._endLineNumbers = endLineNumbers;
		return new StickyScrollWidgetState(startLineNumbers, endLineNumbers, lastLineRelativePosition, this._showEndForLine);
	}

	override dispose(): void {
		super.dispose();
		this._sessionStore.dispose();
	}
}<|MERGE_RESOLUTION|>--- conflicted
+++ resolved
@@ -469,11 +469,7 @@
 		this._maxStickyLines = Math.round(theoreticalLines * .25);
 	}
 
-<<<<<<< HEAD
-	private async _renderStickyScroll(_rebuildFromLine?: number) {
-=======
 	private async _renderStickyScroll(rebuildFromLine?: number) {
->>>>>>> 40fb81fe
 		const model = this._editor.getModel();
 		if (!model || model.isTooLargeForTokenization()) {
 			this._foldingModel = null;
@@ -483,13 +479,7 @@
 		const stickyLineVersion = this._stickyLineCandidateProvider.getVersionId();
 		if (stickyLineVersion === undefined || stickyLineVersion === model.getVersionId()) {
 			this._foldingModel = await FoldingController.get(this._editor)?.getFoldingModel() ?? null;
-			const previousWidgetState = this._widgetState;
 			this._widgetState = this.findScrollWidgetState();
-			let rebuildFromLine = _rebuildFromLine;
-			if (rebuildFromLine === undefined) {
-				const _rebuildFromLine = this._widgetState.startLineNumbers.findIndex(startLineNumber => !previousWidgetState.startLineNumbers.includes(startLineNumber));
-				rebuildFromLine = _rebuildFromLine === -1 ? 0 : _rebuildFromLine;
-			}
 			this._stickyScrollVisibleContextKey.set(!(this._widgetState.startLineNumbers.length === 0));
 
 			if (!this._focused) {
