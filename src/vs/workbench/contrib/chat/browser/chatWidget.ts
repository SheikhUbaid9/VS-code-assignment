/*---------------------------------------------------------------------------------------------
 *  Copyright (c) Microsoft Corporation. All rights reserved.
 *  Licensed under the MIT License. See License.txt in the project root for license information.
 *--------------------------------------------------------------------------------------------*/

import * as dom from 'vs/base/browser/dom';
import { ITreeContextMenuEvent, ITreeElement } from 'vs/base/browser/ui/tree/tree';
import { disposableTimeout, timeout } from 'vs/base/common/async';
import { toErrorMessage } from 'vs/base/common/errorMessage';
import { Emitter, Event } from 'vs/base/common/event';
import { Disposable, DisposableStore, IDisposable, MutableDisposable, combinedDisposable, toDisposable } from 'vs/base/common/lifecycle';
import { Schemas } from 'vs/base/common/network';
import { isEqual } from 'vs/base/common/resources';
import { isDefined } from 'vs/base/common/types';
import { URI } from 'vs/base/common/uri';
import 'vs/css!./media/chat';
import 'vs/css!./media/chatAgentHover';
import { ICodeEditor } from 'vs/editor/browser/editorBrowser';
import { ICodeEditorService } from 'vs/editor/browser/services/codeEditorService';
import { MenuId } from 'vs/platform/actions/common/actions';
import { IContextKey, IContextKeyService } from 'vs/platform/contextkey/common/contextkey';
import { IContextMenuService } from 'vs/platform/contextview/browser/contextView';
import { ITextResourceEditorInput } from 'vs/platform/editor/common/editor';
import { IInstantiationService } from 'vs/platform/instantiation/common/instantiation';
import { ServiceCollection } from 'vs/platform/instantiation/common/serviceCollection';
import { WorkbenchObjectTree } from 'vs/platform/list/browser/listService';
import { ILogService } from 'vs/platform/log/common/log';
import { IThemeService } from 'vs/platform/theme/common/themeService';
import { ChatTreeItem, IChatAccessibilityService, IChatCodeBlockInfo, IChatFileTreeInfo, IChatWidget, IChatWidgetService, IChatWidgetViewContext, IChatWidgetViewOptions } from 'vs/workbench/contrib/chat/browser/chat';
import { ChatAccessibilityProvider } from 'vs/workbench/contrib/chat/browser/chatAccessibilityProvider';
import { ChatInputPart } from 'vs/workbench/contrib/chat/browser/chatInputPart';
import { ChatListDelegate, ChatListItemRenderer, IChatRendererDelegate } from 'vs/workbench/contrib/chat/browser/chatListRenderer';
import { ChatEditorOptions } from 'vs/workbench/contrib/chat/browser/chatOptions';
import { ChatAgentLocation, IChatAgentCommand, IChatAgentData, IChatAgentService } from 'vs/workbench/contrib/chat/common/chatAgents';
import { CONTEXT_CHAT_INPUT_HAS_AGENT, CONTEXT_CHAT_LOCATION, CONTEXT_CHAT_REQUEST_IN_PROGRESS, CONTEXT_IN_CHAT_SESSION, CONTEXT_RESPONSE_FILTERED } from 'vs/workbench/contrib/chat/common/chatContextKeys';
import { ChatModelInitState, IChatModel, IChatRequestVariableEntry, IChatResponseModel } from 'vs/workbench/contrib/chat/common/chatModel';
import { ChatRequestAgentPart, IParsedChatRequest, chatAgentLeader, chatSubcommandLeader } from 'vs/workbench/contrib/chat/common/chatParserTypes';
import { ChatRequestParser } from 'vs/workbench/contrib/chat/common/chatRequestParser';
import { IChatFollowup, IChatService } from 'vs/workbench/contrib/chat/common/chatService';
import { IChatSlashCommandService } from 'vs/workbench/contrib/chat/common/chatSlashCommands';
import { ChatViewModel, IChatResponseViewModel, isRequestVM, isResponseVM, isWelcomeVM } from 'vs/workbench/contrib/chat/common/chatViewModel';
import { CodeBlockModelCollection } from 'vs/workbench/contrib/chat/common/codeBlockModelCollection';
import { IChatListItemRendererOptions } from './chat';

const $ = dom.$;

function revealLastElement(list: WorkbenchObjectTree<any>) {
	list.scrollTop = list.scrollHeight - list.renderHeight;
}

export type IChatInputState = Record<string, any>;
export interface IChatViewState {
	inputValue?: string;
	inputState?: IChatInputState;
}

export interface IChatWidgetStyles {
	listForeground: string;
	listBackground: string;
	inputEditorBackground: string;
	resultEditorBackground: string;
}

export interface IChatWidgetContrib extends IDisposable {
	readonly id: string;

	/**
	 * A piece of state which is related to the input editor of the chat widget
	 */
	getInputState?(): any;

	/**
	 * Called with the result of getInputState when navigating input history.
	 */
	setInputState?(s: any): void;
}

export class ChatWidget extends Disposable implements IChatWidget {
	public static readonly CONTRIBS: { new(...args: [IChatWidget, ...any]): IChatWidgetContrib }[] = [];

	private readonly _onDidSubmitAgent = this._register(new Emitter<{ agent: IChatAgentData; slashCommand?: IChatAgentCommand }>());
	public readonly onDidSubmitAgent = this._onDidSubmitAgent.event;

	private _onDidFocus = this._register(new Emitter<void>());
	readonly onDidFocus = this._onDidFocus.event;

	private _onDidChangeViewModel = this._register(new Emitter<void>());
	readonly onDidChangeViewModel = this._onDidChangeViewModel.event;

	private _onDidScroll = this._register(new Emitter<void>());
	readonly onDidScroll = this._onDidScroll.event;

	private _onDidClear = this._register(new Emitter<void>());
	readonly onDidClear = this._onDidClear.event;

	private _onDidAcceptInput = this._register(new Emitter<void>());
	readonly onDidAcceptInput = this._onDidAcceptInput.event;

	private _onDidHideInput = this._register(new Emitter<void>());
	readonly onDidHideInput = this._onDidHideInput.event;

	private _onDidChangeParsedInput = this._register(new Emitter<void>());
	readonly onDidChangeParsedInput = this._onDidChangeParsedInput.event;

	private _onDidChangeHeight = this._register(new Emitter<number>());
	readonly onDidChangeHeight = this._onDidChangeHeight.event;

	private readonly _onDidChangeContentHeight = new Emitter<void>();
	readonly onDidChangeContentHeight: Event<void> = this._onDidChangeContentHeight.event;

	private contribs: IChatWidgetContrib[] = [];

	private tree!: WorkbenchObjectTree<ChatTreeItem>;
	private renderer!: ChatListItemRenderer;
	private readonly _codeBlockModelCollection: CodeBlockModelCollection;

	private inputPart!: ChatInputPart;
	private editorOptions!: ChatEditorOptions;

	private listContainer!: HTMLElement;
	private container!: HTMLElement;

	private bodyDimension: dom.Dimension | undefined;
	private visibleChangeCount = 0;
	private requestInProgress: IContextKey<boolean>;
	private agentInInput: IContextKey<boolean>;

	private _visible = false;
	public get visible() {
		return this._visible;
	}

	private previousTreeScrollHeight: number = 0;

	private readonly viewModelDisposables = this._register(new DisposableStore());
	private _viewModel: ChatViewModel | undefined;
	private set viewModel(viewModel: ChatViewModel | undefined) {
		if (this._viewModel === viewModel) {
			return;
		}

		this.viewModelDisposables.clear();

		this._viewModel = viewModel;
		if (viewModel) {
			this.viewModelDisposables.add(viewModel);
		}

		this._onDidChangeViewModel.fire();
	}

	get viewModel() {
		return this._viewModel;
	}

	private parsedChatRequest: IParsedChatRequest | undefined;
	get parsedInput() {
		if (this.parsedChatRequest === undefined) {
			this.parsedChatRequest = this.instantiationService.createInstance(ChatRequestParser).parseChatRequest(this.viewModel!.sessionId, this.getInput(), this.location, { selectedAgent: this._lastSelectedAgent });

			this.agentInInput.set((!!this.parsedChatRequest.parts.find(part => part instanceof ChatRequestAgentPart)));
		}

		return this.parsedChatRequest;
	}

	get scopedContextKeyService(): IContextKeyService {
		return this.contextKeyService;
	}

	constructor(
		readonly location: ChatAgentLocation,
		readonly viewContext: IChatWidgetViewContext,
		private readonly viewOptions: IChatWidgetViewOptions,
		private readonly styles: IChatWidgetStyles,
		@ICodeEditorService codeEditorService: ICodeEditorService,
		@IContextKeyService private readonly contextKeyService: IContextKeyService,
		@IInstantiationService private readonly instantiationService: IInstantiationService,
		@IChatService private readonly chatService: IChatService,
		@IChatAgentService private readonly chatAgentService: IChatAgentService,
		@IChatWidgetService chatWidgetService: IChatWidgetService,
		@IContextMenuService private readonly contextMenuService: IContextMenuService,
		@IChatAccessibilityService private readonly chatAccessibilityService: IChatAccessibilityService,
		@ILogService private readonly logService: ILogService,
		@IThemeService private readonly themeService: IThemeService,
		@IChatSlashCommandService private readonly chatSlashCommandService: IChatSlashCommandService,
	) {
		super();
		CONTEXT_IN_CHAT_SESSION.bindTo(contextKeyService).set(true);
		CONTEXT_CHAT_LOCATION.bindTo(contextKeyService).set(location);
		this.agentInInput = CONTEXT_CHAT_INPUT_HAS_AGENT.bindTo(contextKeyService);
		this.requestInProgress = CONTEXT_CHAT_REQUEST_IN_PROGRESS.bindTo(contextKeyService);

		this._register((chatWidgetService as ChatWidgetService).register(this));

		this._codeBlockModelCollection = this._register(instantiationService.createInstance(CodeBlockModelCollection));

		this._register(codeEditorService.registerCodeEditorOpenHandler(async (input: ITextResourceEditorInput, _source: ICodeEditor | null, _sideBySide?: boolean): Promise<ICodeEditor | null> => {
			if (input.resource.scheme !== Schemas.vscodeChatCodeBlock) {
				return null;
			}

			const responseId = input.resource.path.split('/').at(1);
			if (!responseId) {
				return null;
			}

			const item = this.viewModel?.getItems().find(item => item.id === responseId);
			if (!item) {
				return null;
			}

			this.reveal(item);

			await timeout(0); // wait for list to actually render

			for (const editor of this.renderer.editorsInUse() ?? []) {
				if (editor.uri?.toString() === input.resource.toString()) {
					const inner = editor.editor;
					if (input.options?.selection) {
						inner.setSelection({
							startLineNumber: input.options.selection.startLineNumber,
							startColumn: input.options.selection.startColumn,
							endLineNumber: input.options.selection.startLineNumber ?? input.options.selection.endLineNumber,
							endColumn: input.options.selection.startColumn ?? input.options.selection.endColumn
						});
					}
					return inner;
				}
			}
			return null;
		}));
	}

	private _lastSelectedAgent: IChatAgentData | undefined;
	set lastSelectedAgent(agent: IChatAgentData | undefined) {
		this.parsedChatRequest = undefined;
		this._lastSelectedAgent = agent;
		this._onDidChangeParsedInput.fire();
	}

	get lastSelectedAgent(): IChatAgentData | undefined {
		return this._lastSelectedAgent;
	}

	get supportsFileReferences(): boolean {
		return !!this.viewOptions.supportsFileReferences;
	}

	get input(): ChatInputPart {
		return this.inputPart;
	}

	get inputEditor(): ICodeEditor {
		return this.inputPart.inputEditor;
	}

	get inputUri(): URI {
		return this.inputPart.inputUri;
	}

	get contentHeight(): number {
		return this.inputPart.contentHeight + this.tree.contentHeight;
	}

	render(parent: HTMLElement): void {
		const viewId = 'viewId' in this.viewContext ? this.viewContext.viewId : undefined;
		this.editorOptions = this._register(this.instantiationService.createInstance(ChatEditorOptions, viewId, this.styles.listForeground, this.styles.inputEditorBackground, this.styles.resultEditorBackground));
		const renderInputOnTop = this.viewOptions.renderInputOnTop ?? false;
		const renderFollowups = this.viewOptions.renderFollowups ?? !renderInputOnTop;
		const renderStyle = this.viewOptions.renderStyle;

		this.container = dom.append(parent, $('.interactive-session'));
		if (renderInputOnTop) {
			this.createInput(this.container, { renderFollowups, renderStyle });
			this.listContainer = dom.append(this.container, $(`.interactive-list`));
		} else {
			this.listContainer = dom.append(this.container, $(`.interactive-list`));
			this.createInput(this.container, { renderFollowups, renderStyle });
		}

		this.createList(this.listContainer, { ...this.viewOptions.rendererOptions, renderStyle });

		this._register(this.editorOptions.onDidChange(() => this.onDidStyleChange()));
		this.onDidStyleChange();

		// Do initial render
		if (this.viewModel) {
			this.onDidChangeItems();
			revealLastElement(this.tree);
		}

		this.contribs = ChatWidget.CONTRIBS.map(contrib => {
			try {
				return this._register(this.instantiationService.createInstance(contrib, this));
			} catch (err) {
				this.logService.error('Failed to instantiate chat widget contrib', toErrorMessage(err));
				return undefined;
			}
		}).filter(isDefined);
	}

	getContrib<T extends IChatWidgetContrib>(id: string): T | undefined {
		return this.contribs.find(c => c.id === id) as T;
	}

	focusInput(): void {
		this.inputPart.focus();
	}

	hasInputFocus(): boolean {
		return this.inputPart.hasFocus();
	}

	moveFocus(item: ChatTreeItem, type: 'next' | 'previous'): void {
		if (!isResponseVM(item)) {
			return;
		}
		const items = this.viewModel?.getItems();
		if (!items) {
			return;
		}
		const responseItems = items.filter(i => isResponseVM(i));
		const targetIndex = responseItems.indexOf(item);
		if (targetIndex === undefined) {
			return;
		}
		const indexToFocus = type === 'next' ? targetIndex + 1 : targetIndex - 1;
		if (indexToFocus < 0 || indexToFocus > responseItems.length - 1) {
			return;
		}
		this.focus(responseItems[indexToFocus]);
	}

	clear(): void {
		if (this._dynamicMessageLayoutData) {
			this._dynamicMessageLayoutData.enabled = true;
		}
		this._onDidClear.fire();
	}

	private onDidChangeItems(skipDynamicLayout?: boolean) {
		if (this.tree && this._visible) {
			const treeItems = (this.viewModel?.getItems() ?? [])
				.map((item): ITreeElement<ChatTreeItem> => {
					return {
						element: item,
						collapsed: false,
						collapsible: false
					};
				});

			this.tree.setChildren(null, treeItems, {
				diffIdentityProvider: {
					getId: (element) => {
						return ((isResponseVM(element) || isRequestVM(element)) ? element.dataId : element.id) +
							// TODO? We can give the welcome message a proper VM or get rid of the rest of the VMs
							((isWelcomeVM(element) && this.viewModel) ? `_${ChatModelInitState[this.viewModel.initState]}` : '') +
							// Ensure re-rendering an element once slash commands are loaded, so the colorization can be applied.
							`${(isRequestVM(element) || isWelcomeVM(element)) /* && !!this.lastSlashCommands ? '_scLoaded' : '' */}` +
							// If a response is in the process of progressive rendering, we need to ensure that it will
							// be re-rendered so progressive rendering is restarted, even if the model wasn't updated.
							`${isResponseVM(element) && element.renderData ? `_${this.visibleChangeCount}` : ''}` +
							// Re-render once content references are loaded
							(isResponseVM(element) ? `_${element.contentReferences.length}` : '');
					},
				}
			});

			if (!skipDynamicLayout && this._dynamicMessageLayoutData) {
				this.layoutDynamicChatTreeItemMode();
			}

			const lastItem = treeItems[treeItems.length - 1]?.element;
			if (lastItem && isResponseVM(lastItem) && lastItem.isComplete) {
				this.renderFollowups(lastItem.replyFollowups, lastItem);
			} else if (lastItem && isWelcomeVM(lastItem)) {
				this.renderFollowups(lastItem.sampleQuestions);
			} else {
				this.renderFollowups(undefined);
			}
		}
	}

	private async renderFollowups(items: IChatFollowup[] | undefined, response?: IChatResponseViewModel): Promise<void> {
		this.inputPart.renderFollowups(items, response);

		if (this.bodyDimension) {
			this.layout(this.bodyDimension.height, this.bodyDimension.width);
		}
	}

	setVisible(visible: boolean): void {
		const wasVisible = this._visible;
		this._visible = visible;
		this.visibleChangeCount++;
		this.renderer.setVisible(visible);
		this.input.setVisible(visible);

		if (visible) {
			this._register(disposableTimeout(() => {
				// Progressive rendering paused while hidden, so start it up again.
				// Do it after a timeout because the container is not visible yet (it should be but offsetHeight returns 0 here)
				if (this._visible) {
					this.onDidChangeItems(true);
				}
			}, 0));
		} else if (wasVisible) {
			this._onDidHideInput.fire();
		}
	}

	private createList(listContainer: HTMLElement, options: IChatListItemRendererOptions): void {
		const scopedInstantiationService = this.instantiationService.createChild(new ServiceCollection([IContextKeyService, this.contextKeyService]));
		const delegate = scopedInstantiationService.createInstance(ChatListDelegate, this.viewOptions.defaultElementHeight ?? 200);
		const rendererDelegate: IChatRendererDelegate = {
			getListLength: () => this.tree.getNode(null).visibleChildrenCount,
			onDidScroll: this.onDidScroll,
		};

		// Create a dom element to hold UI from editor widgets embedded in chat messages
		const overflowWidgetsContainer = document.createElement('div');
		overflowWidgetsContainer.classList.add('chat-overflow-widget-container', 'monaco-editor');
		listContainer.append(overflowWidgetsContainer);

		this.renderer = this._register(scopedInstantiationService.createInstance(
			ChatListItemRenderer,
			this.editorOptions,
			this.location,
			options,
			rendererDelegate,
			this._codeBlockModelCollection,
			overflowWidgetsContainer,
		));
		this._register(this.renderer.onDidClickFollowup(item => {
			// is this used anymore?
			this.acceptInput(item.message);
		}));

		this.tree = <WorkbenchObjectTree<ChatTreeItem>>scopedInstantiationService.createInstance(
			WorkbenchObjectTree,
			'Chat',
			listContainer,
			delegate,
			[this.renderer],
			{
				identityProvider: { getId: (e: ChatTreeItem) => e.id },
				horizontalScrolling: false,
				supportDynamicHeights: true,
				hideTwistiesOfChildlessElements: true,
				accessibilityProvider: this.instantiationService.createInstance(ChatAccessibilityProvider),
				keyboardNavigationLabelProvider: { getKeyboardNavigationLabel: (e: ChatTreeItem) => isRequestVM(e) ? e.message : isResponseVM(e) ? e.response.value : '' }, // TODO
				setRowLineHeight: false,
				filter: this.viewOptions.filter ? { filter: this.viewOptions.filter.bind(this.viewOptions), } : undefined,
				overrideStyles: {
					listFocusBackground: this.styles.listBackground,
					listInactiveFocusBackground: this.styles.listBackground,
					listActiveSelectionBackground: this.styles.listBackground,
					listFocusAndSelectionBackground: this.styles.listBackground,
					listInactiveSelectionBackground: this.styles.listBackground,
					listHoverBackground: this.styles.listBackground,
					listBackground: this.styles.listBackground,
					listFocusForeground: this.styles.listForeground,
					listHoverForeground: this.styles.listForeground,
					listInactiveFocusForeground: this.styles.listForeground,
					listInactiveSelectionForeground: this.styles.listForeground,
					listActiveSelectionForeground: this.styles.listForeground,
					listFocusAndSelectionForeground: this.styles.listForeground,
				}
			});
		this._register(this.tree.onContextMenu(e => this.onContextMenu(e)));

		this._register(this.tree.onDidChangeContentHeight(() => {
			this.onDidChangeTreeContentHeight();
		}));
		this._register(this.renderer.onDidChangeItemHeight(e => {
			this.tree.updateElementHeight(e.element, e.height);
		}));
		this._register(this.tree.onDidFocus(() => {
			this._onDidFocus.fire();
		}));
		this._register(this.tree.onDidScroll(() => {
			this._onDidScroll.fire();
		}));
	}

	private onContextMenu(e: ITreeContextMenuEvent<ChatTreeItem | null>): void {
		e.browserEvent.preventDefault();
		e.browserEvent.stopPropagation();

		const selected = e.element;
		const scopedContextKeyService = this.contextKeyService.createOverlay([
			[CONTEXT_RESPONSE_FILTERED.key, isResponseVM(selected) && !!selected.errorDetails?.responseIsFiltered]
		]);
		this.contextMenuService.showContextMenu({
			menuId: MenuId.ChatContext,
			menuActionOptions: { shouldForwardArgs: true },
			contextKeyService: scopedContextKeyService,
			getAnchor: () => e.anchor,
			getActionsContext: () => selected,
		});
	}

	private onDidChangeTreeContentHeight(): void {
		if (this.tree.scrollHeight !== this.previousTreeScrollHeight) {
			// Due to rounding, the scrollTop + renderHeight will not exactly match the scrollHeight.
			// Consider the tree to be scrolled all the way down if it is within 2px of the bottom.
			const lastElementWasVisible = this.tree.scrollTop + this.tree.renderHeight >= this.previousTreeScrollHeight - 2;
			if (lastElementWasVisible) {
				dom.scheduleAtNextAnimationFrame(dom.getWindow(this.listContainer), () => {
					// Can't set scrollTop during this event listener, the list might overwrite the change
					revealLastElement(this.tree);
				}, 0);
			}
		}

		this.previousTreeScrollHeight = this.tree.scrollHeight;
		this._onDidChangeContentHeight.fire();
	}

	private createInput(container: HTMLElement, options?: { renderFollowups: boolean; renderStyle?: 'default' | 'compact' }): void {
		this.inputPart = this._register(this.instantiationService.createInstance(ChatInputPart,
			this.location,
			{
				renderFollowups: options?.renderFollowups ?? true,
				renderStyle: options?.renderStyle,
				menus: { executeToolbar: MenuId.ChatExecute, ...this.viewOptions.menus },
				editorOverflowWidgetsDomNode: this.viewOptions.editorOverflowWidgetsDomNode,
			}
		));
		this.inputPart.render(container, '', this);

		this._register(this.inputPart.onDidLoadInputState(state => {
			this.contribs.forEach(c => {
				if (c.setInputState && typeof state === 'object' && state?.[c.id]) {
					c.setInputState(state[c.id]);
				}
			});
		}));
		this._register(this.inputPart.onDidFocus(() => this._onDidFocus.fire()));
		this._register(this.inputPart.onDidAcceptFollowup(e => {
			if (!this.viewModel) {
				return;
			}

			let msg = '';
			if (e.followup.agentId && e.followup.agentId !== this.chatAgentService.getDefaultAgent(this.location)?.id) {
				const agent = this.chatAgentService.getAgent(e.followup.agentId);
				if (!agent) {
					return;
				}

				this.lastSelectedAgent = agent;
				msg = `${chatAgentLeader}${agent.name} `;
				if (e.followup.subCommand) {
					msg += `${chatSubcommandLeader}${e.followup.subCommand} `;
				}
			} else if (!e.followup.agentId && e.followup.subCommand && this.chatSlashCommandService.hasCommand(e.followup.subCommand)) {
				msg = `${chatSubcommandLeader}${e.followup.subCommand} `;
			}

			msg += e.followup.message;
			this.acceptInput(msg);

			if (!e.response) {
				// Followups can be shown by the welcome message, then there is no response associated.
				// At some point we probably want telemetry for these too.
				return;
			}

			this.chatService.notifyUserAction({
				sessionId: this.viewModel.sessionId,
				requestId: e.response.requestId,
				agentId: e.response.agent?.id,
				result: e.response.result,
				action: {
					kind: 'followUp',
					followup: e.followup
				},
			});
		}));
		this._register(this.inputPart.onDidChangeHeight(() => {
			if (this.bodyDimension) {
				this.layout(this.bodyDimension.height, this.bodyDimension.width);
			}
			this._onDidChangeContentHeight.fire();
		}));
<<<<<<< HEAD
=======
		this._register(this.inputEditor.onDidChangeModelContent(() => this.parsedChatRequest = undefined));
		this._register(this.chatAgentService.onDidChangeAgents(() => this.parsedChatRequest = undefined));
		this._register(this.inputPart.onDidChangeAttachedContext(() => {
			if (this.bodyDimension) {
				this.layout(this.bodyDimension.height, this.bodyDimension.width);
			}
			this._onDidChangeContentHeight.fire();
		}));
>>>>>>> 1a9a2be6
	}

	private onDidStyleChange(): void {
		this.container.style.setProperty('--vscode-interactive-result-editor-background-color', this.editorOptions.configuration.resultEditor.backgroundColor?.toString() ?? '');
		this.container.style.setProperty('--vscode-interactive-session-foreground', this.editorOptions.configuration.foreground?.toString() ?? '');
		this.container.style.setProperty('--vscode-chat-list-background', this.themeService.getColorTheme().getColor(this.styles.listBackground)?.toString() ?? '');
	}

	setModel(model: IChatModel, viewState: IChatViewState): void {
		if (!this.container) {
			throw new Error('Call render() before setModel()');
		}

		this._codeBlockModelCollection.clear();

		this.container.setAttribute('data-session-id', model.sessionId);
		this.viewModel = this.instantiationService.createInstance(ChatViewModel, model, this._codeBlockModelCollection);
		this.viewModelDisposables.add(Event.accumulate(this.viewModel.onDidChange, 0)(events => {
			if (!this.viewModel) {
				return;
			}

			this.requestInProgress.set(this.viewModel.requestInProgress);

			this.onDidChangeItems();
			if (events.some(e => e?.kind === 'addRequest') && this.visible) {
				revealLastElement(this.tree);
				this.focusInput();
			}
		}));
		this.viewModelDisposables.add(this.viewModel.onDidDisposeModel(() => {
			// Ensure that view state is saved here, because we will load it again when a new model is assigned
			this.inputPart.saveState();

			// Disposes the viewmodel and listeners
			this.viewModel = undefined;
			this.onDidChangeItems();
		}));
		this.inputPart.setState(viewState.inputValue);
		this.contribs.forEach(c => {
			if (c.setInputState && viewState.inputState?.[c.id]) {
				c.setInputState(viewState.inputState?.[c.id]);
			}
		});

		if (this.tree) {
			this.onDidChangeItems();
			revealLastElement(this.tree);
		}

	}

	getFocus(): ChatTreeItem | undefined {
		return this.tree.getFocus()[0] ?? undefined;
	}

	reveal(item: ChatTreeItem): void {
		this.tree.reveal(item);
	}

	focus(item: ChatTreeItem): void {
		const items = this.tree.getNode(null).children;
		const node = items.find(i => i.element?.id === item.id);
		if (!node) {
			return;
		}

		this.tree.setFocus([node.element]);
		this.tree.domFocus();
	}

	refilter() {
		this.tree.refilter();
	}

	setInputPlaceholder(placeholder: string): void {
		this.viewModel?.setInputPlaceholder(placeholder);
	}

	resetInputPlaceholder(): void {
		this.viewModel?.resetInputPlaceholder();
	}

	setInput(value = ''): void {
		this.inputPart.setValue(value);
	}

	getInput(): string {
		return this.inputPart.inputEditor.getValue();
	}

	async acceptInput(query?: string): Promise<IChatResponseModel | undefined> {
		return this._acceptInput(query ? { query } : undefined);
	}

	async acceptInputWithPrefix(prefix: string): Promise<void> {
		this._acceptInput({ prefix });
	}

	private collectInputState(): IChatInputState {
		const inputState: IChatInputState = {};
		this.contribs.forEach(c => {
			if (c.getInputState) {
				inputState[c.id] = c.getInputState();
			}
		});
		return inputState;
	}

	private async _acceptInput(opts: { query: string } | { prefix: string } | undefined): Promise<IChatResponseModel | undefined> {
		if (this.viewModel) {
			this._onDidAcceptInput.fire();

			const editorValue = this.getInput();
			const requestId = this.chatAccessibilityService.acceptRequest();
			const input = !opts ? editorValue :
				'query' in opts ? opts.query :
					`${opts.prefix} ${editorValue}`;
			const isUserQuery = !opts || 'prefix' in opts;
			const result = await this.chatService.sendRequest(this.viewModel.sessionId, input, { location: this.location, parserContext: { selectedAgent: this._lastSelectedAgent }, attachedContext: [...this.inputPart.attachedContext.values()] });

			if (result) {
				this.inputPart.attachedContext.clear();
				const inputState = this.collectInputState();
				this.inputPart.acceptInput(isUserQuery ? input : undefined, isUserQuery ? inputState : undefined);
				this._onDidSubmitAgent.fire({ agent: result.agent, slashCommand: result.slashCommand });
				result.responseCompletePromise.then(() => {
					const responses = this.viewModel?.getItems().filter(isResponseVM);
					const lastResponse = responses?.[responses.length - 1];
					this.chatAccessibilityService.acceptResponse(lastResponse, requestId);
				});
				return result.responseCreatedPromise;
			}
		}
		return undefined;
	}


	attachContext(...contentReferences: IChatRequestVariableEntry[]) {
		this.inputPart.attachContext(...contentReferences);
		if (this.bodyDimension) {
			this.layout(this.bodyDimension.height, this.bodyDimension.width);
		}
	}

	getCodeBlockInfosForResponse(response: IChatResponseViewModel): IChatCodeBlockInfo[] {
		return this.renderer.getCodeBlockInfosForResponse(response);
	}

	getCodeBlockInfoForEditor(uri: URI): IChatCodeBlockInfo | undefined {
		return this.renderer.getCodeBlockInfoForEditor(uri);
	}

	getFileTreeInfosForResponse(response: IChatResponseViewModel): IChatFileTreeInfo[] {
		return this.renderer.getFileTreeInfosForResponse(response);
	}

	getLastFocusedFileTreeForResponse(response: IChatResponseViewModel): IChatFileTreeInfo | undefined {
		return this.renderer.getLastFocusedFileTreeForResponse(response);
	}

	focusLastMessage(): void {
		if (!this.viewModel) {
			return;
		}

		const items = this.tree.getNode(null).children;
		const lastItem = items[items.length - 1];
		if (!lastItem) {
			return;
		}

		this.tree.setFocus([lastItem.element]);
		this.tree.domFocus();
	}

	layout(height: number, width: number): void {
		width = Math.min(width, 850);
		this.bodyDimension = new dom.Dimension(width, height);

		this.inputPart.layout(height, width);
		const inputPartHeight = this.inputPart.inputPartHeight;
		const lastElementVisible = this.tree.scrollTop + this.tree.renderHeight >= this.tree.scrollHeight;

		const listHeight = height - inputPartHeight;

		this.tree.layout(listHeight, width);
		this.tree.getHTMLElement().style.height = `${listHeight}px`;
		this.renderer.layout(width);
		if (lastElementVisible) {
			revealLastElement(this.tree);
		}

		this.listContainer.style.height = `${height - inputPartHeight}px`;

		this._onDidChangeHeight.fire(height);
	}

	private _dynamicMessageLayoutData?: { numOfMessages: number; maxHeight: number; enabled: boolean };

	// An alternative to layout, this allows you to specify the number of ChatTreeItems
	// you want to show, and the max height of the container. It will then layout the
	// tree to show that many items.
	// TODO@TylerLeonhardt: This could use some refactoring to make it clear which layout strategy is being used
	setDynamicChatTreeItemLayout(numOfChatTreeItems: number, maxHeight: number) {
		this._dynamicMessageLayoutData = { numOfMessages: numOfChatTreeItems, maxHeight, enabled: true };
		this._register(this.renderer.onDidChangeItemHeight(() => this.layoutDynamicChatTreeItemMode()));

		const mutableDisposable = this._register(new MutableDisposable());
		this._register(this.tree.onDidScroll((e) => {
			// TODO@TylerLeonhardt this should probably just be disposed when this is disabled
			// and then set up again when it is enabled again
			if (!this._dynamicMessageLayoutData?.enabled) {
				return;
			}
			mutableDisposable.value = dom.scheduleAtNextAnimationFrame(dom.getWindow(this.listContainer), () => {
				if (!e.scrollTopChanged || e.heightChanged || e.scrollHeightChanged) {
					return;
				}
				const renderHeight = e.height;
				const diff = e.scrollHeight - renderHeight - e.scrollTop;
				if (diff === 0) {
					return;
				}

				const possibleMaxHeight = (this._dynamicMessageLayoutData?.maxHeight ?? maxHeight);
				const width = this.bodyDimension?.width ?? this.container.offsetWidth;
				this.inputPart.layout(possibleMaxHeight, width);
				const inputPartHeight = this.inputPart.inputPartHeight;
				const newHeight = Math.min(renderHeight + diff, possibleMaxHeight - inputPartHeight);
				this.layout(newHeight + inputPartHeight, width);
			});
		}));
	}

	updateDynamicChatTreeItemLayout(numOfChatTreeItems: number, maxHeight: number) {
		this._dynamicMessageLayoutData = { numOfMessages: numOfChatTreeItems, maxHeight, enabled: true };
		let hasChanged = false;
		let height = this.bodyDimension!.height;
		let width = this.bodyDimension!.width;
		if (maxHeight < this.bodyDimension!.height) {
			height = maxHeight;
			hasChanged = true;
		}
		const containerWidth = this.container.offsetWidth;
		if (this.bodyDimension?.width !== containerWidth) {
			width = containerWidth;
			hasChanged = true;
		}
		if (hasChanged) {
			this.layout(height, width);
		}
	}

	get isDynamicChatTreeItemLayoutEnabled(): boolean {
		return this._dynamicMessageLayoutData?.enabled ?? false;
	}

	set isDynamicChatTreeItemLayoutEnabled(value: boolean) {
		if (!this._dynamicMessageLayoutData) {
			return;
		}
		this._dynamicMessageLayoutData.enabled = value;
	}

	layoutDynamicChatTreeItemMode(): void {
		if (!this.viewModel || !this._dynamicMessageLayoutData?.enabled) {
			return;
		}

		const width = this.bodyDimension?.width ?? this.container.offsetWidth;
		this.inputPart.layout(this._dynamicMessageLayoutData.maxHeight, width);
		const inputHeight = this.inputPart.inputPartHeight;

		const totalMessages = this.viewModel.getItems();
		// grab the last N messages
		const messages = totalMessages.slice(-this._dynamicMessageLayoutData.numOfMessages);

		const needsRerender = messages.some(m => m.currentRenderedHeight === undefined);
		const listHeight = needsRerender
			? this._dynamicMessageLayoutData.maxHeight
			: messages.reduce((acc, message) => acc + message.currentRenderedHeight!, 0);

		this.layout(
			Math.min(
				// we add an additional 18px in order to show that there is scrollable content
				inputHeight + listHeight + (totalMessages.length > 2 ? 18 : 0),
				this._dynamicMessageLayoutData.maxHeight
			),
			width
		);

		if (needsRerender || !listHeight) {
			// TODO: figure out a better place to reveal the last element
			revealLastElement(this.tree);
		}
	}

	saveState(): void {
		this.inputPart.saveState();
	}

	getViewState(): IChatViewState {
		this.inputPart.saveState();
		return { inputValue: this.getInput(), inputState: this.collectInputState() };
	}


}

export class ChatWidgetService implements IChatWidgetService {

	declare readonly _serviceBrand: undefined;

	private _widgets: ChatWidget[] = [];
	private _lastFocusedWidget: ChatWidget | undefined = undefined;

	get lastFocusedWidget(): ChatWidget | undefined {
		return this._lastFocusedWidget;
	}

	constructor() { }

	getWidgetByInputUri(uri: URI): ChatWidget | undefined {
		return this._widgets.find(w => isEqual(w.inputUri, uri));
	}

	getWidgetBySessionId(sessionId: string): ChatWidget | undefined {
		return this._widgets.find(w => w.viewModel?.sessionId === sessionId);
	}

	private setLastFocusedWidget(widget: ChatWidget | undefined): void {
		if (widget === this._lastFocusedWidget) {
			return;
		}

		this._lastFocusedWidget = widget;
	}

	register(newWidget: ChatWidget): IDisposable {
		if (this._widgets.some(widget => widget === newWidget)) {
			throw new Error('Cannot register the same widget multiple times');
		}

		this._widgets.push(newWidget);

		return combinedDisposable(
			newWidget.onDidFocus(() => this.setLastFocusedWidget(newWidget)),
			toDisposable(() => this._widgets.splice(this._widgets.indexOf(newWidget), 1))
		);
	}
}<|MERGE_RESOLUTION|>--- conflicted
+++ resolved
@@ -585,17 +585,8 @@
 			}
 			this._onDidChangeContentHeight.fire();
 		}));
-<<<<<<< HEAD
-=======
 		this._register(this.inputEditor.onDidChangeModelContent(() => this.parsedChatRequest = undefined));
 		this._register(this.chatAgentService.onDidChangeAgents(() => this.parsedChatRequest = undefined));
-		this._register(this.inputPart.onDidChangeAttachedContext(() => {
-			if (this.bodyDimension) {
-				this.layout(this.bodyDimension.height, this.bodyDimension.width);
-			}
-			this._onDidChangeContentHeight.fire();
-		}));
->>>>>>> 1a9a2be6
 	}
 
 	private onDidStyleChange(): void {
