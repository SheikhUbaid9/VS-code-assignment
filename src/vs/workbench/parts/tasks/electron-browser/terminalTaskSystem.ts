--- conflicted
+++ resolved
@@ -37,7 +37,7 @@
 } from 'vs/workbench/parts/tasks/common/tasks';
 import {
 	ITaskSystem, ITaskSummary, ITaskExecuteResult, TaskExecuteKind, TaskError, TaskErrors, ITaskResolver,
-	TelemetryEvent, Triggers, TaskTerminateResponse, TaskSystemInfoResovler, TaskSystemInfo, ResolveSet
+	TelemetryEvent, Triggers, TaskTerminateResponse, TaskSystemInfoResovler, TaskSystemInfo, ResolveSet, ResolvedVariables
 } from 'vs/workbench/parts/tasks/common/taskSystem';
 
 interface TerminalData {
@@ -74,7 +74,7 @@
 	readonly task: Task;
 	readonly resolver: ITaskResolver;
 	readonly trigger: string;
-	resolvedVariables?: Map<string, string>;
+	resolvedVariables?: ResolvedVariables;
 	systemInfo?: TaskSystemInfo;
 	workspaceFolder?: IWorkspaceFolder;
 	shellLaunchConfig?: IShellLaunchConfig;
@@ -89,7 +89,7 @@
 		return this.trigger && this.resolvedVariables && this.workspaceFolder && (this.shellLaunchConfig !== undefined);
 	}
 
-	public getVerifiedTask(): { task: Task, resolver: ITaskResolver, trigger: string, resolvedVariables: Map<string, string>, systemInfo: TaskSystemInfo, workspaceFolder: IWorkspaceFolder, shellLaunchConfig: IShellLaunchConfig } {
+	public getVerifiedTask(): { task: Task, resolver: ITaskResolver, trigger: string, resolvedVariables: ResolvedVariables, systemInfo: TaskSystemInfo, workspaceFolder: IWorkspaceFolder, shellLaunchConfig: IShellLaunchConfig } {
 		if (this.verify()) {
 			return { task: this.task, resolver: this.resolver, trigger: this.trigger, resolvedVariables: this.resolvedVariables, systemInfo: this.systemInfo, workspaceFolder: this.workspaceFolder, shellLaunchConfig: this.shellLaunchConfig };
 		} else {
@@ -349,19 +349,7 @@
 		}
 	}
 
-<<<<<<< HEAD
-	private resolveVariablesFromSet(taskSystemInfo: TaskSystemInfo, workspaceFolder: IWorkspaceFolder, variables: Set<string>): TPromise<Map<string, string>> {
-		let resolvedVariables: TPromise<Map<string, string>>;
-=======
-	private executeCommand(task: CustomTask | ContributedTask, trigger: string): TPromise<ITaskSummary> {
-		let variables = new Set<string>();
-		this.collectTaskVariables(variables, task);
-		let workspaceFolder = Task.getWorkspaceFolder(task);
-		let taskSystemInfo: TaskSystemInfo;
-		if (workspaceFolder) {
-			taskSystemInfo = this.taskSystemInfoResolver(workspaceFolder);
-		}
-		let variableResolver: TPromise<VariableResolver>;
+	private resolveVariablesFromSet(taskSystemInfo: TaskSystemInfo, workspaceFolder: IWorkspaceFolder, task: CustomTask | ContributedTask, variables: Set<string>): TPromise<ResolvedVariables> {
 		let isProcess = task.command && task.command.runtime === RuntimeType.Process;
 		let options = task.command && task.command.options ? task.command.options : undefined;
 		let cwd = options ? options.cwd : undefined;
@@ -376,11 +364,13 @@
 				}
 			}
 		}
->>>>>>> b7761829
+
+		let resolvedVariables: TPromise<ResolvedVariables>;
 		if (taskSystemInfo) {
 			let resolveSet: ResolveSet = {
 				variables
 			};
+
 			if (taskSystemInfo.platform === Platform.Platform.Windows && isProcess) {
 				resolveSet.process = { name: CommandString.value(task.command.name) };
 				if (cwd) {
@@ -390,16 +380,7 @@
 					resolveSet.process.path = envPath;
 				}
 			}
-			variableResolver = taskSystemInfo.resolveVariables(workspaceFolder, resolveSet).then((resolved) => {
-				let result = new Map<string, string>();
-				resolved.variables.forEach(variable => {
-					result.set(variable, this.configurationResolverService.resolve(workspaceFolder, variable));
-				});
-				if (resolved.process !== void 0) {
-					result.set(TerminalTaskSystem.ProcessVarName, resolved.process);
-				}
-				return new VariableResolver(workspaceFolder, taskSystemInfo, result, undefined);
-			});
+			resolvedVariables = taskSystemInfo.resolveVariables(workspaceFolder, resolveSet);
 		} else {
 			let result = new Map<string, string>();
 			variables.forEach(variable => {
@@ -412,9 +393,11 @@
 					envPath ? envPath.split(path.delimiter).map(p => this.configurationResolverService.resolve(workspaceFolder, p)) : undefined
 				));
 			}
-			variableResolver = TPromise.as(new VariableResolver(workspaceFolder, taskSystemInfo, result, this.configurationResolverService));
-		}
-<<<<<<< HEAD
+			let resolvedVariablesResult: ResolvedVariables = {
+				variables: result,
+			};
+			resolvedVariables = TPromise.as(resolvedVariablesResult);
+		}
 		return resolvedVariables;
 	}
 
@@ -426,11 +409,11 @@
 
 		let variables = new Set<string>();
 		this.collectTaskVariables(variables, task);
-		const resolvedVariables = this.resolveVariablesFromSet(this.currentTask.systemInfo, this.currentTask.workspaceFolder, variables);
-
-		return resolvedVariables.then((variables) => {
-			this.currentTask.resolvedVariables = variables;
-			return this.executeInTerminal(task, trigger, new VariableResolver(this.currentTask.workspaceFolder, this.currentTask.systemInfo, variables, this.configurationResolverService));
+		const resolvedVariables = this.resolveVariablesFromSet(this.currentTask.systemInfo, this.currentTask.workspaceFolder, task, variables);
+
+		return resolvedVariables.then((resolvedVariables) => {
+			this.currentTask.resolvedVariables = resolvedVariables;
+			return this.executeInTerminal(task, trigger, new VariableResolver(this.currentTask.workspaceFolder, this.currentTask.systemInfo, resolvedVariables.variables, this.configurationResolverService));
 		});
 	}
 
@@ -445,20 +428,16 @@
 			if (value in this.lastTask.getVerifiedTask().resolvedVariables) {
 				hasAllVariables = false;
 			}
-=======
-		return variableResolver.then((resolver) => {
-			return this.executeInTerminal(task, trigger, resolver);
->>>>>>> b7761829
 		});
 
 		if (!hasAllVariables) {
-			return this.resolveVariablesFromSet(this.lastTask.getVerifiedTask().systemInfo, this.lastTask.getVerifiedTask().workspaceFolder, variables).then((resolvedVariables) => {
+			return this.resolveVariablesFromSet(this.lastTask.getVerifiedTask().systemInfo, this.lastTask.getVerifiedTask().workspaceFolder, task, variables).then((resolvedVariables) => {
 				this.currentTask.resolvedVariables = resolvedVariables;
-				return this.executeInTerminal(task, trigger, new VariableResolver(this.lastTask.getVerifiedTask().workspaceFolder, this.lastTask.getVerifiedTask().systemInfo, resolvedVariables, this.configurationResolverService));
+				return this.executeInTerminal(task, trigger, new VariableResolver(this.lastTask.getVerifiedTask().workspaceFolder, this.lastTask.getVerifiedTask().systemInfo, resolvedVariables.variables, this.configurationResolverService));
 			});
 		} else {
 			this.currentTask.resolvedVariables = this.lastTask.getVerifiedTask().resolvedVariables;
-			return this.executeInTerminal(task, trigger, new VariableResolver(this.lastTask.getVerifiedTask().workspaceFolder, this.lastTask.getVerifiedTask().systemInfo, this.lastTask.getVerifiedTask().resolvedVariables, this.configurationResolverService));
+			return this.executeInTerminal(task, trigger, new VariableResolver(this.lastTask.getVerifiedTask().workspaceFolder, this.lastTask.getVerifiedTask().systemInfo, this.lastTask.getVerifiedTask().resolvedVariables.variables, this.configurationResolverService));
 		}
 	}
 
@@ -749,17 +728,10 @@
 				}
 			}
 		} else {
-<<<<<<< HEAD
-			let cwd = options && options.cwd ? options.cwd : process.cwd();
-			// On Windows executed process must be described absolute. Since we allowed command without an
-			// absolute path (e.g. "command": "node") we need to find the executable in the CWD or PATH.
 			let commandExecutable = CommandString.value(command);
-			let executable = Platform.isWindows && !isShellCommand ? this.findExecutable(commandExecutable, cwd, options) : commandExecutable;
-=======
 			let executable = !isShellCommand
-				? this.resolveVariable(resolver, TerminalTaskSystem.ProcessVarName)
+				? this.resolveVariable(variableResolver, TerminalTaskSystem.ProcessVarName)
 				: commandExecutable;
->>>>>>> b7761829
 
 			// When we have a process task there is no need to quote arguments. So we go ahead and take the string value.
 			shellLaunchConfig = {
