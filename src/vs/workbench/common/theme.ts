/*---------------------------------------------------------------------------------------------
 *  Copyright (c) Microsoft Corporation. All rights reserved.
 *  Licensed under the MIT License. See License.txt in the project root for license information.
 *--------------------------------------------------------------------------------------------*/

import * as nls from 'vs/nls';
import { registerColor, editorBackground, contrastBorder, transparent, editorWidgetBackground, textLinkForeground, lighten, darken, focusBorder, activeContrastBorder } from 'vs/platform/theme/common/colorRegistry';
import { Disposable } from 'vs/base/common/lifecycle';
import { IThemeService, ITheme } from 'vs/platform/theme/common/themeService';
import { Color } from 'vs/base/common/color';

// < --- Workbench (not customizable) --- >

export function WORKBENCH_BACKGROUND(theme: ITheme): Color {
	switch (theme.type) {
		case 'dark':
			return Color.fromHex('#252526');
		case 'light':
			return Color.fromHex('#F3F3F3');
		default:
			return Color.fromHex('#000000');
	}
}

// < --- Tabs --- >

export const TAB_ACTIVE_BACKGROUND = registerColor('tab.activeBackground', {
	dark: editorBackground,
	light: editorBackground,
	hc: editorBackground
}, nls.localize('tabActiveBackground', "Active tab background color. Tabs are the containers for editors in the editor area. Multiple tabs can be opened in one editor group. There can be multiple editor groups."));

export const TAB_INACTIVE_BACKGROUND = registerColor('tab.inactiveBackground', {
	dark: '#2D2D2D',
	light: '#ECECEC',
	hc: null
}, nls.localize('tabInactiveBackground', "Inactive tab background color. Tabs are the containers for editors in the editor area. Multiple tabs can be opened in one editor group. There can be multiple editor groups."));

export const TAB_HOVER_BACKGROUND = registerColor('tab.hoverBackground', {
	dark: null,
	light: null,
	hc: null
}, nls.localize('tabHoverBackground', "Tab background color when hovering. Tabs are the containers for editors in the editor area. Multiple tabs can be opened in one editor group. There can be multiple editor groups."));

export const TAB_UNFOCUSED_HOVER_BACKGROUND = registerColor('tab.unfocusedHoverBackground', {
	dark: transparent(TAB_HOVER_BACKGROUND, 0.5),
	light: transparent(TAB_HOVER_BACKGROUND, 0.7),
	hc: null
}, nls.localize('tabUnfocusedHoverBackground', "Tab background color in an unfocused group when hovering. Tabs are the containers for editors in the editor area. Multiple tabs can be opened in one editor group. There can be multiple editor groups."));

export const TAB_BORDER = registerColor('tab.border', {
	dark: '#252526',
	light: '#F3F3F3',
	hc: contrastBorder
}, nls.localize('tabBorder', "Border to separate tabs from each other. Tabs are the containers for editors in the editor area. Multiple tabs can be opened in one editor group. There can be multiple editor groups."));

export const TAB_ACTIVE_BORDER = registerColor('tab.activeBorder', {
	dark: null,
	light: null,
	hc: null
}, nls.localize('tabActiveBorder', "Border on the bottom of an active tab. Tabs are the containers for editors in the editor area. Multiple tabs can be opened in one editor group. There can be multiple editor groups."));

export const TAB_ACTIVE_BORDER_TOP = registerColor('tab.activeBorderTop', {
	dark: null,
	light: null,
	hc: null
}, nls.localize('tabActiveBorderTop', "Border to the top of an active tab. Tabs are the containers for editors in the editor area. Multiple tabs can be opened in one editor group. There can be multiple editor groups."));

export const TAB_UNFOCUSED_ACTIVE_BORDER = registerColor('tab.unfocusedActiveBorder', {
	dark: transparent(TAB_ACTIVE_BORDER, 0.5),
	light: transparent(TAB_ACTIVE_BORDER, 0.7),
	hc: null
}, nls.localize('tabActiveUnfocusedBorder', "Border on the bottom of an active tab in an unfocused group. Tabs are the containers for editors in the editor area. Multiple tabs can be opened in one editor group. There can be multiple editor groups."));

export const TAB_UNFOCUSED_ACTIVE_BORDER_TOP = registerColor('tab.unfocusedActiveBorderTop', {
	dark: transparent(TAB_ACTIVE_BORDER_TOP, 0.5),
	light: transparent(TAB_ACTIVE_BORDER_TOP, 0.7),
	hc: null
}, nls.localize('tabActiveUnfocusedBorderTop', "Border to the top of an active tab in an unfocused group. Tabs are the containers for editors in the editor area. Multiple tabs can be opened in one editor group. There can be multiple editor groups."));

export const TAB_HOVER_BORDER = registerColor('tab.hoverBorder', {
	dark: null,
	light: null,
	hc: null
}, nls.localize('tabHoverBorder', "Border to highlight tabs when hovering. Tabs are the containers for editors in the editor area. Multiple tabs can be opened in one editor group. There can be multiple editor groups."));

export const TAB_UNFOCUSED_HOVER_BORDER = registerColor('tab.unfocusedHoverBorder', {
	dark: transparent(TAB_HOVER_BORDER, 0.5),
	light: transparent(TAB_HOVER_BORDER, 0.7),
	hc: null
}, nls.localize('tabUnfocusedHoverBorder', "Border to highlight tabs in an unfocused group when hovering. Tabs are the containers for editors in the editor area. Multiple tabs can be opened in one editor group. There can be multiple editor groups."));

export const TAB_ACTIVE_FOREGROUND = registerColor('tab.activeForeground', {
	dark: Color.white,
	light: '#333333',
	hc: Color.white
}, nls.localize('tabActiveForeground', "Active tab foreground color in an active group. Tabs are the containers for editors in the editor area. Multiple tabs can be opened in one editor group. There can be multiple editor groups."));

export const TAB_INACTIVE_FOREGROUND = registerColor('tab.inactiveForeground', {
	dark: transparent(TAB_ACTIVE_FOREGROUND, 0.5),
	light: transparent(TAB_ACTIVE_FOREGROUND, 0.5),
	hc: Color.white
}, nls.localize('tabInactiveForeground', "Inactive tab foreground color in an active group. Tabs are the containers for editors in the editor area. Multiple tabs can be opened in one editor group. There can be multiple editor groups."));

export const TAB_UNFOCUSED_ACTIVE_FOREGROUND = registerColor('tab.unfocusedActiveForeground', {
	dark: transparent(TAB_ACTIVE_FOREGROUND, 0.5),
	light: transparent(TAB_ACTIVE_FOREGROUND, 0.7),
	hc: Color.white
}, nls.localize('tabUnfocusedActiveForeground', "Active tab foreground color in an unfocused group. Tabs are the containers for editors in the editor area. Multiple tabs can be opened in one editor group. There can be multiple editor groups."));

export const TAB_UNFOCUSED_INACTIVE_FOREGROUND = registerColor('tab.unfocusedInactiveForeground', {
	dark: transparent(TAB_INACTIVE_FOREGROUND, 0.5),
	light: transparent(TAB_INACTIVE_FOREGROUND, 0.5),
	hc: Color.white
}, nls.localize('tabUnfocusedInactiveForeground', "Inactive tab foreground color in an unfocused group. Tabs are the containers for editors in the editor area. Multiple tabs can be opened in one editor group. There can be multiple editor groups."));


// < --- Editors --- >

export const EDITOR_PANE_BACKGROUND = registerColor('editorPane.background', {
	dark: editorBackground,
	light: editorBackground,
	hc: editorBackground
}, nls.localize('editorPaneBackground', "Background color of the editor pane visible on the left and right side of the centered editor layout."));

registerColor('editorGroup.background', {
	dark: null,
	light: null,
	hc: null
}, nls.localize('editorGroupBackground', "Deprecated background color of an editor group."), false, nls.localize('deprecatedEditorGroupBackground', "Deprecated: Background color of an editor group is no longer being supported with the introduction of the grid editor layout. You can use editorGroup.emptyBackground to set the background color of empty editor groups."));

export const EDITOR_GROUP_EMPTY_BACKGROUND = registerColor('editorGroup.emptyBackground', {
	dark: null,
	light: null,
	hc: null
}, nls.localize('editorGroupEmptyBackground', "Background color of an empty editor group. Editor groups are the containers of editors."));

export const EDITOR_GROUP_FOCUSED_EMPTY_BORDER = registerColor('editorGroup.focusedEmptyBorder', {
	dark: null,
	light: null,
	hc: focusBorder
}, nls.localize('editorGroupFocusedEmptyBorder', "Border color of an empty editor group that is focused. Editor groups are the containers of editors."));

export const EDITOR_GROUP_HEADER_TABS_BACKGROUND = registerColor('editorGroupHeader.tabsBackground', {
	dark: '#252526',
	light: '#F3F3F3',
	hc: null
}, nls.localize('tabsContainerBackground', "Background color of the editor group title header when tabs are enabled. Editor groups are the containers of editors."));

export const EDITOR_GROUP_HEADER_TABS_BORDER = registerColor('editorGroupHeader.tabsBorder', {
	dark: null,
	light: null,
	hc: contrastBorder
}, nls.localize('tabsContainerBorder', "Border color of the editor group title header when tabs are enabled. Editor groups are the containers of editors."));

export const EDITOR_GROUP_HEADER_NO_TABS_BACKGROUND = registerColor('editorGroupHeader.noTabsBackground', {
	dark: editorBackground,
	light: editorBackground,
	hc: editorBackground
}, nls.localize('editorGroupHeaderBackground', "Background color of the editor group title header when tabs are disabled (`\"workbench.editor.showTabs\": false`). Editor groups are the containers of editors."));

export const EDITOR_GROUP_BORDER = registerColor('editorGroup.border', {
	dark: '#444444',
	light: '#E7E7E7',
	hc: contrastBorder
}, nls.localize('editorGroupBorder', "Color to separate multiple editor groups from each other. Editor groups are the containers of editors."));

export const EDITOR_DRAG_AND_DROP_BACKGROUND = registerColor('editorGroup.dropBackground', {
	dark: Color.fromHex('#53595D').transparent(0.5),
	light: Color.fromHex('#2677CB').transparent(0.18),
	hc: null
}, nls.localize('editorDragAndDropBackground', "Background color when dragging editors around. The color should have transparency so that the editor contents can still shine through."));



// < --- Panels --- >

export const PANEL_BACKGROUND = registerColor('panel.background', {
	dark: editorBackground,
	light: editorBackground,
	hc: editorBackground
}, nls.localize('panelBackground', "Panel background color. Panels are shown below the editor area and contain views like output and integrated terminal."));

export const PANEL_BORDER = registerColor('panel.border', {
	dark: Color.fromHex('#808080').transparent(0.35),
	light: Color.fromHex('#808080').transparent(0.35),
	hc: contrastBorder
}, nls.localize('panelBorder', "Panel border color to separate the panel from the editor. Panels are shown below the editor area and contain views like output and integrated terminal."));

export const PANEL_ACTIVE_TITLE_FOREGROUND = registerColor('panelTitle.activeForeground', {
	dark: '#E7E7E7',
	light: '#424242',
	hc: Color.white
}, nls.localize('panelActiveTitleForeground', "Title color for the active panel. Panels are shown below the editor area and contain views like output and integrated terminal."));

export const PANEL_INACTIVE_TITLE_FOREGROUND = registerColor('panelTitle.inactiveForeground', {
	dark: transparent(PANEL_ACTIVE_TITLE_FOREGROUND, 0.6),
	light: transparent(PANEL_ACTIVE_TITLE_FOREGROUND, 0.75),
	hc: Color.white
}, nls.localize('panelInactiveTitleForeground', "Title color for the inactive panel. Panels are shown below the editor area and contain views like output and integrated terminal."));

export const PANEL_ACTIVE_TITLE_BORDER = registerColor('panelTitle.activeBorder', {
	dark: PANEL_BORDER,
	light: PANEL_BORDER,
	hc: contrastBorder
}, nls.localize('panelActiveTitleBorder', "Border color for the active panel title. Panels are shown below the editor area and contain views like output and integrated terminal."));

export const PANEL_DRAG_AND_DROP_BACKGROUND = registerColor('panel.dropBackground', {
	dark: Color.white.transparent(0.12),
	light: Color.fromHex('#2677CB').transparent(0.18),
	hc: Color.white.transparent(0.12)
}, nls.localize('panelDragAndDropBackground', "Drag and drop feedback color for the panel title items. The color should have transparency so that the panel entries can still shine through. Panels are shown below the editor area and contain views like output and integrated terminal."));


// < --- Status --- >

export const STATUS_BAR_FOREGROUND = registerColor('statusBar.foreground', {
	dark: '#FFFFFF',
	light: '#FFFFFF',
	hc: '#FFFFFF'
}, nls.localize('statusBarForeground', "Status bar foreground color when a workspace is opened. The status bar is shown in the bottom of the window."));

export const STATUS_BAR_NO_FOLDER_FOREGROUND = registerColor('statusBar.noFolderForeground', {
	dark: STATUS_BAR_FOREGROUND,
	light: STATUS_BAR_FOREGROUND,
	hc: STATUS_BAR_FOREGROUND
}, nls.localize('statusBarNoFolderForeground', "Status bar foreground color when no folder is opened. The status bar is shown in the bottom of the window."));

export const STATUS_BAR_BACKGROUND = registerColor('statusBar.background', {
	dark: '#007ACC',
	light: '#007ACC',
	hc: null
}, nls.localize('statusBarBackground', "Status bar background color when a workspace is opened. The status bar is shown in the bottom of the window."));

export const STATUS_BAR_NO_FOLDER_BACKGROUND = registerColor('statusBar.noFolderBackground', {
	dark: '#68217A',
	light: '#68217A',
	hc: null
}, nls.localize('statusBarNoFolderBackground', "Status bar background color when no folder is opened. The status bar is shown in the bottom of the window."));

export const STATUS_BAR_BORDER = registerColor('statusBar.border', {
	dark: null,
	light: null,
	hc: contrastBorder
}, nls.localize('statusBarBorder', "Status bar border color separating to the sidebar and editor. The status bar is shown in the bottom of the window."));

export const STATUS_BAR_NO_FOLDER_BORDER = registerColor('statusBar.noFolderBorder', {
	dark: STATUS_BAR_BORDER,
	light: STATUS_BAR_BORDER,
	hc: STATUS_BAR_BORDER
}, nls.localize('statusBarNoFolderBorder', "Status bar border color separating to the sidebar and editor when no folder is opened. The status bar is shown in the bottom of the window."));

export const STATUS_BAR_ITEM_ACTIVE_BACKGROUND = registerColor('statusBarItem.activeBackground', {
	dark: Color.white.transparent(0.18),
	light: Color.white.transparent(0.18),
	hc: Color.white.transparent(0.18)
}, nls.localize('statusBarItemActiveBackground', "Status bar item background color when clicking. The status bar is shown in the bottom of the window."));

export const STATUS_BAR_ITEM_HOVER_BACKGROUND = registerColor('statusBarItem.hoverBackground', {
	dark: Color.white.transparent(0.12),
	light: Color.white.transparent(0.12),
	hc: Color.white.transparent(0.12)
}, nls.localize('statusBarItemHoverBackground', "Status bar item background color when hovering. The status bar is shown in the bottom of the window."));

export const STATUS_BAR_PROMINENT_ITEM_BACKGROUND = registerColor('statusBarItem.prominentBackground', {
	dark: '#388A34',
	light: '#388A34',
	hc: '#3883A4'
}, nls.localize('statusBarProminentItemBackground', "Status bar prominent items background color. Prominent items stand out from other status bar entries to indicate importance. Change mode `Toggle Tab Key Moves Focus` from command palette to see an example. The status bar is shown in the bottom of the window."));

export const STATUS_BAR_PROMINENT_ITEM_HOVER_BACKGROUND = registerColor('statusBarItem.prominentHoverBackground', {
	dark: '#369432',
	light: '#369432',
	hc: '#369432'
}, nls.localize('statusBarProminentItemHoverBackground', "Status bar prominent items background color when hovering. Prominent items stand out from other status bar entries to indicate importance. Change mode `Toggle Tab Key Moves Focus` from command palette to see an example. The status bar is shown in the bottom of the window."));



// < --- Activity Bar --- >

export const ACTIVITY_BAR_BACKGROUND = registerColor('activityBar.background', {
	dark: '#333333',
	light: '#2C2C2C',
	hc: '#000000'
}, nls.localize('activityBarBackground', "Activity bar background color. The activity bar is showing on the far left or right and allows to switch between views of the side bar."));

export const ACTIVITY_BAR_FOREGROUND = registerColor('activityBar.foreground', {
	dark: Color.white,
	light: Color.white,
	hc: Color.white
}, nls.localize('activityBarForeground', "Activity bar item foreground color when it is active. The activity bar is showing on the far left or right and allows to switch between views of the side bar."));

export const ACTIVITY_BAR_INACTIVE_FOREGROUND = registerColor('activityBar.inactiveForeground', {
	dark: transparent(ACTIVITY_BAR_FOREGROUND, 0.6),
	light: transparent(ACTIVITY_BAR_FOREGROUND, 0.6),
	hc: Color.white
}, nls.localize('activityBarInActiveForeground', "Activity bar item foreground color when it is inactive. The activity bar is showing on the far left or right and allows to switch between views of the side bar."));

export const ACTIVITY_BAR_BORDER = registerColor('activityBar.border', {
	dark: null,
	light: null,
	hc: contrastBorder
}, nls.localize('activityBarBorder', "Activity bar border color separating to the side bar. The activity bar is showing on the far left or right and allows to switch between views of the side bar."));

export const ACTIVITY_BAR_DRAG_AND_DROP_BACKGROUND = registerColor('activityBar.dropBackground', {
	dark: Color.white.transparent(0.12),
	light: Color.white.transparent(0.12),
	hc: Color.white.transparent(0.12),
}, nls.localize('activityBarDragAndDropBackground', "Drag and drop feedback color for the activity bar items. The color should have transparency so that the activity bar entries can still shine through. The activity bar is showing on the far left or right and allows to switch between views of the side bar."));

export const ACTIVITY_BAR_BADGE_BACKGROUND = registerColor('activityBarBadge.background', {
	dark: '#007ACC',
	light: '#007ACC',
	hc: '#000000'
}, nls.localize('activityBarBadgeBackground', "Activity notification badge background color. The activity bar is showing on the far left or right and allows to switch between views of the side bar."));

export const ACTIVITY_BAR_BADGE_FOREGROUND = registerColor('activityBarBadge.foreground', {
	dark: Color.white,
	light: Color.white,
	hc: Color.white
}, nls.localize('activityBarBadgeForeground', "Activity notification badge foreground color. The activity bar is showing on the far left or right and allows to switch between views of the side bar."));


// < --- Side Bar --- >

export const SIDE_BAR_BACKGROUND = registerColor('sideBar.background', {
	dark: '#252526',
	light: '#F3F3F3',
	hc: '#000000'
}, nls.localize('sideBarBackground', "Side bar background color. The side bar is the container for views like explorer and search."));

export const SIDE_BAR_FOREGROUND = registerColor('sideBar.foreground', {
	dark: null,
	light: null,
	hc: null
}, nls.localize('sideBarForeground', "Side bar foreground color. The side bar is the container for views like explorer and search."));

export const SIDE_BAR_BORDER = registerColor('sideBar.border', {
	dark: null,
	light: null,
	hc: contrastBorder
}, nls.localize('sideBarBorder', "Side bar border color on the side separating to the editor. The side bar is the container for views like explorer and search."));

export const SIDE_BAR_TITLE_FOREGROUND = registerColor('sideBarTitle.foreground', {
	dark: SIDE_BAR_FOREGROUND,
	light: SIDE_BAR_FOREGROUND,
	hc: SIDE_BAR_FOREGROUND
}, nls.localize('sideBarTitleForeground', "Side bar title foreground color. The side bar is the container for views like explorer and search."));

export const SIDE_BAR_DRAG_AND_DROP_BACKGROUND = registerColor('sideBar.dropBackground', {
	dark: Color.white.transparent(0.12),
	light: Color.white.transparent(0.12),
	hc: Color.white.transparent(0.12),
}, nls.localize('sideBarDragAndDropBackground', "Drag and drop feedback color for the side bar sections. The color should have transparency so that the side bar sections can still shine through. The side bar is the container for views like explorer and search."));

export const SIDE_BAR_SECTION_HEADER_BACKGROUND = registerColor('sideBarSectionHeader.background', {
	dark: Color.fromHex('#808080').transparent(0.2),
	light: Color.fromHex('#808080').transparent(0.2),
	hc: null
}, nls.localize('sideBarSectionHeaderBackground', "Side bar section header background color. The side bar is the container for views like explorer and search."));

export const SIDE_BAR_SECTION_HEADER_FOREGROUND = registerColor('sideBarSectionHeader.foreground', {
	dark: SIDE_BAR_FOREGROUND,
	light: SIDE_BAR_FOREGROUND,
	hc: SIDE_BAR_FOREGROUND
}, nls.localize('sideBarSectionHeaderForeground', "Side bar section header foreground color. The side bar is the container for views like explorer and search."));

export const SIDE_BAR_SECTION_HEADER_BORDER = registerColor('sideBarSectionHeader.border', {
	dark: contrastBorder,
	light: contrastBorder,
	hc: contrastBorder
}, nls.localize('sideBarSectionHeaderBorder', "Side bar section header border color. The side bar is the container for views like explorer and search."));


// < --- Title Bar --- >

export const TITLE_BAR_ACTIVE_FOREGROUND = registerColor('titleBar.activeForeground', {
	dark: '#CCCCCC',
	light: '#333333',
	hc: '#FFFFFF'
}, nls.localize('titleBarActiveForeground', "Title bar foreground when the window is active. Note that this color is currently only supported on macOS."));

export const TITLE_BAR_INACTIVE_FOREGROUND = registerColor('titleBar.inactiveForeground', {
	dark: transparent(TITLE_BAR_ACTIVE_FOREGROUND, 0.6),
	light: transparent(TITLE_BAR_ACTIVE_FOREGROUND, 0.6),
	hc: null
}, nls.localize('titleBarInactiveForeground', "Title bar foreground when the window is inactive. Note that this color is currently only supported on macOS."));

export const TITLE_BAR_ACTIVE_BACKGROUND = registerColor('titleBar.activeBackground', {
	dark: '#3C3C3C',
	light: '#DDDDDD',
	hc: '#000000'
}, nls.localize('titleBarActiveBackground', "Title bar background when the window is active. Note that this color is currently only supported on macOS."));

export const TITLE_BAR_INACTIVE_BACKGROUND = registerColor('titleBar.inactiveBackground', {
	dark: transparent(TITLE_BAR_ACTIVE_BACKGROUND, 0.6),
	light: transparent(TITLE_BAR_ACTIVE_BACKGROUND, 0.6),
	hc: null
}, nls.localize('titleBarInactiveBackground', "Title bar background when the window is inactive. Note that this color is currently only supported on macOS."));

export const TITLE_BAR_BORDER = registerColor('titleBar.border', {
	dark: null,
	light: null,
	hc: contrastBorder
}, nls.localize('titleBarBorder', "Title bar border color. Note that this color is currently only supported on macOS."));

// < --- Menubar --- >

export const MENUBAR_SELECTION_FOREGROUND = registerColor('menubar.selectionForeground', {
	dark: TITLE_BAR_ACTIVE_FOREGROUND,
	light: TITLE_BAR_ACTIVE_FOREGROUND,
	hc: TITLE_BAR_ACTIVE_FOREGROUND
}, nls.localize('menubarSelectionForeground', "Foreground color of the selected menu item in the menubar."));

export const MENUBAR_SELECTION_BACKGROUND = registerColor('menubar.selectionBackground', {
	dark: transparent(Color.white, 0.1),
	light: transparent(Color.black, 0.1),
	hc: null
}, nls.localize('menubarSelectionBackground', "Background color of the selected menu item in the menubar."));

export const MENUBAR_SELECTION_BORDER = registerColor('menubar.selectionBorder', {
	dark: null,
	light: null,
	hc: activeContrastBorder
}, nls.localize('menubarSelectionBorder', "Border color of the selected menu item in the menubar."));

<<<<<<< HEAD
=======
export const MENU_FOREGROUND = registerColor('menu.foreground', {
	dark: SIDE_BAR_FOREGROUND,
	light: SIDE_BAR_FOREGROUND,
	hc: SIDE_BAR_FOREGROUND
}, nls.localize('menuForeground', "Foreground color of menu items."));

export const MENU_BACKGROUND = registerColor('menu.background', {
	dark: SIDE_BAR_BACKGROUND,
	light: SIDE_BAR_BACKGROUND,
	hc: SIDE_BAR_BACKGROUND
}, nls.localize('menuBackground', "Background color of menu items."));

export const MENU_SELECTION_FOREGROUND = registerColor('menu.selectionForeground', {
	dark: listActiveSelectionForeground,
	light: listActiveSelectionForeground,
	hc: listActiveSelectionForeground
}, nls.localize('menuSelectionForeground', "Foreground color of the selected menu item in menus."));

export const MENU_SELECTION_BACKGROUND = registerColor('menu.selectionBackground', {
	dark: listActiveSelectionBackground,
	light: listActiveSelectionBackground,
	hc: listActiveSelectionBackground
}, nls.localize('menuSelectionBackground', "Background color of the selected menu item in menus."));

export const MENU_SELECTION_BORDER = registerColor('menu.selectionBorder', {
	dark: null,
	light: null,
	hc: null
}, nls.localize('menuSelectionBorder', "Border color of the selected menu item in menus."));

export const MENUBAR_SEPARATOR_BACKGROUND = registerColor('menu.separatorBackground', {
	dark: '#BBBBBB',
	light: '#888888',
	hc: contrastBorder
}, nls.localize('menuSeparatorBackground', "Color of a separator menu item in menus."));

>>>>>>> a62f04a2
// < --- Notifications --- >

export const NOTIFICATIONS_CENTER_BORDER = registerColor('notificationCenter.border', {
	dark: null,
	light: null,
	hc: contrastBorder
}, nls.localize('notificationCenterBorder', "Notifications center border color. Notifications slide in from the bottom right of the window."));

export const NOTIFICATIONS_TOAST_BORDER = registerColor('notificationToast.border', {
	dark: null,
	light: null,
	hc: contrastBorder
}, nls.localize('notificationToastBorder', "Notification toast border color. Notifications slide in from the bottom right of the window."));

export const NOTIFICATIONS_FOREGROUND = registerColor('notifications.foreground', {
	dark: null,
	light: null,
	hc: null
}, nls.localize('notificationsForeground', "Notifications foreground color. Notifications slide in from the bottom right of the window."));

export const NOTIFICATIONS_BACKGROUND = registerColor('notifications.background', {
	dark: editorWidgetBackground,
	light: editorWidgetBackground,
	hc: editorWidgetBackground
}, nls.localize('notificationsBackground', "Notifications background color. Notifications slide in from the bottom right of the window."));

export const NOTIFICATIONS_LINKS = registerColor('notificationLink.foreground', {
	dark: textLinkForeground,
	light: textLinkForeground,
	hc: textLinkForeground
}, nls.localize('notificationsLink', "Notification links foreground color. Notifications slide in from the bottom right of the window."));

export const NOTIFICATIONS_CENTER_HEADER_FOREGROUND = registerColor('notificationCenterHeader.foreground', {
	dark: null,
	light: null,
	hc: null
}, nls.localize('notificationCenterHeaderForeground', "Notifications center header foreground color. Notifications slide in from the bottom right of the window."));

export const NOTIFICATIONS_CENTER_HEADER_BACKGROUND = registerColor('notificationCenterHeader.background', {
	dark: lighten(NOTIFICATIONS_BACKGROUND, 0.3),
	light: darken(NOTIFICATIONS_BACKGROUND, 0.05),
	hc: NOTIFICATIONS_BACKGROUND
}, nls.localize('notificationCenterHeaderBackground', "Notifications center header background color. Notifications slide in from the bottom right of the window."));

export const NOTIFICATIONS_BORDER = registerColor('notifications.border', {
	dark: NOTIFICATIONS_CENTER_HEADER_BACKGROUND,
	light: NOTIFICATIONS_CENTER_HEADER_BACKGROUND,
	hc: NOTIFICATIONS_CENTER_HEADER_BACKGROUND
}, nls.localize('notificationsBorder', "Notifications border color separating from other notifications in the notifications center. Notifications slide in from the bottom right of the window."));

/**
 * Base class for all themable workbench components.
 */
export class Themable extends Disposable {
	protected theme: ITheme;

	constructor(
		protected themeService: IThemeService
	) {
		super();

		this.theme = themeService.getTheme();

		// Hook up to theme changes
		this._register(this.themeService.onThemeChange(theme => this.onThemeChange(theme)));
	}

	protected onThemeChange(theme: ITheme): void {
		this.theme = theme;

		this.updateStyles();
	}

	protected updateStyles(): void {
		// Subclasses to override
	}

	protected getColor(id: string, modify?: (color: Color, theme: ITheme) => Color): string {
		let color = this.theme.getColor(id);

		if (color && modify) {
			color = modify(color, this.theme);
		}

		return color ? color.toString() : null;
	}
}<|MERGE_RESOLUTION|>--- conflicted
+++ resolved
@@ -424,45 +424,6 @@
 	hc: activeContrastBorder
 }, nls.localize('menubarSelectionBorder', "Border color of the selected menu item in the menubar."));
 
-<<<<<<< HEAD
-=======
-export const MENU_FOREGROUND = registerColor('menu.foreground', {
-	dark: SIDE_BAR_FOREGROUND,
-	light: SIDE_BAR_FOREGROUND,
-	hc: SIDE_BAR_FOREGROUND
-}, nls.localize('menuForeground', "Foreground color of menu items."));
-
-export const MENU_BACKGROUND = registerColor('menu.background', {
-	dark: SIDE_BAR_BACKGROUND,
-	light: SIDE_BAR_BACKGROUND,
-	hc: SIDE_BAR_BACKGROUND
-}, nls.localize('menuBackground', "Background color of menu items."));
-
-export const MENU_SELECTION_FOREGROUND = registerColor('menu.selectionForeground', {
-	dark: listActiveSelectionForeground,
-	light: listActiveSelectionForeground,
-	hc: listActiveSelectionForeground
-}, nls.localize('menuSelectionForeground', "Foreground color of the selected menu item in menus."));
-
-export const MENU_SELECTION_BACKGROUND = registerColor('menu.selectionBackground', {
-	dark: listActiveSelectionBackground,
-	light: listActiveSelectionBackground,
-	hc: listActiveSelectionBackground
-}, nls.localize('menuSelectionBackground', "Background color of the selected menu item in menus."));
-
-export const MENU_SELECTION_BORDER = registerColor('menu.selectionBorder', {
-	dark: null,
-	light: null,
-	hc: null
-}, nls.localize('menuSelectionBorder', "Border color of the selected menu item in menus."));
-
-export const MENUBAR_SEPARATOR_BACKGROUND = registerColor('menu.separatorBackground', {
-	dark: '#BBBBBB',
-	light: '#888888',
-	hc: contrastBorder
-}, nls.localize('menuSeparatorBackground', "Color of a separator menu item in menus."));
-
->>>>>>> a62f04a2
 // < --- Notifications --- >
 
 export const NOTIFICATIONS_CENTER_BORDER = registerColor('notificationCenter.border', {
