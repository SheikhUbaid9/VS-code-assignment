/*---------------------------------------------------------------------------------------------
 *  Copyright (c) Microsoft Corporation. All rights reserved.
 *  Licensed under the MIT License. See License.txt in the project root for license information.
 *--------------------------------------------------------------------------------------------*/

declare let MonacoEnvironment: monaco.Environment | undefined;

interface Window {
	MonacoEnvironment?: monaco.Environment | undefined;
}

declare namespace monaco {

	export type Thenable<T> = PromiseLike<T>;

	export interface Environment {
		globalAPI?: boolean;
		baseUrl?: string;
		getWorker?(workerId: string, label: string): Promise<Worker> | Worker;
		getWorkerUrl?(workerId: string, label: string): string;
	}

	export interface IDisposable {
		dispose(): void;
	}

	export interface IEvent<T> {
		(listener: (e: T) => any, thisArg?: any): IDisposable;
	}

	/**
	 * A helper that allows to emit and listen to typed events
	 */
	export class Emitter<T> {
		constructor();
		readonly event: IEvent<T>;
		fire(event: T): void;
		dispose(): void;
	}


	export enum MarkerTag {
		Unnecessary = 1,
		Deprecated = 2
	}

	export enum MarkerSeverity {
		Hint = 1,
		Info = 2,
		Warning = 4,
		Error = 8
	}

	export class CancellationTokenSource {
		constructor(parent?: CancellationToken);
		get token(): CancellationToken;
		cancel(): void;
		dispose(cancel?: boolean): void;
	}

	export interface CancellationToken {
		/**
		 * A flag signalling is cancellation has been requested.
		 */
		readonly isCancellationRequested: boolean;
		/**
		 * An event which fires when cancellation is requested. This event
		 * only ever fires `once` as cancellation can only happen once. Listeners
		 * that are registered after cancellation will be called (next event loop run),
		 * but also only once.
		 *
		 * @event
		 */
		readonly onCancellationRequested: (listener: (e: any) => any, thisArgs?: any, disposables?: IDisposable[]) => IDisposable;
	}
	/**
	 * Uniform Resource Identifier (Uri) http://tools.ietf.org/html/rfc3986.
	 * This class is a simple parser which creates the basic component parts
	 * (http://tools.ietf.org/html/rfc3986#section-3) with minimal validation
	 * and encoding.
	 *
	 * ```txt
	 *       foo://example.com:8042/over/there?name=ferret#nose
	 *       \_/   \______________/\_________/ \_________/ \__/
	 *        |           |            |            |        |
	 *     scheme     authority       path        query   fragment
	 *        |   _____________________|__
	 *       / \ /                        \
	 *       urn:example:animal:ferret:nose
	 * ```
	 */
	export class Uri implements UriComponents {
		static isUri(thing: any): thing is Uri;
		/**
		 * scheme is the 'http' part of 'http://www.example.com/some/path?query#fragment'.
		 * The part before the first colon.
		 */
		readonly scheme: string;
		/**
		 * authority is the 'www.example.com' part of 'http://www.example.com/some/path?query#fragment'.
		 * The part between the first double slashes and the next slash.
		 */
		readonly authority: string;
		/**
		 * path is the '/some/path' part of 'http://www.example.com/some/path?query#fragment'.
		 */
		readonly path: string;
		/**
		 * query is the 'query' part of 'http://www.example.com/some/path?query#fragment'.
		 */
		readonly query: string;
		/**
		 * fragment is the 'fragment' part of 'http://www.example.com/some/path?query#fragment'.
		 */
		readonly fragment: string;
		/**
		 * Returns a string representing the corresponding file system path of this Uri.
		 * Will handle UNC paths, normalizes windows drive letters to lower-case, and uses the
		 * platform specific path separator.
		 *
		 * * Will *not* validate the path for invalid characters and semantics.
		 * * Will *not* look at the scheme of this Uri.
		 * * The result shall *not* be used for display purposes but for accessing a file on disk.
		 *
		 *
		 * The *difference* to `Uri#path` is the use of the platform specific separator and the handling
		 * of UNC paths. See the below sample of a file-uri with an authority (UNC path).
		 *
		 * ```ts
			const u = Uri.parse('file://server/c$/folder/file.txt')
			u.authority === 'server'
			u.path === '/shares/c$/file.txt'
			u.fsPath === '\\server\c$\folder\file.txt'
		```
		 *
		 * Using `Uri#path` to read a file (using fs-apis) would not be enough because parts of the path,
		 * namely the server name, would be missing. Therefore `Uri#fsPath` exists - it's sugar to ease working
		 * with URIs that represent files on disk (`file` scheme).
		 */
		get fsPath(): string;
		with(change: {
			scheme?: string;
			authority?: string | null;
			path?: string | null;
			query?: string | null;
			fragment?: string | null;
		}): Uri;
		/**
		 * Creates a new Uri from a string, e.g. `http://www.example.com/some/path`,
		 * `file:///usr/home`, or `scheme:with/path`.
		 *
		 * @param value A string which represents an Uri (see `Uri#toString`).
		 */
		static parse(value: string, _strict?: boolean): Uri;
		/**
		 * Creates a new Uri from a file system path, e.g. `c:\my\files`,
		 * `/usr/home`, or `\\server\share\some\path`.
		 *
		 * The *difference* between `Uri#parse` and `Uri#file` is that the latter treats the argument
		 * as path, not as stringified-uri. E.g. `Uri.file(path)` is **not the same as**
		 * `Uri.parse('file://' + path)` because the path might contain characters that are
		 * interpreted (# and ?). See the following sample:
		 * ```ts
		const good = Uri.file('/coding/c#/project1');
		good.scheme === 'file';
		good.path === '/coding/c#/project1';
		good.fragment === '';
		const bad = Uri.parse('file://' + '/coding/c#/project1');
		bad.scheme === 'file';
		bad.path === '/coding/c'; // path is now broken
		bad.fragment === '/project1';
		```
		 *
		 * @param path A file system path (see `Uri#fsPath`)
		 */
		static file(path: string): Uri;
		static from(components: {
			scheme: string;
			authority?: string;
			path?: string;
			query?: string;
			fragment?: string;
		}): Uri;
		/**
		 * Join a Uri path with path fragments and normalizes the resulting path.
		 *
		 * @param uri The input Uri.
		 * @param pathFragment The path fragment to add to the Uri path.
		 * @returns The resulting Uri.
		 */
		static joinPath(uri: Uri, ...pathFragment: string[]): Uri;
		/**
		 * Creates a string representation for this Uri. It's guaranteed that calling
		 * `Uri.parse` with the result of this function creates an Uri which is equal
		 * to this Uri.
		 *
		 * * The result shall *not* be used for display purposes but for externalization or transport.
		 * * The result will be encoded using the percentage encoding and encoding happens mostly
		 * ignore the scheme-specific encoding rules.
		 *
		 * @param skipEncoding Do not encode the result, default is `false`
		 */
		toString(skipEncoding?: boolean): string;
		toJSON(): UriComponents;
		static revive(data: UriComponents | Uri): Uri;
		static revive(data: UriComponents | Uri | undefined): Uri | undefined;
		static revive(data: UriComponents | Uri | null): Uri | null;
		static revive(data: UriComponents | Uri | undefined | null): Uri | undefined | null;
	}

	export interface UriComponents {
		scheme: string;
		authority: string;
		path: string;
		query: string;
		fragment: string;
	}
	/**
	 * Virtual Key Codes, the value does not hold any inherent meaning.
	 * Inspired somewhat from https://msdn.microsoft.com/en-us/library/windows/desktop/dd375731(v=vs.85).aspx
	 * But these are "more general", as they should work across browsers & OS`s.
	 */
	export enum KeyCode {
		DependsOnKbLayout = -1,
		/**
		 * Placed first to cover the 0 value of the enum.
		 */
		Unknown = 0,
		Backspace = 1,
		Tab = 2,
		Enter = 3,
		Shift = 4,
		Ctrl = 5,
		Alt = 6,
		PauseBreak = 7,
		CapsLock = 8,
		Escape = 9,
		Space = 10,
		PageUp = 11,
		PageDown = 12,
		End = 13,
		Home = 14,
		LeftArrow = 15,
		UpArrow = 16,
		RightArrow = 17,
		DownArrow = 18,
		Insert = 19,
		Delete = 20,
		Digit0 = 21,
		Digit1 = 22,
		Digit2 = 23,
		Digit3 = 24,
		Digit4 = 25,
		Digit5 = 26,
		Digit6 = 27,
		Digit7 = 28,
		Digit8 = 29,
		Digit9 = 30,
		KeyA = 31,
		KeyB = 32,
		KeyC = 33,
		KeyD = 34,
		KeyE = 35,
		KeyF = 36,
		KeyG = 37,
		KeyH = 38,
		KeyI = 39,
		KeyJ = 40,
		KeyK = 41,
		KeyL = 42,
		KeyM = 43,
		KeyN = 44,
		KeyO = 45,
		KeyP = 46,
		KeyQ = 47,
		KeyR = 48,
		KeyS = 49,
		KeyT = 50,
		KeyU = 51,
		KeyV = 52,
		KeyW = 53,
		KeyX = 54,
		KeyY = 55,
		KeyZ = 56,
		Meta = 57,
		ContextMenu = 58,
		F1 = 59,
		F2 = 60,
		F3 = 61,
		F4 = 62,
		F5 = 63,
		F6 = 64,
		F7 = 65,
		F8 = 66,
		F9 = 67,
		F10 = 68,
		F11 = 69,
		F12 = 70,
		F13 = 71,
		F14 = 72,
		F15 = 73,
		F16 = 74,
		F17 = 75,
		F18 = 76,
		F19 = 77,
		NumLock = 78,
		ScrollLock = 79,
		/**
		 * Used for miscellaneous characters; it can vary by keyboard.
		 * For the US standard keyboard, the ';:' key
		 */
		Semicolon = 80,
		/**
		 * For any country/region, the '+' key
		 * For the US standard keyboard, the '=+' key
		 */
		Equal = 81,
		/**
		 * For any country/region, the ',' key
		 * For the US standard keyboard, the ',<' key
		 */
		Comma = 82,
		/**
		 * For any country/region, the '-' key
		 * For the US standard keyboard, the '-_' key
		 */
		Minus = 83,
		/**
		 * For any country/region, the '.' key
		 * For the US standard keyboard, the '.>' key
		 */
		Period = 84,
		/**
		 * Used for miscellaneous characters; it can vary by keyboard.
		 * For the US standard keyboard, the '/?' key
		 */
		Slash = 85,
		/**
		 * Used for miscellaneous characters; it can vary by keyboard.
		 * For the US standard keyboard, the '`~' key
		 */
		Backquote = 86,
		/**
		 * Used for miscellaneous characters; it can vary by keyboard.
		 * For the US standard keyboard, the '[{' key
		 */
		BracketLeft = 87,
		/**
		 * Used for miscellaneous characters; it can vary by keyboard.
		 * For the US standard keyboard, the '\|' key
		 */
		Backslash = 88,
		/**
		 * Used for miscellaneous characters; it can vary by keyboard.
		 * For the US standard keyboard, the ']}' key
		 */
		BracketRight = 89,
		/**
		 * Used for miscellaneous characters; it can vary by keyboard.
		 * For the US standard keyboard, the ''"' key
		 */
		Quote = 90,
		/**
		 * Used for miscellaneous characters; it can vary by keyboard.
		 */
		OEM_8 = 91,
		/**
		 * Either the angle bracket key or the backslash key on the RT 102-key keyboard.
		 */
		IntlBackslash = 92,
		Numpad0 = 93,
		Numpad1 = 94,
		Numpad2 = 95,
		Numpad3 = 96,
		Numpad4 = 97,
		Numpad5 = 98,
		Numpad6 = 99,
		Numpad7 = 100,
		Numpad8 = 101,
		Numpad9 = 102,
		NumpadMultiply = 103,
		NumpadAdd = 104,
		NUMPAD_SEPARATOR = 105,
		NumpadSubtract = 106,
		NumpadDecimal = 107,
		NumpadDivide = 108,
		/**
		 * Cover all key codes when IME is processing input.
		 */
		KEY_IN_COMPOSITION = 109,
		ABNT_C1 = 110,
		ABNT_C2 = 111,
		AudioVolumeMute = 112,
		AudioVolumeUp = 113,
		AudioVolumeDown = 114,
		BrowserSearch = 115,
		BrowserHome = 116,
		BrowserBack = 117,
		BrowserForward = 118,
		MediaTrackNext = 119,
		MediaTrackPrevious = 120,
		MediaStop = 121,
		MediaPlayPause = 122,
		LaunchMediaPlayer = 123,
		LaunchMail = 124,
		LaunchApp2 = 125,
		/**
		 * VK_CLEAR, 0x0C, CLEAR key
		 */
		Clear = 126,
		/**
		 * Placed last to cover the length of the enum.
		 * Please do not depend on this value!
		 */
		MAX_VALUE = 127
	}
	export class KeyMod {
		static readonly CtrlCmd: number;
		static readonly Shift: number;
		static readonly Alt: number;
		static readonly WinCtrl: number;
		static chord(firstPart: number, secondPart: number): number;
	}

	export interface IMarkdownString {
		readonly value: string;
		readonly isTrusted?: boolean;
		readonly supportThemeIcons?: boolean;
		readonly supportHtml?: boolean;
		readonly baseUri?: UriComponents;
		uris?: {
			[href: string]: UriComponents;
		};
	}

	export interface IKeyboardEvent {
		readonly _standardKeyboardEventBrand: true;
		readonly browserEvent: KeyboardEvent;
		readonly target: HTMLElement;
		readonly ctrlKey: boolean;
		readonly shiftKey: boolean;
		readonly altKey: boolean;
		readonly metaKey: boolean;
		readonly keyCode: KeyCode;
		readonly code: string;
		equals(keybinding: number): boolean;
		preventDefault(): void;
		stopPropagation(): void;
	}
	export interface IMouseEvent {
		readonly browserEvent: MouseEvent;
		readonly leftButton: boolean;
		readonly middleButton: boolean;
		readonly rightButton: boolean;
		readonly buttons: number;
		readonly target: HTMLElement;
		readonly detail: number;
		readonly posx: number;
		readonly posy: number;
		readonly ctrlKey: boolean;
		readonly shiftKey: boolean;
		readonly altKey: boolean;
		readonly metaKey: boolean;
		readonly timestamp: number;
		preventDefault(): void;
		stopPropagation(): void;
	}

	export interface IScrollEvent {
		readonly scrollTop: number;
		readonly scrollLeft: number;
		readonly scrollWidth: number;
		readonly scrollHeight: number;
		readonly scrollTopChanged: boolean;
		readonly scrollLeftChanged: boolean;
		readonly scrollWidthChanged: boolean;
		readonly scrollHeightChanged: boolean;
	}
	/**
	 * A position in the editor. This interface is suitable for serialization.
	 */
	export interface IPosition {
		/**
		 * line number (starts at 1)
		 */
		readonly lineNumber: number;
		/**
		 * column (the first character in a line is between column 1 and column 2)
		 */
		readonly column: number;
	}

	/**
	 * A position in the editor.
	 */
	export class Position {
		/**
		 * line number (starts at 1)
		 */
		readonly lineNumber: number;
		/**
		 * column (the first character in a line is between column 1 and column 2)
		 */
		readonly column: number;
		constructor(lineNumber: number, column: number);
		/**
		 * Create a new position from this position.
		 *
		 * @param newLineNumber new line number
		 * @param newColumn new column
		 */
		with(newLineNumber?: number, newColumn?: number): Position;
		/**
		 * Derive a new position from this position.
		 *
		 * @param deltaLineNumber line number delta
		 * @param deltaColumn column delta
		 */
		delta(deltaLineNumber?: number, deltaColumn?: number): Position;
		/**
		 * Test if this position equals other position
		 */
		equals(other: IPosition): boolean;
		/**
		 * Test if position `a` equals position `b`
		 */
		static equals(a: IPosition | null, b: IPosition | null): boolean;
		/**
		 * Test if this position is before other position.
		 * If the two positions are equal, the result will be false.
		 */
		isBefore(other: IPosition): boolean;
		/**
		 * Test if position `a` is before position `b`.
		 * If the two positions are equal, the result will be false.
		 */
		static isBefore(a: IPosition, b: IPosition): boolean;
		/**
		 * Test if this position is before other position.
		 * If the two positions are equal, the result will be true.
		 */
		isBeforeOrEqual(other: IPosition): boolean;
		/**
		 * Test if position `a` is before position `b`.
		 * If the two positions are equal, the result will be true.
		 */
		static isBeforeOrEqual(a: IPosition, b: IPosition): boolean;
		/**
		 * A function that compares positions, useful for sorting
		 */
		static compare(a: IPosition, b: IPosition): number;
		/**
		 * Clone this position.
		 */
		clone(): Position;
		/**
		 * Convert to a human-readable representation.
		 */
		toString(): string;
		/**
		 * Create a `Position` from an `IPosition`.
		 */
		static lift(pos: IPosition): Position;
		/**
		 * Test if `obj` is an `IPosition`.
		 */
		static isIPosition(obj: any): obj is IPosition;
	}

	/**
	 * A range in the editor. This interface is suitable for serialization.
	 */
	export interface IRange {
		/**
		 * Line number on which the range starts (starts at 1).
		 */
		readonly startLineNumber: number;
		/**
		 * Column on which the range starts in line `startLineNumber` (starts at 1).
		 */
		readonly startColumn: number;
		/**
		 * Line number on which the range ends.
		 */
		readonly endLineNumber: number;
		/**
		 * Column on which the range ends in line `endLineNumber`.
		 */
		readonly endColumn: number;
	}

	/**
	 * A range in the editor. (startLineNumber,startColumn) is <= (endLineNumber,endColumn)
	 */
	export class Range {
		/**
		 * Line number on which the range starts (starts at 1).
		 */
		readonly startLineNumber: number;
		/**
		 * Column on which the range starts in line `startLineNumber` (starts at 1).
		 */
		readonly startColumn: number;
		/**
		 * Line number on which the range ends.
		 */
		readonly endLineNumber: number;
		/**
		 * Column on which the range ends in line `endLineNumber`.
		 */
		readonly endColumn: number;
		constructor(startLineNumber: number, startColumn: number, endLineNumber: number, endColumn: number);
		/**
		 * Test if this range is empty.
		 */
		isEmpty(): boolean;
		/**
		 * Test if `range` is empty.
		 */
		static isEmpty(range: IRange): boolean;
		/**
		 * Test if position is in this range. If the position is at the edges, will return true.
		 */
		containsPosition(position: IPosition): boolean;
		/**
		 * Test if `position` is in `range`. If the position is at the edges, will return true.
		 */
		static containsPosition(range: IRange, position: IPosition): boolean;
		/**
		 * Test if range is in this range. If the range is equal to this range, will return true.
		 */
		containsRange(range: IRange): boolean;
		/**
		 * Test if `otherRange` is in `range`. If the ranges are equal, will return true.
		 */
		static containsRange(range: IRange, otherRange: IRange): boolean;
		/**
		 * Test if `range` is strictly in this range. `range` must start after and end before this range for the result to be true.
		 */
		strictContainsRange(range: IRange): boolean;
		/**
		 * Test if `otherRange` is strictly in `range` (must start after, and end before). If the ranges are equal, will return false.
		 */
		static strictContainsRange(range: IRange, otherRange: IRange): boolean;
		/**
		 * A reunion of the two ranges.
		 * The smallest position will be used as the start point, and the largest one as the end point.
		 */
		plusRange(range: IRange): Range;
		/**
		 * A reunion of the two ranges.
		 * The smallest position will be used as the start point, and the largest one as the end point.
		 */
		static plusRange(a: IRange, b: IRange): Range;
		/**
		 * A intersection of the two ranges.
		 */
		intersectRanges(range: IRange): Range | null;
		/**
		 * A intersection of the two ranges.
		 */
		static intersectRanges(a: IRange, b: IRange): Range | null;
		/**
		 * Test if this range equals other.
		 */
		equalsRange(other: IRange | null): boolean;
		/**
		 * Test if range `a` equals `b`.
		 */
		static equalsRange(a: IRange | null, b: IRange | null): boolean;
		/**
		 * Return the end position (which will be after or equal to the start position)
		 */
		getEndPosition(): Position;
		/**
		 * Return the end position (which will be after or equal to the start position)
		 */
		static getEndPosition(range: IRange): Position;
		/**
		 * Return the start position (which will be before or equal to the end position)
		 */
		getStartPosition(): Position;
		/**
		 * Return the start position (which will be before or equal to the end position)
		 */
		static getStartPosition(range: IRange): Position;
		/**
		 * Transform to a user presentable string representation.
		 */
		toString(): string;
		/**
		 * Create a new range using this range's start position, and using endLineNumber and endColumn as the end position.
		 */
		setEndPosition(endLineNumber: number, endColumn: number): Range;
		/**
		 * Create a new range using this range's end position, and using startLineNumber and startColumn as the start position.
		 */
		setStartPosition(startLineNumber: number, startColumn: number): Range;
		/**
		 * Create a new empty range using this range's start position.
		 */
		collapseToStart(): Range;
		/**
		 * Create a new empty range using this range's start position.
		 */
		static collapseToStart(range: IRange): Range;
		static fromPositions(start: IPosition, end?: IPosition): Range;
		/**
		 * Create a `Range` from an `IRange`.
		 */
		static lift(range: undefined | null): null;
		static lift(range: IRange): Range;
		static lift(range: IRange | undefined | null): Range | null;
		/**
		 * Test if `obj` is an `IRange`.
		 */
		static isIRange(obj: any): obj is IRange;
		/**
		 * Test if the two ranges are touching in any way.
		 */
		static areIntersectingOrTouching(a: IRange, b: IRange): boolean;
		/**
		 * Test if the two ranges are intersecting. If the ranges are touching it returns true.
		 */
		static areIntersecting(a: IRange, b: IRange): boolean;
		/**
		 * A function that compares ranges, useful for sorting ranges
		 * It will first compare ranges on the startPosition and then on the endPosition
		 */
		static compareRangesUsingStarts(a: IRange | null | undefined, b: IRange | null | undefined): number;
		/**
		 * A function that compares ranges, useful for sorting ranges
		 * It will first compare ranges on the endPosition and then on the startPosition
		 */
		static compareRangesUsingEnds(a: IRange, b: IRange): number;
		/**
		 * Test if the range spans multiple lines.
		 */
		static spansMultipleLines(range: IRange): boolean;
		toJSON(): IRange;
	}

	/**
	 * A selection in the editor.
	 * The selection is a range that has an orientation.
	 */
	export interface ISelection {
		/**
		 * The line number on which the selection has started.
		 */
		readonly selectionStartLineNumber: number;
		/**
		 * The column on `selectionStartLineNumber` where the selection has started.
		 */
		readonly selectionStartColumn: number;
		/**
		 * The line number on which the selection has ended.
		 */
		readonly positionLineNumber: number;
		/**
		 * The column on `positionLineNumber` where the selection has ended.
		 */
		readonly positionColumn: number;
	}

	/**
	 * A selection in the editor.
	 * The selection is a range that has an orientation.
	 */
	export class Selection extends Range {
		/**
		 * The line number on which the selection has started.
		 */
		readonly selectionStartLineNumber: number;
		/**
		 * The column on `selectionStartLineNumber` where the selection has started.
		 */
		readonly selectionStartColumn: number;
		/**
		 * The line number on which the selection has ended.
		 */
		readonly positionLineNumber: number;
		/**
		 * The column on `positionLineNumber` where the selection has ended.
		 */
		readonly positionColumn: number;
		constructor(selectionStartLineNumber: number, selectionStartColumn: number, positionLineNumber: number, positionColumn: number);
		/**
		 * Transform to a human-readable representation.
		 */
		toString(): string;
		/**
		 * Test if equals other selection.
		 */
		equalsSelection(other: ISelection): boolean;
		/**
		 * Test if the two selections are equal.
		 */
		static selectionsEqual(a: ISelection, b: ISelection): boolean;
		/**
		 * Get directions (LTR or RTL).
		 */
		getDirection(): SelectionDirection;
		/**
		 * Create a new selection with a different `positionLineNumber` and `positionColumn`.
		 */
		setEndPosition(endLineNumber: number, endColumn: number): Selection;
		/**
		 * Get the position at `positionLineNumber` and `positionColumn`.
		 */
		getPosition(): Position;
		/**
		 * Get the position at the start of the selection.
		*/
		getSelectionStart(): Position;
		/**
		 * Create a new selection with a different `selectionStartLineNumber` and `selectionStartColumn`.
		 */
		setStartPosition(startLineNumber: number, startColumn: number): Selection;
		/**
		 * Create a `Selection` from one or two positions
		 */
		static fromPositions(start: IPosition, end?: IPosition): Selection;
		/**
		 * Creates a `Selection` from a range, given a direction.
		 */
		static fromRange(range: Range, direction: SelectionDirection): Selection;
		/**
		 * Create a `Selection` from an `ISelection`.
		 */
		static liftSelection(sel: ISelection): Selection;
		/**
		 * `a` equals `b`.
		 */
		static selectionsArrEqual(a: ISelection[], b: ISelection[]): boolean;
		/**
		 * Test if `obj` is an `ISelection`.
		 */
		static isISelection(obj: any): obj is ISelection;
		/**
		 * Create with a direction.
		 */
		static createWithDirection(startLineNumber: number, startColumn: number, endLineNumber: number, endColumn: number, direction: SelectionDirection): Selection;
	}

	/**
	 * The direction of a selection.
	 */
	export enum SelectionDirection {
		/**
		 * The selection starts above where it ends.
		 */
		LTR = 0,
		/**
		 * The selection starts below where it ends.
		 */
		RTL = 1
	}

	export class Token {
		_tokenBrand: void;
		readonly offset: number;
		readonly type: string;
		readonly language: string;
		constructor(offset: number, type: string, language: string);
		toString(): string;
	}
}

declare namespace monaco.editor {

	export interface IDiffNavigator {
		canNavigate(): boolean;
		next(): void;
		previous(): void;
		dispose(): void;
	}

	/**
	 * Create a new editor under `domElement`.
	 * `domElement` should be empty (not contain other dom nodes).
	 * The editor will read the size of `domElement`.
	 */
	export function create(domElement: HTMLElement, options?: IStandaloneEditorConstructionOptions, override?: IEditorOverrideServices): IStandaloneCodeEditor;

	/**
	 * Emitted when an editor is created.
	 * Creating a diff editor might cause this listener to be invoked with the two editors.
	 * @event
	 */
	export function onDidCreateEditor(listener: (codeEditor: ICodeEditor) => void): IDisposable;

	/**
	 * Create a new diff editor under `domElement`.
	 * `domElement` should be empty (not contain other dom nodes).
	 * The editor will read the size of `domElement`.
	 */
	export function createDiffEditor(domElement: HTMLElement, options?: IStandaloneDiffEditorConstructionOptions, override?: IEditorOverrideServices): IStandaloneDiffEditor;

	export interface IDiffNavigatorOptions {
		readonly followsCaret?: boolean;
		readonly ignoreCharChanges?: boolean;
		readonly alwaysRevealFirst?: boolean;
	}

	export function createDiffNavigator(diffEditor: IStandaloneDiffEditor, opts?: IDiffNavigatorOptions): IDiffNavigator;

	/**
	 * Create a new editor model.
	 * You can specify the language that should be set for this model or let the language be inferred from the `uri`.
	 */
	export function createModel(value: string, language?: string, uri?: Uri): ITextModel;

	/**
	 * Change the language for a model.
	 */
	export function setModelLanguage(model: ITextModel, languageId: string): void;

	/**
	 * Set the markers for a model.
	 */
	export function setModelMarkers(model: ITextModel, owner: string, markers: IMarkerData[]): void;

	/**
	 * Get markers for owner and/or resource
	 *
	 * @returns list of markers
	 */
	export function getModelMarkers(filter: {
		owner?: string;
		resource?: Uri;
		take?: number;
	}): IMarker[];

	/**
	 * Emitted when markers change for a model.
	 * @event
	 */
	export function onDidChangeMarkers(listener: (e: readonly Uri[]) => void): IDisposable;

	/**
	 * Get the model that has `uri` if it exists.
	 */
	export function getModel(uri: Uri): ITextModel | null;

	/**
	 * Get all the created models.
	 */
	export function getModels(): ITextModel[];

	/**
	 * Emitted when a model is created.
	 * @event
	 */
	export function onDidCreateModel(listener: (model: ITextModel) => void): IDisposable;

	/**
	 * Emitted right before a model is disposed.
	 * @event
	 */
	export function onWillDisposeModel(listener: (model: ITextModel) => void): IDisposable;

	/**
	 * Emitted when a different language is set to a model.
	 * @event
	 */
	export function onDidChangeModelLanguage(listener: (e: {
		readonly model: ITextModel;
		readonly oldLanguage: string;
	}) => void): IDisposable;

	/**
	 * Create a new web worker that has model syncing capabilities built in.
	 * Specify an AMD module to load that will `create` an object that will be proxied.
	 */
	export function createWebWorker<T extends object>(opts: IWebWorkerOptions): MonacoWebWorker<T>;

	/**
	 * Colorize the contents of `domNode` using attribute `data-lang`.
	 */
	export function colorizeElement(domNode: HTMLElement, options: IColorizerElementOptions): Promise<void>;

	/**
	 * Colorize `text` using language `languageId`.
	 */
	export function colorize(text: string, languageId: string, options: IColorizerOptions): Promise<string>;

	/**
	 * Colorize a line in a model.
	 */
	export function colorizeModelLine(model: ITextModel, lineNumber: number, tabSize?: number): string;

	/**
	 * Tokenize `text` using language `languageId`
	 */
	export function tokenize(text: string, languageId: string): Token[][];

	/**
	 * Define a new theme or update an existing theme.
	 */
	export function defineTheme(themeName: string, themeData: IStandaloneThemeData): void;

	/**
	 * Switches to a theme.
	 */
	export function setTheme(themeName: string): void;

	/**
	 * Clears all cached font measurements and triggers re-measurement.
	 */
	export function remeasureFonts(): void;

	/**
	 * Register a command.
	 */
	export function registerCommand(id: string, handler: (accessor: any, ...args: any[]) => void): IDisposable;

	export type BuiltinTheme = 'vs' | 'vs-dark' | 'hc-black' | 'hc-light';

	export interface IStandaloneThemeData {
		base: BuiltinTheme;
		inherit: boolean;
		rules: ITokenThemeRule[];
		encodedTokensColors?: string[];
		colors: IColors;
	}

	export type IColors = {
		[colorId: string]: string;
	};

	export interface ITokenThemeRule {
		token: string;
		foreground?: string;
		background?: string;
		fontStyle?: string;
	}

	/**
	 * A web worker that can provide a proxy to an arbitrary file.
	 */
	export interface MonacoWebWorker<T> {
		/**
		 * Terminate the web worker, thus invalidating the returned proxy.
		 */
		dispose(): void;
		/**
		 * Get a proxy to the arbitrary loaded code.
		 */
		getProxy(): Promise<T>;
		/**
		 * Synchronize (send) the models at `resources` to the web worker,
		 * making them available in the monaco.worker.getMirrorModels().
		 */
		withSyncedResources(resources: Uri[]): Promise<T>;
	}

	export interface IWebWorkerOptions {
		/**
		 * The AMD moduleId to load.
		 * It should export a function `create` that should return the exported proxy.
		 */
		moduleId: string;
		/**
		 * The data to send over when calling create on the module.
		 */
		createData?: any;
		/**
		 * A label to be used to identify the web worker for debugging purposes.
		 */
		label?: string;
		/**
		 * An object that can be used by the web worker to make calls back to the main thread.
		 */
		host?: any;
		/**
		 * Keep idle models.
		 * Defaults to false, which means that idle models will stop syncing after a while.
		 */
		keepIdleModels?: boolean;
	}

	/**
	 * Description of an action contribution
	 */
	export interface IActionDescriptor {
		/**
		 * An unique identifier of the contributed action.
		 */
		id: string;
		/**
		 * A label of the action that will be presented to the user.
		 */
		label: string;
		/**
		 * Precondition rule.
		 */
		precondition?: string;
		/**
		 * An array of keybindings for the action.
		 */
		keybindings?: number[];
		/**
		 * The keybinding rule (condition on top of precondition).
		 */
		keybindingContext?: string;
		/**
		 * Control if the action should show up in the context menu and where.
		 * The context menu of the editor has these default:
		 *   navigation - The navigation group comes first in all cases.
		 *   1_modification - This group comes next and contains commands that modify your code.
		 *   9_cutcopypaste - The last default group with the basic editing commands.
		 * You can also create your own group.
		 * Defaults to null (don't show in context menu).
		 */
		contextMenuGroupId?: string;
		/**
		 * Control the order in the context menu group.
		 */
		contextMenuOrder?: number;
		/**
		 * Method that will be executed when the action is triggered.
		 * @param editor The editor instance is passed in as a convenience
		 */
		run(editor: ICodeEditor, ...args: any[]): void | Promise<void>;
	}

	/**
	 * Options which apply for all editors.
	 */
	export interface IGlobalEditorOptions {
		/**
		 * The number of spaces a tab is equal to.
		 * This setting is overridden based on the file contents when `detectIndentation` is on.
		 * Defaults to 4.
		 */
		tabSize?: number;
		/**
		 * Insert spaces when pressing `Tab`.
		 * This setting is overridden based on the file contents when `detectIndentation` is on.
		 * Defaults to true.
		 */
		insertSpaces?: boolean;
		/**
		 * Controls whether `tabSize` and `insertSpaces` will be automatically detected when a file is opened based on the file contents.
		 * Defaults to true.
		 */
		detectIndentation?: boolean;
		/**
		 * Remove trailing auto inserted whitespace.
		 * Defaults to true.
		 */
		trimAutoWhitespace?: boolean;
		/**
		 * Special handling for large files to disable certain memory intensive features.
		 * Defaults to true.
		 */
		largeFileOptimizations?: boolean;
		/**
		 * Controls whether completions should be computed based on words in the document.
		 * Defaults to true.
		 */
		wordBasedSuggestions?: boolean;
		/**
		 * Controls whether word based completions should be included from opened documents of the same language or any language.
		 */
		wordBasedSuggestionsOnlySameLanguage?: boolean;
		/**
		 * Controls whether the semanticHighlighting is shown for the languages that support it.
		 * true: semanticHighlighting is enabled for all themes
		 * false: semanticHighlighting is disabled for all themes
		 * 'configuredByTheme': semanticHighlighting is controlled by the current color theme's semanticHighlighting setting.
		 * Defaults to 'byTheme'.
		 */
		'semanticHighlighting.enabled'?: true | false | 'configuredByTheme';
		/**
		 * Keep peek editors open even when double clicking their content or when hitting `Escape`.
		 * Defaults to false.
		 */
		stablePeek?: boolean;
		/**
		 * Lines above this length will not be tokenized for performance reasons.
		 * Defaults to 20000.
		 */
		maxTokenizationLineLength?: number;
		/**
		 * Theme to be used for rendering.
		 * The current out-of-the-box available themes are: 'vs' (default), 'vs-dark', 'hc-black', 'hc-light'.
		 * You can create custom themes via `monaco.editor.defineTheme`.
		 * To switch a theme, use `monaco.editor.setTheme`.
		 * **NOTE**: The theme might be overwritten if the OS is in high contrast mode, unless `autoDetectHighContrast` is set to false.
		 */
		theme?: string;
		/**
		 * If enabled, will automatically change to high contrast theme if the OS is using a high contrast theme.
		 * Defaults to true.
		 */
		autoDetectHighContrast?: boolean;
	}

	/**
	 * The options to create an editor.
	 */
	export interface IStandaloneEditorConstructionOptions extends IEditorConstructionOptions, IGlobalEditorOptions {
		/**
		 * The initial model associated with this code editor.
		 */
		model?: ITextModel | null;
		/**
		 * The initial value of the auto created model in the editor.
		 * To not automatically create a model, use `model: null`.
		 */
		value?: string;
		/**
		 * The initial language of the auto created model in the editor.
		 * To not automatically create a model, use `model: null`.
		 */
		language?: string;
		/**
		 * Initial theme to be used for rendering.
		 * The current out-of-the-box available themes are: 'vs' (default), 'vs-dark', 'hc-black', 'hc-light.
		 * You can create custom themes via `monaco.editor.defineTheme`.
		 * To switch a theme, use `monaco.editor.setTheme`.
		 * **NOTE**: The theme might be overwritten if the OS is in high contrast mode, unless `autoDetectHighContrast` is set to false.
		 */
		theme?: string;
		/**
		 * If enabled, will automatically change to high contrast theme if the OS is using a high contrast theme.
		 * Defaults to true.
		 */
		autoDetectHighContrast?: boolean;
		/**
		 * An URL to open when Ctrl+H (Windows and Linux) or Cmd+H (OSX) is pressed in
		 * the accessibility help dialog in the editor.
		 *
		 * Defaults to "https://go.microsoft.com/fwlink/?linkid=852450"
		 */
		accessibilityHelpUrl?: string;
		/**
		 * Container element to use for ARIA messages.
		 * Defaults to document.body.
		 */
		ariaContainerElement?: HTMLElement;
	}

	/**
	 * The options to create a diff editor.
	 */
	export interface IStandaloneDiffEditorConstructionOptions extends IDiffEditorConstructionOptions {
		/**
		 * Initial theme to be used for rendering.
		 * The current out-of-the-box available themes are: 'vs' (default), 'vs-dark', 'hc-black', 'hc-light.
		 * You can create custom themes via `monaco.editor.defineTheme`.
		 * To switch a theme, use `monaco.editor.setTheme`.
		 * **NOTE**: The theme might be overwritten if the OS is in high contrast mode, unless `autoDetectHighContrast` is set to false.
		 */
		theme?: string;
		/**
		 * If enabled, will automatically change to high contrast theme if the OS is using a high contrast theme.
		 * Defaults to true.
		 */
		autoDetectHighContrast?: boolean;
	}

	export interface IStandaloneCodeEditor extends ICodeEditor {
		updateOptions(newOptions: IEditorOptions & IGlobalEditorOptions): void;
		addCommand(keybinding: number, handler: ICommandHandler, context?: string): string | null;
		createContextKey<T>(key: string, defaultValue: T): IContextKey<T>;
		addAction(descriptor: IActionDescriptor): IDisposable;
	}

	export interface IStandaloneDiffEditor extends IDiffEditor {
		addCommand(keybinding: number, handler: ICommandHandler, context?: string): string | null;
		createContextKey<T>(key: string, defaultValue: T): IContextKey<T>;
		addAction(descriptor: IActionDescriptor): IDisposable;
		getOriginalEditor(): IStandaloneCodeEditor;
		getModifiedEditor(): IStandaloneCodeEditor;
	}
	export interface ICommandHandler {
		(...args: any[]): void;
	}

	export interface IContextKey<T> {
		set(value: T): void;
		reset(): void;
		get(): T | undefined;
	}

	export interface IEditorOverrideServices {
		[index: string]: any;
	}

	export interface IMarker {
		owner: string;
		resource: Uri;
		severity: MarkerSeverity;
		code?: string | {
			value: string;
			target: Uri;
		};
		message: string;
		source?: string;
		startLineNumber: number;
		startColumn: number;
		endLineNumber: number;
		endColumn: number;
		relatedInformation?: IRelatedInformation[];
		tags?: MarkerTag[];
	}

	/**
	 * A structure defining a problem/warning/etc.
	 */
	export interface IMarkerData {
		code?: string | {
			value: string;
			target: Uri;
		};
		severity: MarkerSeverity;
		message: string;
		source?: string;
		startLineNumber: number;
		startColumn: number;
		endLineNumber: number;
		endColumn: number;
		relatedInformation?: IRelatedInformation[];
		tags?: MarkerTag[];
	}

	/**
	 *
	 */
	export interface IRelatedInformation {
		resource: Uri;
		message: string;
		startLineNumber: number;
		startColumn: number;
		endLineNumber: number;
		endColumn: number;
	}

	export interface IColorizerOptions {
		tabSize?: number;
	}

	export interface IColorizerElementOptions extends IColorizerOptions {
		theme?: string;
		mimeType?: string;
	}

	export enum ScrollbarVisibility {
		Auto = 1,
		Hidden = 2,
		Visible = 3
	}

	export interface ThemeColor {
		id: string;
	}

	/**
	 * A single edit operation, that acts as a simple replace.
	 * i.e. Replace text at `range` with `text` in model.
	 */
	export interface ISingleEditOperation {
		/**
		 * The range to replace. This can be empty to emulate a simple insert.
		 */
		range: IRange;
		/**
		 * The text to replace with. This can be null to emulate a simple delete.
		 */
		text: string | null;
		/**
		 * This indicates that this operation has "insert" semantics.
		 * i.e. forceMoveMarkers = true => if `range` is collapsed, all markers at the position will be moved.
		 */
		forceMoveMarkers?: boolean;
	}

	/**
	 * Word inside a model.
	 */
	export interface IWordAtPosition {
		/**
		 * The word.
		 */
		readonly word: string;
		/**
		 * The column where the word starts.
		 */
		readonly startColumn: number;
		/**
		 * The column where the word ends.
		 */
		readonly endColumn: number;
	}

	/**
	 * Vertical Lane in the overview ruler of the editor.
	 */
	export enum OverviewRulerLane {
		Left = 1,
		Center = 2,
		Right = 4,
		Full = 7
	}

	/**
	 * Position in the minimap to render the decoration.
	 */
	export enum MinimapPosition {
		Inline = 1,
		Gutter = 2
	}

	export interface IDecorationOptions {
		/**
		 * CSS color to render.
		 * e.g.: rgba(100, 100, 100, 0.5) or a color from the color registry
		 */
		color: string | ThemeColor | undefined;
		/**
		 * CSS color to render.
		 * e.g.: rgba(100, 100, 100, 0.5) or a color from the color registry
		 */
		darkColor?: string | ThemeColor;
	}

	/**
	 * Options for rendering a model decoration in the overview ruler.
	 */
	export interface IModelDecorationOverviewRulerOptions extends IDecorationOptions {
		/**
		 * The position in the overview ruler.
		 */
		position: OverviewRulerLane;
	}

	/**
	 * Options for rendering a model decoration in the overview ruler.
	 */
	export interface IModelDecorationMinimapOptions extends IDecorationOptions {
		/**
		 * The position in the overview ruler.
		 */
		position: MinimapPosition;
	}

	/**
	 * Options for a model decoration.
	 */
	export interface IModelDecorationOptions {
		/**
		 * Customize the growing behavior of the decoration when typing at the edges of the decoration.
		 * Defaults to TrackedRangeStickiness.AlwaysGrowsWhenTypingAtEdges
		 */
		stickiness?: TrackedRangeStickiness;
		/**
		 * CSS class name describing the decoration.
		 */
		className?: string | null;
		/**
		 * Message to be rendered when hovering over the glyph margin decoration.
		 */
		glyphMarginHoverMessage?: IMarkdownString | IMarkdownString[] | null;
		/**
		 * Array of MarkdownString to render as the decoration message.
		 */
		hoverMessage?: IMarkdownString | IMarkdownString[] | null;
		/**
		 * Should the decoration expand to encompass a whole line.
		 */
		isWholeLine?: boolean;
		/**
		 * Specifies the stack order of a decoration.
		 * A decoration with greater stack order is always in front of a decoration with
		 * a lower stack order when the decorations are on the same line.
		 */
		zIndex?: number;
		/**
		 * If set, render this decoration in the overview ruler.
		 */
		overviewRuler?: IModelDecorationOverviewRulerOptions | null;
		/**
		 * If set, render this decoration in the minimap.
		 */
		minimap?: IModelDecorationMinimapOptions | null;
		/**
		 * If set, the decoration will be rendered in the glyph margin with this CSS class name.
		 */
		glyphMarginClassName?: string | null;
		/**
		 * If set, the decoration will be rendered in the lines decorations with this CSS class name.
		 */
		linesDecorationsClassName?: string | null;
		/**
		 * If set, the decoration will be rendered in the lines decorations with this CSS class name, but only for the first line in case of line wrapping.
		 */
		firstLineDecorationClassName?: string | null;
		/**
		 * If set, the decoration will be rendered in the margin (covering its full width) with this CSS class name.
		 */
		marginClassName?: string | null;
		/**
		 * If set, the decoration will be rendered inline with the text with this CSS class name.
		 * Please use this only for CSS rules that must impact the text. For example, use `className`
		 * to have a background color decoration.
		 */
		inlineClassName?: string | null;
		/**
		 * If there is an `inlineClassName` which affects letter spacing.
		 */
		inlineClassNameAffectsLetterSpacing?: boolean;
		/**
		 * If set, the decoration will be rendered before the text with this CSS class name.
		 */
		beforeContentClassName?: string | null;
		/**
		 * If set, the decoration will be rendered after the text with this CSS class name.
		 */
		afterContentClassName?: string | null;
		/**
		 * If set, text will be injected in the view after the range.
		 */
		after?: InjectedTextOptions | null;
		/**
		 * If set, text will be injected in the view before the range.
		 */
		before?: InjectedTextOptions | null;
	}

	/**
	 * Configures text that is injected into the view without changing the underlying document.
	*/
	export interface InjectedTextOptions {
		/**
		 * Sets the text to inject. Must be a single line.
		 */
		readonly content: string;
		/**
		 * If set, the decoration will be rendered inline with the text with this CSS class name.
		 */
		readonly inlineClassName?: string | null;
		/**
		 * If there is an `inlineClassName` which affects letter spacing.
		 */
		readonly inlineClassNameAffectsLetterSpacing?: boolean;
		/**
		 * This field allows to attach data to this injected text.
		 * The data can be read when injected texts at a given position are queried.
		 */
		readonly attachedData?: unknown;
		/**
		 * Configures cursor stops around injected text.
		 * Defaults to {@link InjectedTextCursorStops.Both}.
		*/
		readonly cursorStops?: InjectedTextCursorStops | null;
	}

	export enum InjectedTextCursorStops {
		Both = 0,
		Right = 1,
		Left = 2,
		None = 3
	}

	/**
	 * New model decorations.
	 */
	export interface IModelDeltaDecoration {
		/**
		 * Range that this decoration covers.
		 */
		range: IRange;
		/**
		 * Options associated with this decoration.
		 */
		options: IModelDecorationOptions;
	}

	/**
	 * A decoration in the model.
	 */
	export interface IModelDecoration {
		/**
		 * Identifier for a decoration.
		 */
		readonly id: string;
		/**
		 * Identifier for a decoration's owner.
		 */
		readonly ownerId: number;
		/**
		 * Range that this decoration covers.
		 */
		readonly range: Range;
		/**
		 * Options associated with this decoration.
		 */
		readonly options: IModelDecorationOptions;
	}

	/**
	 * End of line character preference.
	 */
	export enum EndOfLinePreference {
		/**
		 * Use the end of line character identified in the text buffer.
		 */
		TextDefined = 0,
		/**
		 * Use line feed (\n) as the end of line character.
		 */
		LF = 1,
		/**
		 * Use carriage return and line feed (\r\n) as the end of line character.
		 */
		CRLF = 2
	}

	/**
	 * The default end of line to use when instantiating models.
	 */
	export enum DefaultEndOfLine {
		/**
		 * Use line feed (\n) as the end of line character.
		 */
		LF = 1,
		/**
		 * Use carriage return and line feed (\r\n) as the end of line character.
		 */
		CRLF = 2
	}

	/**
	 * End of line character preference.
	 */
	export enum EndOfLineSequence {
		/**
		 * Use line feed (\n) as the end of line character.
		 */
		LF = 0,
		/**
		 * Use carriage return and line feed (\r\n) as the end of line character.
		 */
		CRLF = 1
	}

	/**
	 * A single edit operation, that has an identifier.
	 */
	export interface IIdentifiedSingleEditOperation extends ISingleEditOperation {
	}

	export interface IValidEditOperation {
		/**
		 * The range to replace. This can be empty to emulate a simple insert.
		 */
		range: Range;
		/**
		 * The text to replace with. This can be empty to emulate a simple delete.
		 */
		text: string;
	}

	/**
	 * A callback that can compute the cursor state after applying a series of edit operations.
	 */
	export interface ICursorStateComputer {
		/**
		 * A callback that can compute the resulting cursors state after some edit operations have been executed.
		 */
		(inverseEditOperations: IValidEditOperation[]): Selection[] | null;
	}

	export class TextModelResolvedOptions {
		_textModelResolvedOptionsBrand: void;
		readonly tabSize: number;
		readonly indentSize: number;
		readonly insertSpaces: boolean;
		readonly defaultEOL: DefaultEndOfLine;
		readonly trimAutoWhitespace: boolean;
		readonly bracketPairColorizationOptions: BracketPairColorizationOptions;
	}

	export interface BracketPairColorizationOptions {
		enabled: boolean;
		independentColorPoolPerBracketType: boolean;
	}

	export interface ITextModelUpdateOptions {
		tabSize?: number;
		indentSize?: number;
		insertSpaces?: boolean;
		trimAutoWhitespace?: boolean;
		bracketColorizationOptions?: BracketPairColorizationOptions;
	}

	export class FindMatch {
		_findMatchBrand: void;
		readonly range: Range;
		readonly matches: string[] | null;
	}

	/**
	 * Describes the behavior of decorations when typing/editing near their edges.
	 * Note: Please do not edit the values, as they very carefully match `DecorationRangeBehavior`
	 */
	export enum TrackedRangeStickiness {
		AlwaysGrowsWhenTypingAtEdges = 0,
		NeverGrowsWhenTypingAtEdges = 1,
		GrowsOnlyWhenTypingBefore = 2,
		GrowsOnlyWhenTypingAfter = 3
	}

	/**
	 * A model.
	 */
	export interface ITextModel {
		/**
		 * Gets the resource associated with this editor model.
		 */
		readonly uri: Uri;
		/**
		 * A unique identifier associated with this model.
		 */
		readonly id: string;
		/**
		 * Get the resolved options for this model.
		 */
		getOptions(): TextModelResolvedOptions;
		/**
		 * Get the current version id of the model.
		 * Anytime a change happens to the model (even undo/redo),
		 * the version id is incremented.
		 */
		getVersionId(): number;
		/**
		 * Get the alternative version id of the model.
		 * This alternative version id is not always incremented,
		 * it will return the same values in the case of undo-redo.
		 */
		getAlternativeVersionId(): number;
		/**
		 * Replace the entire text buffer value contained in this model.
		 */
		setValue(newValue: string): void;
		/**
		 * Get the text stored in this model.
		 * @param eol The end of line character preference. Defaults to `EndOfLinePreference.TextDefined`.
		 * @param preserverBOM Preserve a BOM character if it was detected when the model was constructed.
		 * @return The text.
		 */
		getValue(eol?: EndOfLinePreference, preserveBOM?: boolean): string;
		/**
		 * Get the length of the text stored in this model.
		 */
		getValueLength(eol?: EndOfLinePreference, preserveBOM?: boolean): number;
		/**
		 * Get the text in a certain range.
		 * @param range The range describing what text to get.
		 * @param eol The end of line character preference. This will only be used for multiline ranges. Defaults to `EndOfLinePreference.TextDefined`.
		 * @return The text.
		 */
		getValueInRange(range: IRange, eol?: EndOfLinePreference): string;
		/**
		 * Get the length of text in a certain range.
		 * @param range The range describing what text length to get.
		 * @return The text length.
		 */
		getValueLengthInRange(range: IRange): number;
		/**
		 * Get the character count of text in a certain range.
		 * @param range The range describing what text length to get.
		 */
		getCharacterCountInRange(range: IRange): number;
		/**
		 * Get the number of lines in the model.
		 */
		getLineCount(): number;
		/**
		 * Get the text for a certain line.
		 */
		getLineContent(lineNumber: number): string;
		/**
		 * Get the text length for a certain line.
		 */
		getLineLength(lineNumber: number): number;
		/**
		 * Get the text for all lines.
		 */
		getLinesContent(): string[];
		/**
		 * Get the end of line sequence predominantly used in the text buffer.
		 * @return EOL char sequence (e.g.: '\n' or '\r\n').
		 */
		getEOL(): string;
		/**
		 * Get the end of line sequence predominantly used in the text buffer.
		 */
		getEndOfLineSequence(): EndOfLineSequence;
		/**
		 * Get the minimum legal column for line at `lineNumber`
		 */
		getLineMinColumn(lineNumber: number): number;
		/**
		 * Get the maximum legal column for line at `lineNumber`
		 */
		getLineMaxColumn(lineNumber: number): number;
		/**
		 * Returns the column before the first non whitespace character for line at `lineNumber`.
		 * Returns 0 if line is empty or contains only whitespace.
		 */
		getLineFirstNonWhitespaceColumn(lineNumber: number): number;
		/**
		 * Returns the column after the last non whitespace character for line at `lineNumber`.
		 * Returns 0 if line is empty or contains only whitespace.
		 */
		getLineLastNonWhitespaceColumn(lineNumber: number): number;
		/**
		 * Create a valid position.
		 */
		validatePosition(position: IPosition): Position;
		/**
		 * Advances the given position by the given offset (negative offsets are also accepted)
		 * and returns it as a new valid position.
		 *
		 * If the offset and position are such that their combination goes beyond the beginning or
		 * end of the model, throws an exception.
		 *
		 * If the offset is such that the new position would be in the middle of a multi-byte
		 * line terminator, throws an exception.
		 */
		modifyPosition(position: IPosition, offset: number): Position;
		/**
		 * Create a valid range.
		 */
		validateRange(range: IRange): Range;
		/**
		 * Converts the position to a zero-based offset.
		 *
		 * The position will be [adjusted](#TextDocument.validatePosition).
		 *
		 * @param position A position.
		 * @return A valid zero-based offset.
		 */
		getOffsetAt(position: IPosition): number;
		/**
		 * Converts a zero-based offset to a position.
		 *
		 * @param offset A zero-based offset.
		 * @return A valid [position](#Position).
		 */
		getPositionAt(offset: number): Position;
		/**
		 * Get a range covering the entire model.
		 */
		getFullModelRange(): Range;
		/**
		 * Returns if the model was disposed or not.
		 */
		isDisposed(): boolean;
		/**
		 * Search the model.
		 * @param searchString The string used to search. If it is a regular expression, set `isRegex` to true.
		 * @param searchOnlyEditableRange Limit the searching to only search inside the editable range of the model.
		 * @param isRegex Used to indicate that `searchString` is a regular expression.
		 * @param matchCase Force the matching to match lower/upper case exactly.
		 * @param wordSeparators Force the matching to match entire words only. Pass null otherwise.
		 * @param captureMatches The result will contain the captured groups.
		 * @param limitResultCount Limit the number of results
		 * @return The ranges where the matches are. It is empty if not matches have been found.
		 */
		findMatches(searchString: string, searchOnlyEditableRange: boolean, isRegex: boolean, matchCase: boolean, wordSeparators: string | null, captureMatches: boolean, limitResultCount?: number): FindMatch[];
		/**
		 * Search the model.
		 * @param searchString The string used to search. If it is a regular expression, set `isRegex` to true.
		 * @param searchScope Limit the searching to only search inside these ranges.
		 * @param isRegex Used to indicate that `searchString` is a regular expression.
		 * @param matchCase Force the matching to match lower/upper case exactly.
		 * @param wordSeparators Force the matching to match entire words only. Pass null otherwise.
		 * @param captureMatches The result will contain the captured groups.
		 * @param limitResultCount Limit the number of results
		 * @return The ranges where the matches are. It is empty if no matches have been found.
		 */
		findMatches(searchString: string, searchScope: IRange | IRange[], isRegex: boolean, matchCase: boolean, wordSeparators: string | null, captureMatches: boolean, limitResultCount?: number): FindMatch[];
		/**
		 * Search the model for the next match. Loops to the beginning of the model if needed.
		 * @param searchString The string used to search. If it is a regular expression, set `isRegex` to true.
		 * @param searchStart Start the searching at the specified position.
		 * @param isRegex Used to indicate that `searchString` is a regular expression.
		 * @param matchCase Force the matching to match lower/upper case exactly.
		 * @param wordSeparators Force the matching to match entire words only. Pass null otherwise.
		 * @param captureMatches The result will contain the captured groups.
		 * @return The range where the next match is. It is null if no next match has been found.
		 */
		findNextMatch(searchString: string, searchStart: IPosition, isRegex: boolean, matchCase: boolean, wordSeparators: string | null, captureMatches: boolean): FindMatch | null;
		/**
		 * Search the model for the previous match. Loops to the end of the model if needed.
		 * @param searchString The string used to search. If it is a regular expression, set `isRegex` to true.
		 * @param searchStart Start the searching at the specified position.
		 * @param isRegex Used to indicate that `searchString` is a regular expression.
		 * @param matchCase Force the matching to match lower/upper case exactly.
		 * @param wordSeparators Force the matching to match entire words only. Pass null otherwise.
		 * @param captureMatches The result will contain the captured groups.
		 * @return The range where the previous match is. It is null if no previous match has been found.
		 */
		findPreviousMatch(searchString: string, searchStart: IPosition, isRegex: boolean, matchCase: boolean, wordSeparators: string | null, captureMatches: boolean): FindMatch | null;
		/**
		 * Get the language associated with this model.
		 */
		getLanguageId(): string;
		/**
		 * Get the word under or besides `position`.
		 * @param position The position to look for a word.
		 * @return The word under or besides `position`. Might be null.
		 */
		getWordAtPosition(position: IPosition): IWordAtPosition | null;
		/**
		 * Get the word under or besides `position` trimmed to `position`.column
		 * @param position The position to look for a word.
		 * @return The word under or besides `position`. Will never be null.
		 */
		getWordUntilPosition(position: IPosition): IWordAtPosition;
		/**
		 * Perform a minimum amount of operations, in order to transform the decorations
		 * identified by `oldDecorations` to the decorations described by `newDecorations`
		 * and returns the new identifiers associated with the resulting decorations.
		 *
		 * @param oldDecorations Array containing previous decorations identifiers.
		 * @param newDecorations Array describing what decorations should result after the call.
		 * @param ownerId Identifies the editor id in which these decorations should appear. If no `ownerId` is provided, the decorations will appear in all editors that attach this model.
		 * @return An array containing the new decorations identifiers.
		 */
		deltaDecorations(oldDecorations: string[], newDecorations: IModelDeltaDecoration[], ownerId?: number): string[];
		/**
		 * Get the options associated with a decoration.
		 * @param id The decoration id.
		 * @return The decoration options or null if the decoration was not found.
		 */
		getDecorationOptions(id: string): IModelDecorationOptions | null;
		/**
		 * Get the range associated with a decoration.
		 * @param id The decoration id.
		 * @return The decoration range or null if the decoration was not found.
		 */
		getDecorationRange(id: string): Range | null;
		/**
		 * Gets all the decorations for the line `lineNumber` as an array.
		 * @param lineNumber The line number
		 * @param ownerId If set, it will ignore decorations belonging to other owners.
		 * @param filterOutValidation If set, it will ignore decorations specific to validation (i.e. warnings, errors).
		 * @return An array with the decorations
		 */
		getLineDecorations(lineNumber: number, ownerId?: number, filterOutValidation?: boolean): IModelDecoration[];
		/**
		 * Gets all the decorations for the lines between `startLineNumber` and `endLineNumber` as an array.
		 * @param startLineNumber The start line number
		 * @param endLineNumber The end line number
		 * @param ownerId If set, it will ignore decorations belonging to other owners.
		 * @param filterOutValidation If set, it will ignore decorations specific to validation (i.e. warnings, errors).
		 * @return An array with the decorations
		 */
		getLinesDecorations(startLineNumber: number, endLineNumber: number, ownerId?: number, filterOutValidation?: boolean): IModelDecoration[];
		/**
		 * Gets all the decorations in a range as an array. Only `startLineNumber` and `endLineNumber` from `range` are used for filtering.
		 * So for now it returns all the decorations on the same line as `range`.
		 * @param range The range to search in
		 * @param ownerId If set, it will ignore decorations belonging to other owners.
		 * @param filterOutValidation If set, it will ignore decorations specific to validation (i.e. warnings, errors).
		 * @return An array with the decorations
		 */
		getDecorationsInRange(range: IRange, ownerId?: number, filterOutValidation?: boolean): IModelDecoration[];
		/**
		 * Gets all the decorations as an array.
		 * @param ownerId If set, it will ignore decorations belonging to other owners.
		 * @param filterOutValidation If set, it will ignore decorations specific to validation (i.e. warnings, errors).
		 */
		getAllDecorations(ownerId?: number, filterOutValidation?: boolean): IModelDecoration[];
		/**
		 * Gets all the decorations that should be rendered in the overview ruler as an array.
		 * @param ownerId If set, it will ignore decorations belonging to other owners.
		 * @param filterOutValidation If set, it will ignore decorations specific to validation (i.e. warnings, errors).
		 */
		getOverviewRulerDecorations(ownerId?: number, filterOutValidation?: boolean): IModelDecoration[];
		/**
		 * Gets all the decorations that contain injected text.
		 * @param ownerId If set, it will ignore decorations belonging to other owners.
		 */
		getInjectedTextDecorations(ownerId?: number): IModelDecoration[];
		/**
		 * Normalize a string containing whitespace according to indentation rules (converts to spaces or to tabs).
		 */
		normalizeIndentation(str: string): string;
		/**
		 * Change the options of this model.
		 */
		updateOptions(newOpts: ITextModelUpdateOptions): void;
		/**
		 * Detect the indentation options for this model from its content.
		 */
		detectIndentation(defaultInsertSpaces: boolean, defaultTabSize: number): void;
		/**
		 * Close the current undo-redo element.
		 * This offers a way to create an undo/redo stop point.
		 */
		pushStackElement(): void;
		/**
		 * Open the current undo-redo element.
		 * This offers a way to remove the current undo/redo stop point.
		 */
		popStackElement(): void;
		/**
		 * Push edit operations, basically editing the model. This is the preferred way
		 * of editing the model. The edit operations will land on the undo stack.
		 * @param beforeCursorState The cursor state before the edit operations. This cursor state will be returned when `undo` or `redo` are invoked.
		 * @param editOperations The edit operations.
		 * @param cursorStateComputer A callback that can compute the resulting cursors state after the edit operations have been executed.
		 * @return The cursor state returned by the `cursorStateComputer`.
		 */
		pushEditOperations(beforeCursorState: Selection[] | null, editOperations: IIdentifiedSingleEditOperation[], cursorStateComputer: ICursorStateComputer): Selection[] | null;
		/**
		 * Change the end of line sequence. This is the preferred way of
		 * changing the eol sequence. This will land on the undo stack.
		 */
		pushEOL(eol: EndOfLineSequence): void;
		/**
		 * Edit the model without adding the edits to the undo stack.
		 * This can have dire consequences on the undo stack! See @pushEditOperations for the preferred way.
		 * @param operations The edit operations.
		 * @return If desired, the inverse edit operations, that, when applied, will bring the model back to the previous state.
		 */
		applyEdits(operations: IIdentifiedSingleEditOperation[]): void;
		applyEdits(operations: IIdentifiedSingleEditOperation[], computeUndoEdits: false): void;
		applyEdits(operations: IIdentifiedSingleEditOperation[], computeUndoEdits: true): IValidEditOperation[];
		/**
		 * Change the end of line sequence without recording in the undo stack.
		 * This can have dire consequences on the undo stack! See @pushEOL for the preferred way.
		 */
		setEOL(eol: EndOfLineSequence): void;
		/**
		 * An event emitted when the contents of the model have changed.
		 * @event
		 */
		onDidChangeContent(listener: (e: IModelContentChangedEvent) => void): IDisposable;
		/**
		 * An event emitted when decorations of the model have changed.
		 * @event
		 */
		readonly onDidChangeDecorations: IEvent<IModelDecorationsChangedEvent>;
		/**
		 * An event emitted when the model options have changed.
		 * @event
		 */
		readonly onDidChangeOptions: IEvent<IModelOptionsChangedEvent>;
		/**
		 * An event emitted when the language associated with the model has changed.
		 * @event
		 */
		readonly onDidChangeLanguage: IEvent<IModelLanguageChangedEvent>;
		/**
		 * An event emitted when the language configuration associated with the model has changed.
		 * @event
		 */
		readonly onDidChangeLanguageConfiguration: IEvent<IModelLanguageConfigurationChangedEvent>;
		/**
		 * An event emitted when the model has been attached to the first editor or detached from the last editor.
		 * @event
		 */
		readonly onDidChangeAttached: IEvent<void>;
		/**
		 * An event emitted right before disposing the model.
		 * @event
		 */
		readonly onWillDispose: IEvent<void>;
		/**
		 * Destroy this model.
		 */
		dispose(): void;
		/**
		 * Returns if this model is attached to an editor or not.
		 */
		isAttachedToEditor(): boolean;
	}

	export enum PositionAffinity {
		/**
		 * Prefers the left most position.
		*/
		Left = 0,
		/**
		 * Prefers the right most position.
		*/
		Right = 1,
		/**
		 * No preference.
		*/
		None = 2,
		/**
		 * If the given position is on injected text, prefers the position left of it.
		*/
		LeftOfInjectedText = 3,
		/**
		 * If the given position is on injected text, prefers the position right of it.
		*/
		RightOfInjectedText = 4
	}

	/**
	 * A change
	 */
	export interface IChange {
		readonly originalStartLineNumber: number;
		readonly originalEndLineNumber: number;
		readonly modifiedStartLineNumber: number;
		readonly modifiedEndLineNumber: number;
	}

	/**
	 * A character level change.
	 */
	export interface ICharChange extends IChange {
		readonly originalStartColumn: number;
		readonly originalEndColumn: number;
		readonly modifiedStartColumn: number;
		readonly modifiedEndColumn: number;
	}

	/**
	 * A line change
	 */
	export interface ILineChange extends IChange {
		readonly charChanges: ICharChange[] | undefined;
	}
	export interface IDimension {
		width: number;
		height: number;
	}

	/**
	 * A builder and helper for edit operations for a command.
	 */
	export interface IEditOperationBuilder {
		/**
		 * Add a new edit operation (a replace operation).
		 * @param range The range to replace (delete). May be empty to represent a simple insert.
		 * @param text The text to replace with. May be null to represent a simple delete.
		 */
		addEditOperation(range: IRange, text: string | null, forceMoveMarkers?: boolean): void;
		/**
		 * Add a new edit operation (a replace operation).
		 * The inverse edits will be accessible in `ICursorStateComputerData.getInverseEditOperations()`
		 * @param range The range to replace (delete). May be empty to represent a simple insert.
		 * @param text The text to replace with. May be null to represent a simple delete.
		 */
		addTrackedEditOperation(range: IRange, text: string | null, forceMoveMarkers?: boolean): void;
		/**
		 * Track `selection` when applying edit operations.
		 * A best effort will be made to not grow/expand the selection.
		 * An empty selection will clamp to a nearby character.
		 * @param selection The selection to track.
		 * @param trackPreviousOnEmpty If set, and the selection is empty, indicates whether the selection
		 *           should clamp to the previous or the next character.
		 * @return A unique identifier.
		 */
		trackSelection(selection: Selection, trackPreviousOnEmpty?: boolean): string;
	}

	/**
	 * A helper for computing cursor state after a command.
	 */
	export interface ICursorStateComputerData {
		/**
		 * Get the inverse edit operations of the added edit operations.
		 */
		getInverseEditOperations(): IValidEditOperation[];
		/**
		 * Get a previously tracked selection.
		 * @param id The unique identifier returned by `trackSelection`.
		 * @return The selection.
		 */
		getTrackedSelection(id: string): Selection;
	}

	/**
	 * A command that modifies text / cursor state on a model.
	 */
	export interface ICommand {
		/**
		 * Get the edit operations needed to execute this command.
		 * @param model The model the command will execute on.
		 * @param builder A helper to collect the needed edit operations and to track selections.
		 */
		getEditOperations(model: ITextModel, builder: IEditOperationBuilder): void;
		/**
		 * Compute the cursor state after the edit operations were applied.
		 * @param model The model the command has executed on.
		 * @param helper A helper to get inverse edit operations and to get previously tracked selections.
		 * @return The cursor state after the command executed.
		 */
		computeCursorState(model: ITextModel, helper: ICursorStateComputerData): Selection;
	}

	/**
	 * A model for the diff editor.
	 */
	export interface IDiffEditorModel {
		/**
		 * Original model.
		 */
		original: ITextModel;
		/**
		 * Modified model.
		 */
		modified: ITextModel;
	}

	/**
	 * An event describing that an editor has had its model reset (i.e. `editor.setModel()`).
	 */
	export interface IModelChangedEvent {
		/**
		 * The `uri` of the previous model or null.
		 */
		readonly oldModelUrl: Uri | null;
		/**
		 * The `uri` of the new model or null.
		 */
		readonly newModelUrl: Uri | null;
	}

	export interface IContentSizeChangedEvent {
		readonly contentWidth: number;
		readonly contentHeight: number;
		readonly contentWidthChanged: boolean;
		readonly contentHeightChanged: boolean;
	}

	export interface INewScrollPosition {
		scrollLeft?: number;
		scrollTop?: number;
	}

	export interface IEditorAction {
		readonly id: string;
		readonly label: string;
		readonly alias: string;
		isSupported(): boolean;
		run(): Promise<void>;
	}

	export type IEditorModel = ITextModel | IDiffEditorModel;

	/**
	 * A (serializable) state of the cursors.
	 */
	export interface ICursorState {
		inSelectionMode: boolean;
		selectionStart: IPosition;
		position: IPosition;
	}

	/**
	 * A (serializable) state of the view.
	 */
	export interface IViewState {
		/** written by previous versions */
		scrollTop?: number;
		/** written by previous versions */
		scrollTopWithoutViewZones?: number;
		scrollLeft: number;
		firstPosition: IPosition;
		firstPositionDeltaTop: number;
	}

	/**
	 * A (serializable) state of the code editor.
	 */
	export interface ICodeEditorViewState {
		cursorState: ICursorState[];
		viewState: IViewState;
		contributionsState: {
			[id: string]: any;
		};
	}

	/**
	 * (Serializable) View state for the diff editor.
	 */
	export interface IDiffEditorViewState {
		original: ICodeEditorViewState | null;
		modified: ICodeEditorViewState | null;
	}

	/**
	 * An editor view state.
	 */
	export type IEditorViewState = ICodeEditorViewState | IDiffEditorViewState;

	export enum ScrollType {
		Smooth = 0,
		Immediate = 1
	}

	/**
	 * An editor.
	 */
	export interface IEditor {
		/**
		 * An event emitted when the editor has been disposed.
		 * @event
		 */
		onDidDispose(listener: () => void): IDisposable;
		/**
		 * Dispose the editor.
		 */
		dispose(): void;
		/**
		 * Get a unique id for this editor instance.
		 */
		getId(): string;
		/**
		 * Get the editor type. Please see `EditorType`.
		 * This is to avoid an instanceof check
		 */
		getEditorType(): string;
		/**
		 * Update the editor's options after the editor has been created.
		 */
		updateOptions(newOptions: IEditorOptions): void;
		/**
		 * Instructs the editor to remeasure its container. This method should
		 * be called when the container of the editor gets resized.
		 *
		 * If a dimension is passed in, the passed in value will be used.
		 */
		layout(dimension?: IDimension): void;
		/**
		 * Brings browser focus to the editor text
		 */
		focus(): void;
		/**
		 * Returns true if the text inside this editor is focused (i.e. cursor is blinking).
		 */
		hasTextFocus(): boolean;
		/**
		 * Returns all actions associated with this editor.
		 */
		getSupportedActions(): IEditorAction[];
		/**
		 * Saves current view state of the editor in a serializable object.
		 */
		saveViewState(): IEditorViewState | null;
		/**
		 * Restores the view state of the editor from a serializable object generated by `saveViewState`.
		 */
		restoreViewState(state: IEditorViewState): void;
		/**
		 * Given a position, returns a column number that takes tab-widths into account.
		 */
		getVisibleColumnFromPosition(position: IPosition): number;
		/**
		 * Returns the primary position of the cursor.
		 */
		getPosition(): Position | null;
		/**
		 * Set the primary position of the cursor. This will remove any secondary cursors.
		 * @param position New primary cursor's position
		 * @param source Source of the call that caused the position
		 */
		setPosition(position: IPosition, source?: string): void;
		/**
		 * Scroll vertically as necessary and reveal a line.
		 */
		revealLine(lineNumber: number, scrollType?: ScrollType): void;
		/**
		 * Scroll vertically as necessary and reveal a line centered vertically.
		 */
		revealLineInCenter(lineNumber: number, scrollType?: ScrollType): void;
		/**
		 * Scroll vertically as necessary and reveal a line centered vertically only if it lies outside the viewport.
		 */
		revealLineInCenterIfOutsideViewport(lineNumber: number, scrollType?: ScrollType): void;
		/**
		 * Scroll vertically as necessary and reveal a line close to the top of the viewport,
		 * optimized for viewing a code definition.
		 */
		revealLineNearTop(lineNumber: number, scrollType?: ScrollType): void;
		/**
		 * Scroll vertically or horizontally as necessary and reveal a position.
		 */
		revealPosition(position: IPosition, scrollType?: ScrollType): void;
		/**
		 * Scroll vertically or horizontally as necessary and reveal a position centered vertically.
		 */
		revealPositionInCenter(position: IPosition, scrollType?: ScrollType): void;
		/**
		 * Scroll vertically or horizontally as necessary and reveal a position centered vertically only if it lies outside the viewport.
		 */
		revealPositionInCenterIfOutsideViewport(position: IPosition, scrollType?: ScrollType): void;
		/**
		 * Scroll vertically or horizontally as necessary and reveal a position close to the top of the viewport,
		 * optimized for viewing a code definition.
		 */
		revealPositionNearTop(position: IPosition, scrollType?: ScrollType): void;
		/**
		 * Returns the primary selection of the editor.
		 */
		getSelection(): Selection | null;
		/**
		 * Returns all the selections of the editor.
		 */
		getSelections(): Selection[] | null;
		/**
		 * Set the primary selection of the editor. This will remove any secondary cursors.
		 * @param selection The new selection
		 * @param source Source of the call that caused the selection
		 */
		setSelection(selection: IRange, source?: string): void;
		/**
		 * Set the primary selection of the editor. This will remove any secondary cursors.
		 * @param selection The new selection
		 * @param source Source of the call that caused the selection
		 */
		setSelection(selection: Range, source?: string): void;
		/**
		 * Set the primary selection of the editor. This will remove any secondary cursors.
		 * @param selection The new selection
		 * @param source Source of the call that caused the selection
		 */
		setSelection(selection: ISelection, source?: string): void;
		/**
		 * Set the primary selection of the editor. This will remove any secondary cursors.
		 * @param selection The new selection
		 * @param source Source of the call that caused the selection
		 */
		setSelection(selection: Selection, source?: string): void;
		/**
		 * Set the selections for all the cursors of the editor.
		 * Cursors will be removed or added, as necessary.
		 * @param selections The new selection
		 * @param source Source of the call that caused the selection
		 */
		setSelections(selections: readonly ISelection[], source?: string): void;
		/**
		 * Scroll vertically as necessary and reveal lines.
		 */
		revealLines(startLineNumber: number, endLineNumber: number, scrollType?: ScrollType): void;
		/**
		 * Scroll vertically as necessary and reveal lines centered vertically.
		 */
		revealLinesInCenter(lineNumber: number, endLineNumber: number, scrollType?: ScrollType): void;
		/**
		 * Scroll vertically as necessary and reveal lines centered vertically only if it lies outside the viewport.
		 */
		revealLinesInCenterIfOutsideViewport(lineNumber: number, endLineNumber: number, scrollType?: ScrollType): void;
		/**
		 * Scroll vertically as necessary and reveal lines close to the top of the viewport,
		 * optimized for viewing a code definition.
		 */
		revealLinesNearTop(lineNumber: number, endLineNumber: number, scrollType?: ScrollType): void;
		/**
		 * Scroll vertically or horizontally as necessary and reveal a range.
		 */
		revealRange(range: IRange, scrollType?: ScrollType): void;
		/**
		 * Scroll vertically or horizontally as necessary and reveal a range centered vertically.
		 */
		revealRangeInCenter(range: IRange, scrollType?: ScrollType): void;
		/**
		 * Scroll vertically or horizontally as necessary and reveal a range at the top of the viewport.
		 */
		revealRangeAtTop(range: IRange, scrollType?: ScrollType): void;
		/**
		 * Scroll vertically or horizontally as necessary and reveal a range centered vertically only if it lies outside the viewport.
		 */
		revealRangeInCenterIfOutsideViewport(range: IRange, scrollType?: ScrollType): void;
		/**
		 * Scroll vertically or horizontally as necessary and reveal a range close to the top of the viewport,
		 * optimized for viewing a code definition.
		 */
		revealRangeNearTop(range: IRange, scrollType?: ScrollType): void;
		/**
		 * Scroll vertically or horizontally as necessary and reveal a range close to the top of the viewport,
		 * optimized for viewing a code definition. Only if it lies outside the viewport.
		 */
		revealRangeNearTopIfOutsideViewport(range: IRange, scrollType?: ScrollType): void;
		/**
		 * Directly trigger a handler or an editor action.
		 * @param source The source of the call.
		 * @param handlerId The id of the handler or the id of a contribution.
		 * @param payload Extra data to be sent to the handler.
		 */
		trigger(source: string | null | undefined, handlerId: string, payload: any): void;
		/**
		 * Gets the current model attached to this editor.
		 */
		getModel(): IEditorModel | null;
		/**
		 * Sets the current model attached to this editor.
		 * If the previous model was created by the editor via the value key in the options
		 * literal object, it will be destroyed. Otherwise, if the previous model was set
		 * via setModel, or the model key in the options literal object, the previous model
		 * will not be destroyed.
		 * It is safe to call setModel(null) to simply detach the current model from the editor.
		 */
		setModel(model: IEditorModel | null): void;
	}

	/**
	 * An editor contribution that gets created every time a new editor gets created and gets disposed when the editor gets disposed.
	 */
	export interface IEditorContribution {
		/**
		 * Dispose this contribution.
		 */
		dispose(): void;
		/**
		 * Store view state.
		 */
		saveViewState?(): any;
		/**
		 * Restore view state.
		 */
		restoreViewState?(state: any): void;
	}

	/**
	 * The type of the `IEditor`.
	 */
	export const EditorType: {
		ICodeEditor: string;
		IDiffEditor: string;
	};

	/**
	 * An event describing that the current language associated with a model has changed.
	 */
	export interface IModelLanguageChangedEvent {
		/**
		 * Previous language
		 */
		readonly oldLanguage: string;
		/**
		 * New language
		 */
		readonly newLanguage: string;
	}

	/**
	 * An event describing that the language configuration associated with a model has changed.
	 */
	export interface IModelLanguageConfigurationChangedEvent {
	}

	export interface IModelContentChange {
		/**
		 * The range that got replaced.
		 */
		readonly range: IRange;
		/**
		 * The offset of the range that got replaced.
		 */
		readonly rangeOffset: number;
		/**
		 * The length of the range that got replaced.
		 */
		readonly rangeLength: number;
		/**
		 * The new text for the range.
		 */
		readonly text: string;
	}

	/**
	 * An event describing a change in the text of a model.
	 */
	export interface IModelContentChangedEvent {
		readonly changes: IModelContentChange[];
		/**
		 * The (new) end-of-line character.
		 */
		readonly eol: string;
		/**
		 * The new version id the model has transitioned to.
		 */
		readonly versionId: number;
		/**
		 * Flag that indicates that this event was generated while undoing.
		 */
		readonly isUndoing: boolean;
		/**
		 * Flag that indicates that this event was generated while redoing.
		 */
		readonly isRedoing: boolean;
		/**
		 * Flag that indicates that all decorations were lost with this edit.
		 * The model has been reset to a new value.
		 */
		readonly isFlush: boolean;
	}

	/**
	 * An event describing that model decorations have changed.
	 */
	export interface IModelDecorationsChangedEvent {
		readonly affectsMinimap: boolean;
		readonly affectsOverviewRuler: boolean;
	}

	export interface IModelOptionsChangedEvent {
		readonly tabSize: boolean;
		readonly indentSize: boolean;
		readonly insertSpaces: boolean;
		readonly trimAutoWhitespace: boolean;
	}

	/**
	 * Describes the reason the cursor has changed its position.
	 */
	export enum CursorChangeReason {
		/**
		 * Unknown or not set.
		 */
		NotSet = 0,
		/**
		 * A `model.setValue()` was called.
		 */
		ContentFlush = 1,
		/**
		 * The `model` has been changed outside of this cursor and the cursor recovers its position from associated markers.
		 */
		RecoverFromMarkers = 2,
		/**
		 * There was an explicit user gesture.
		 */
		Explicit = 3,
		/**
		 * There was a Paste.
		 */
		Paste = 4,
		/**
		 * There was an Undo.
		 */
		Undo = 5,
		/**
		 * There was a Redo.
		 */
		Redo = 6
	}

	/**
	 * An event describing that the cursor position has changed.
	 */
	export interface ICursorPositionChangedEvent {
		/**
		 * Primary cursor's position.
		 */
		readonly position: Position;
		/**
		 * Secondary cursors' position.
		 */
		readonly secondaryPositions: Position[];
		/**
		 * Reason.
		 */
		readonly reason: CursorChangeReason;
		/**
		 * Source of the call that caused the event.
		 */
		readonly source: string;
	}

	/**
	 * An event describing that the cursor selection has changed.
	 */
	export interface ICursorSelectionChangedEvent {
		/**
		 * The primary selection.
		 */
		readonly selection: Selection;
		/**
		 * The secondary selections.
		 */
		readonly secondarySelections: Selection[];
		/**
		 * The model version id.
		 */
		readonly modelVersionId: number;
		/**
		 * The old selections.
		 */
		readonly oldSelections: Selection[] | null;
		/**
		 * The model version id the that `oldSelections` refer to.
		 */
		readonly oldModelVersionId: number;
		/**
		 * Source of the call that caused the event.
		 */
		readonly source: string;
		/**
		 * Reason.
		 */
		readonly reason: CursorChangeReason;
	}

	export enum AccessibilitySupport {
		/**
		 * This should be the browser case where it is not known if a screen reader is attached or no.
		 */
		Unknown = 0,
		Disabled = 1,
		Enabled = 2
	}

	/**
	 * Configuration options for auto closing quotes and brackets
	 */
	export type EditorAutoClosingStrategy = 'always' | 'languageDefined' | 'beforeWhitespace' | 'never';

	/**
	 * Configuration options for auto wrapping quotes and brackets
	 */
	export type EditorAutoSurroundStrategy = 'languageDefined' | 'quotes' | 'brackets' | 'never';

	/**
	 * Configuration options for typing over closing quotes or brackets
	 */
	export type EditorAutoClosingEditStrategy = 'always' | 'auto' | 'never';

	/**
	 * Configuration options for auto indentation in the editor
	 */
	export enum EditorAutoIndentStrategy {
		None = 0,
		Keep = 1,
		Brackets = 2,
		Advanced = 3,
		Full = 4
	}

	/**
	 * Configuration options for the editor.
	 */
	export interface IEditorOptions {
		/**
		 * This editor is used inside a diff editor.
		 */
		inDiffEditor?: boolean;
		/**
		 * The aria label for the editor's textarea (when it is focused).
		 */
		ariaLabel?: string;
		/**
		 * The `tabindex` property of the editor's textarea
		 */
		tabIndex?: number;
		/**
		 * Render vertical lines at the specified columns.
		 * Defaults to empty array.
		 */
		rulers?: (number | IRulerOption)[];
		/**
		 * A string containing the word separators used when doing word navigation.
		 * Defaults to `~!@#$%^&*()-=+[{]}\\|;:\'",.<>/?
		 */
		wordSeparators?: string;
		/**
		 * Enable Linux primary clipboard.
		 * Defaults to true.
		 */
		selectionClipboard?: boolean;
		/**
		 * Control the rendering of line numbers.
		 * If it is a function, it will be invoked when rendering a line number and the return value will be rendered.
		 * Otherwise, if it is a truthy, line numbers will be rendered normally (equivalent of using an identity function).
		 * Otherwise, line numbers will not be rendered.
		 * Defaults to `on`.
		 */
		lineNumbers?: LineNumbersType;
		/**
		 * Controls the minimal number of visible leading and trailing lines surrounding the cursor.
		 * Defaults to 0.
		*/
		cursorSurroundingLines?: number;
		/**
		 * Controls when `cursorSurroundingLines` should be enforced
		 * Defaults to `default`, `cursorSurroundingLines` is not enforced when cursor position is changed
		 * by mouse.
		*/
		cursorSurroundingLinesStyle?: 'default' | 'all';
		/**
		 * Render last line number when the file ends with a newline.
		 * Defaults to true.
		*/
		renderFinalNewline?: boolean;
		/**
		 * Remove unusual line terminators like LINE SEPARATOR (LS), PARAGRAPH SEPARATOR (PS).
		 * Defaults to 'prompt'.
		 */
		unusualLineTerminators?: 'auto' | 'off' | 'prompt';
		/**
		 * Should the corresponding line be selected when clicking on the line number?
		 * Defaults to true.
		 */
		selectOnLineNumbers?: boolean;
		/**
		 * Control the width of line numbers, by reserving horizontal space for rendering at least an amount of digits.
		 * Defaults to 5.
		 */
		lineNumbersMinChars?: number;
		/**
		 * Enable the rendering of the glyph margin.
		 * Defaults to true in vscode and to false in monaco-editor.
		 */
		glyphMargin?: boolean;
		/**
		 * The width reserved for line decorations (in px).
		 * Line decorations are placed between line numbers and the editor content.
		 * You can pass in a string in the format floating point followed by "ch". e.g. 1.3ch.
		 * Defaults to 10.
		 */
		lineDecorationsWidth?: number | string;
		/**
		 * When revealing the cursor, a virtual padding (px) is added to the cursor, turning it into a rectangle.
		 * This virtual padding ensures that the cursor gets revealed before hitting the edge of the viewport.
		 * Defaults to 30 (px).
		 */
		revealHorizontalRightPadding?: number;
		/**
		 * Render the editor selection with rounded borders.
		 * Defaults to true.
		 */
		roundedSelection?: boolean;
		/**
		 * Class name to be added to the editor.
		 */
		extraEditorClassName?: string;
		/**
		 * Should the editor be read only. See also `domReadOnly`.
		 * Defaults to false.
		 */
		readOnly?: boolean;
		/**
		 * Should the textarea used for input use the DOM `readonly` attribute.
		 * Defaults to false.
		 */
		domReadOnly?: boolean;
		/**
		 * Enable linked editing.
		 * Defaults to false.
		 */
		linkedEditing?: boolean;
		/**
		 * deprecated, use linkedEditing instead
		 */
		renameOnType?: boolean;
		/**
		 * Should the editor render validation decorations.
		 * Defaults to editable.
		 */
		renderValidationDecorations?: 'editable' | 'on' | 'off';
		/**
		 * Control the behavior and rendering of the scrollbars.
		 */
		scrollbar?: IEditorScrollbarOptions;
		/**
		 * Control the behavior and rendering of the minimap.
		 */
		minimap?: IEditorMinimapOptions;
		/**
		 * Control the behavior of the find widget.
		 */
		find?: IEditorFindOptions;
		/**
		 * Display overflow widgets as `fixed`.
		 * Defaults to `false`.
		 */
		fixedOverflowWidgets?: boolean;
		/**
		 * The number of vertical lanes the overview ruler should render.
		 * Defaults to 3.
		 */
		overviewRulerLanes?: number;
		/**
		 * Controls if a border should be drawn around the overview ruler.
		 * Defaults to `true`.
		 */
		overviewRulerBorder?: boolean;
		/**
		 * Control the cursor animation style, possible values are 'blink', 'smooth', 'phase', 'expand' and 'solid'.
		 * Defaults to 'blink'.
		 */
		cursorBlinking?: 'blink' | 'smooth' | 'phase' | 'expand' | 'solid';
		/**
		 * Zoom the font in the editor when using the mouse wheel in combination with holding Ctrl.
		 * Defaults to false.
		 */
		mouseWheelZoom?: boolean;
		/**
		 * Control the mouse pointer style, either 'text' or 'default' or 'copy'
		 * Defaults to 'text'
		 */
		mouseStyle?: 'text' | 'default' | 'copy';
		/**
		 * Enable smooth caret animation.
		 * Defaults to false.
		 */
		cursorSmoothCaretAnimation?: boolean;
		/**
		 * Control the cursor style, either 'block' or 'line'.
		 * Defaults to 'line'.
		 */
		cursorStyle?: 'line' | 'block' | 'underline' | 'line-thin' | 'block-outline' | 'underline-thin';
		/**
		 * Control the width of the cursor when cursorStyle is set to 'line'
		 */
		cursorWidth?: number;
		/**
		 * Enable font ligatures.
		 * Defaults to false.
		 */
		fontLigatures?: boolean | string;
		/**
		 * Disable the use of `transform: translate3d(0px, 0px, 0px)` for the editor margin and lines layers.
		 * The usage of `transform: translate3d(0px, 0px, 0px)` acts as a hint for browsers to create an extra layer.
		 * Defaults to false.
		 */
		disableLayerHinting?: boolean;
		/**
		 * Disable the optimizations for monospace fonts.
		 * Defaults to false.
		 */
		disableMonospaceOptimizations?: boolean;
		/**
		 * Should the cursor be hidden in the overview ruler.
		 * Defaults to false.
		 */
		hideCursorInOverviewRuler?: boolean;
		/**
		 * Enable that scrolling can go one screen size after the last line.
		 * Defaults to true.
		 */
		scrollBeyondLastLine?: boolean;
		/**
		 * Enable that scrolling can go beyond the last column by a number of columns.
		 * Defaults to 5.
		 */
		scrollBeyondLastColumn?: number;
		/**
		 * Enable that the editor animates scrolling to a position.
		 * Defaults to false.
		 */
		smoothScrolling?: boolean;
		/**
		 * Enable that the editor will install an interval to check if its container dom node size has changed.
		 * Enabling this might have a severe performance impact.
		 * Defaults to false.
		 */
		automaticLayout?: boolean;
		/**
		 * Control the wrapping of the editor.
		 * When `wordWrap` = "off", the lines will never wrap.
		 * When `wordWrap` = "on", the lines will wrap at the viewport width.
		 * When `wordWrap` = "wordWrapColumn", the lines will wrap at `wordWrapColumn`.
		 * When `wordWrap` = "bounded", the lines will wrap at min(viewport width, wordWrapColumn).
		 * Defaults to "off".
		 */
		wordWrap?: 'off' | 'on' | 'wordWrapColumn' | 'bounded';
		/**
		 * Override the `wordWrap` setting.
		 */
		wordWrapOverride1?: 'off' | 'on' | 'inherit';
		/**
		 * Override the `wordWrapOverride1` setting.
		 */
		wordWrapOverride2?: 'off' | 'on' | 'inherit';
		/**
		 * Control the wrapping of the editor.
		 * When `wordWrap` = "off", the lines will never wrap.
		 * When `wordWrap` = "on", the lines will wrap at the viewport width.
		 * When `wordWrap` = "wordWrapColumn", the lines will wrap at `wordWrapColumn`.
		 * When `wordWrap` = "bounded", the lines will wrap at min(viewport width, wordWrapColumn).
		 * Defaults to 80.
		 */
		wordWrapColumn?: number;
		/**
		 * Control indentation of wrapped lines. Can be: 'none', 'same', 'indent' or 'deepIndent'.
		 * Defaults to 'same' in vscode and to 'none' in monaco-editor.
		 */
		wrappingIndent?: 'none' | 'same' | 'indent' | 'deepIndent';
		/**
		 * Controls the wrapping strategy to use.
		 * Defaults to 'simple'.
		 */
		wrappingStrategy?: 'simple' | 'advanced';
		/**
		 * Configure word wrapping characters. A break will be introduced before these characters.
		 */
		wordWrapBreakBeforeCharacters?: string;
		/**
		 * Configure word wrapping characters. A break will be introduced after these characters.
		 */
		wordWrapBreakAfterCharacters?: string;
		/**
		 * Performance guard: Stop rendering a line after x characters.
		 * Defaults to 10000.
		 * Use -1 to never stop rendering
		 */
		stopRenderingLineAfter?: number;
		/**
		 * Configure the editor's hover.
		 */
		hover?: IEditorHoverOptions;
		/**
		 * Enable detecting links and making them clickable.
		 * Defaults to true.
		 */
		links?: boolean;
		/**
		 * Enable inline color decorators and color picker rendering.
		 */
		colorDecorators?: boolean;
		/**
		 * Control the behaviour of comments in the editor.
		 */
		comments?: IEditorCommentsOptions;
		/**
		 * Enable custom contextmenu.
		 * Defaults to true.
		 */
		contextmenu?: boolean;
		/**
		 * A multiplier to be used on the `deltaX` and `deltaY` of mouse wheel scroll events.
		 * Defaults to 1.
		 */
		mouseWheelScrollSensitivity?: number;
		/**
		 * FastScrolling mulitplier speed when pressing `Alt`
		 * Defaults to 5.
		 */
		fastScrollSensitivity?: number;
		/**
		 * Enable that the editor scrolls only the predominant axis. Prevents horizontal drift when scrolling vertically on a trackpad.
		 * Defaults to true.
		 */
		scrollPredominantAxis?: boolean;
		/**
		 * Enable that the selection with the mouse and keys is doing column selection.
		 * Defaults to false.
		 */
		columnSelection?: boolean;
		/**
		 * The modifier to be used to add multiple cursors with the mouse.
		 * Defaults to 'alt'
		 */
		multiCursorModifier?: 'ctrlCmd' | 'alt';
		/**
		 * Merge overlapping selections.
		 * Defaults to true
		 */
		multiCursorMergeOverlapping?: boolean;
		/**
		 * Configure the behaviour when pasting a text with the line count equal to the cursor count.
		 * Defaults to 'spread'.
		 */
		multiCursorPaste?: 'spread' | 'full';
		/**
		 * Configure the editor's accessibility support.
		 * Defaults to 'auto'. It is best to leave this to 'auto'.
		 */
		accessibilitySupport?: 'auto' | 'off' | 'on';
		/**
		 * Controls the number of lines in the editor that can be read out by a screen reader
		 */
		accessibilityPageSize?: number;
		/**
		 * Suggest options.
		 */
		suggest?: ISuggestOptions;
		inlineSuggest?: IInlineSuggestOptions;
		/**
		 * Smart select options.
		 */
		smartSelect?: ISmartSelectOptions;
		/**
		 *
		 */
		gotoLocation?: IGotoLocationOptions;
		/**
		 * Enable quick suggestions (shadow suggestions)
		 * Defaults to true.
		 */
		quickSuggestions?: boolean | IQuickSuggestionsOptions;
		/**
		 * Quick suggestions show delay (in ms)
		 * Defaults to 10 (ms)
		 */
		quickSuggestionsDelay?: number;
		/**
		 * Controls the spacing around the editor.
		 */
		padding?: IEditorPaddingOptions;
		/**
		 * Parameter hint options.
		 */
		parameterHints?: IEditorParameterHintOptions;
		/**
		 * Options for auto closing brackets.
		 * Defaults to language defined behavior.
		 */
		autoClosingBrackets?: EditorAutoClosingStrategy;
		/**
		 * Options for auto closing quotes.
		 * Defaults to language defined behavior.
		 */
		autoClosingQuotes?: EditorAutoClosingStrategy;
		/**
		 * Options for pressing backspace near quotes or bracket pairs.
		 */
		autoClosingDelete?: EditorAutoClosingEditStrategy;
		/**
		 * Options for typing over closing quotes or brackets.
		 */
		autoClosingOvertype?: EditorAutoClosingEditStrategy;
		/**
		 * Options for auto surrounding.
		 * Defaults to always allowing auto surrounding.
		 */
		autoSurround?: EditorAutoSurroundStrategy;
		/**
		 * Controls whether the editor should automatically adjust the indentation when users type, paste, move or indent lines.
		 * Defaults to advanced.
		 */
		autoIndent?: 'none' | 'keep' | 'brackets' | 'advanced' | 'full';
		/**
		 * Emulate selection behaviour of tab characters when using spaces for indentation.
		 * This means selection will stick to tab stops.
		 */
		stickyTabStops?: boolean;
		/**
		 * Enable format on type.
		 * Defaults to false.
		 */
		formatOnType?: boolean;
		/**
		 * Enable format on paste.
		 * Defaults to false.
		 */
		formatOnPaste?: boolean;
		/**
		 * Controls if the editor should allow to move selections via drag and drop.
		 * Defaults to false.
		 */
		dragAndDrop?: boolean;
		/**
		 * Enable the suggestion box to pop-up on trigger characters.
		 * Defaults to true.
		 */
		suggestOnTriggerCharacters?: boolean;
		/**
		 * Accept suggestions on ENTER.
		 * Defaults to 'on'.
		 */
		acceptSuggestionOnEnter?: 'on' | 'smart' | 'off';
		/**
		 * Accept suggestions on provider defined characters.
		 * Defaults to true.
		 */
		acceptSuggestionOnCommitCharacter?: boolean;
		/**
		 * Enable snippet suggestions. Default to 'true'.
		 */
		snippetSuggestions?: 'top' | 'bottom' | 'inline' | 'none';
		/**
		 * Copying without a selection copies the current line.
		 */
		emptySelectionClipboard?: boolean;
		/**
		 * Syntax highlighting is copied.
		 */
		copyWithSyntaxHighlighting?: boolean;
		/**
		 * The history mode for suggestions.
		 */
		suggestSelection?: 'first' | 'recentlyUsed' | 'recentlyUsedByPrefix';
		/**
		 * The font size for the suggest widget.
		 * Defaults to the editor font size.
		 */
		suggestFontSize?: number;
		/**
		 * The line height for the suggest widget.
		 * Defaults to the editor line height.
		 */
		suggestLineHeight?: number;
		/**
		 * Enable tab completion.
		 */
		tabCompletion?: 'on' | 'off' | 'onlySnippets';
		/**
		 * Enable selection highlight.
		 * Defaults to true.
		 */
		selectionHighlight?: boolean;
		/**
		 * Enable semantic occurrences highlight.
		 * Defaults to true.
		 */
		occurrencesHighlight?: boolean;
		/**
		 * Show code lens
		 * Defaults to true.
		 */
		codeLens?: boolean;
		/**
		 * Code lens font family. Defaults to editor font family.
		 */
		codeLensFontFamily?: string;
		/**
		 * Code lens font size. Default to 90% of the editor font size
		 */
		codeLensFontSize?: number;
		/**
		 * Control the behavior and rendering of the code action lightbulb.
		 */
		lightbulb?: IEditorLightbulbOptions;
		/**
		 * Timeout for running code actions on save.
		 */
		codeActionsOnSaveTimeout?: number;
		/**
		 * Enable code folding.
		 * Defaults to true.
		 */
		folding?: boolean;
		/**
		 * Selects the folding strategy. 'auto' uses the strategies contributed for the current document, 'indentation' uses the indentation based folding strategy.
		 * Defaults to 'auto'.
		 */
		foldingStrategy?: 'auto' | 'indentation';
		/**
		 * Enable highlight for folded regions.
		 * Defaults to true.
		 */
		foldingHighlight?: boolean;
		/**
		 * Auto fold imports folding regions.
		 * Defaults to true.
		 */
		foldingImportsByDefault?: boolean;
		/**
		 * Maximum number of foldable regions.
		 * Defaults to 5000.
		 */
		foldingMaximumRegions?: number;
		/**
		 * Controls whether the fold actions in the gutter stay always visible or hide unless the mouse is over the gutter.
		 * Defaults to 'mouseover'.
		 */
		showFoldingControls?: 'always' | 'mouseover';
		/**
		 * Controls whether clicking on the empty content after a folded line will unfold the line.
		 * Defaults to false.
		 */
		unfoldOnClickAfterEndOfLine?: boolean;
		/**
		 * Enable highlighting of matching brackets.
		 * Defaults to 'always'.
		 */
		matchBrackets?: 'never' | 'near' | 'always';
		/**
		 * Enable rendering of whitespace.
		 * Defaults to 'selection'.
		 */
		renderWhitespace?: 'none' | 'boundary' | 'selection' | 'trailing' | 'all';
		/**
		 * Enable rendering of control characters.
		 * Defaults to true.
		 */
		renderControlCharacters?: boolean;
		/**
		 * Enable rendering of current line highlight.
		 * Defaults to all.
		 */
		renderLineHighlight?: 'none' | 'gutter' | 'line' | 'all';
		/**
		 * Control if the current line highlight should be rendered only the editor is focused.
		 * Defaults to false.
		 */
		renderLineHighlightOnlyWhenFocus?: boolean;
		/**
		 * Inserting and deleting whitespace follows tab stops.
		 */
		useTabStops?: boolean;
		/**
		 * The font family
		 */
		fontFamily?: string;
		/**
		 * The font weight
		 */
		fontWeight?: string;
		/**
		 * The font size
		 */
		fontSize?: number;
		/**
		 * The line height
		 */
		lineHeight?: number;
		/**
		 * The letter spacing
		 */
		letterSpacing?: number;
		/**
		 * Controls fading out of unused variables.
		 */
		showUnused?: boolean;
		/**
		 * Controls whether to focus the inline editor in the peek widget by default.
		 * Defaults to false.
		 */
		peekWidgetDefaultFocus?: 'tree' | 'editor';
		/**
		 * Controls whether the definition link opens element in the peek widget.
		 * Defaults to false.
		 */
		definitionLinkOpensInPeek?: boolean;
		/**
		 * Controls strikethrough deprecated variables.
		 */
		showDeprecated?: boolean;
		/**
		 * Control the behavior and rendering of the inline hints.
		 */
		inlayHints?: IEditorInlayHintsOptions;
		/**
		 * Control if the editor should use shadow DOM.
		 */
		useShadowDOM?: boolean;
		/**
		 * Controls the behavior of editor guides.
		*/
		guides?: IGuidesOptions;
		/**
		 * Controls the behavior of the unicode highlight feature
		 * (by default, ambiguous and invisible characters are highlighted).
		 */
		unicodeHighlight?: IUnicodeHighlightOptions;
		/**
		 * Configures bracket pair colorization (disabled by default).
		*/
		bracketPairColorization?: IBracketPairColorizationOptions;
	}

	export interface IDiffEditorBaseOptions {
		/**
		 * Allow the user to resize the diff editor split view.
		 * Defaults to true.
		 */
		enableSplitViewResizing?: boolean;
		/**
		 * Render the differences in two side-by-side editors.
		 * Defaults to true.
		 */
		renderSideBySide?: boolean;
		/**
		 * Timeout in milliseconds after which diff computation is cancelled.
		 * Defaults to 5000.
		 */
		maxComputationTime?: number;
		/**
		 * Maximum supported file size in MB.
		 * Defaults to 50.
		 */
		maxFileSize?: number;
		/**
		 * Compute the diff by ignoring leading/trailing whitespace
		 * Defaults to true.
		 */
		ignoreTrimWhitespace?: boolean;
		/**
		 * Render +/- indicators for added/deleted changes.
		 * Defaults to true.
		 */
		renderIndicators?: boolean;
		/**
		 * Original model should be editable?
		 * Defaults to false.
		 */
		originalEditable?: boolean;
		/**
		 * Should the diff editor enable code lens?
		 * Defaults to false.
		 */
		diffCodeLens?: boolean;
		/**
		 * Is the diff editor should render overview ruler
		 * Defaults to true
		 */
		renderOverviewRuler?: boolean;
		/**
		 * Control the wrapping of the diff editor.
		 */
		diffWordWrap?: 'off' | 'on' | 'inherit';
	}

	/**
	 * Configuration options for the diff editor.
	 */
	export interface IDiffEditorOptions extends IEditorOptions, IDiffEditorBaseOptions {
	}

	/**
	 * An event describing that the configuration of the editor has changed.
	 */
	export class ConfigurationChangedEvent {
		hasChanged(id: EditorOption): boolean;
	}

	/**
	 * All computed editor options.
	 */
	export interface IComputedEditorOptions {
		get<T extends EditorOption>(id: T): FindComputedEditorOptionValueById<T>;
	}

	export interface IEditorOption<K extends EditorOption, V> {
		readonly id: K;
		readonly name: string;
		defaultValue: V;
		/**
		 * Might modify `value`.
		*/
		applyUpdate(value: V, update: V): ApplyUpdateResult<V>;
	}

	export class ApplyUpdateResult<T> {
		readonly newValue: T;
		readonly didChange: boolean;
		constructor(newValue: T, didChange: boolean);
	}

	/**
	 * Configuration options for editor comments
	 */
	export interface IEditorCommentsOptions {
		/**
		 * Insert a space after the line comment token and inside the block comments tokens.
		 * Defaults to true.
		 */
		insertSpace?: boolean;
		/**
		 * Ignore empty lines when inserting line comments.
		 * Defaults to true.
		 */
		ignoreEmptyLines?: boolean;
	}

	/**
	 * The kind of animation in which the editor's cursor should be rendered.
	 */
	export enum TextEditorCursorBlinkingStyle {
		/**
		 * Hidden
		 */
		Hidden = 0,
		/**
		 * Blinking
		 */
		Blink = 1,
		/**
		 * Blinking with smooth fading
		 */
		Smooth = 2,
		/**
		 * Blinking with prolonged filled state and smooth fading
		 */
		Phase = 3,
		/**
		 * Expand collapse animation on the y axis
		 */
		Expand = 4,
		/**
		 * No-Blinking
		 */
		Solid = 5
	}

	/**
	 * The style in which the editor's cursor should be rendered.
	 */
	export enum TextEditorCursorStyle {
		/**
		 * As a vertical line (sitting between two characters).
		 */
		Line = 1,
		/**
		 * As a block (sitting on top of a character).
		 */
		Block = 2,
		/**
		 * As a horizontal line (sitting under a character).
		 */
		Underline = 3,
		/**
		 * As a thin vertical line (sitting between two characters).
		 */
		LineThin = 4,
		/**
		 * As an outlined block (sitting on top of a character).
		 */
		BlockOutline = 5,
		/**
		 * As a thin horizontal line (sitting under a character).
		 */
		UnderlineThin = 6
	}

	/**
	 * Configuration options for editor find widget
	 */
	export interface IEditorFindOptions {
		/**
		* Controls whether the cursor should move to find matches while typing.
		*/
		cursorMoveOnType?: boolean;
		/**
		 * Controls if we seed search string in the Find Widget with editor selection.
		 */
		seedSearchStringFromSelection?: 'never' | 'always' | 'selection';
		/**
		 * Controls if Find in Selection flag is turned on in the editor.
		 */
		autoFindInSelection?: 'never' | 'always' | 'multiline';
		addExtraSpaceOnTop?: boolean;
		/**
		 * Controls whether the search automatically restarts from the beginning (or the end) when no further matches can be found
		 */
		loop?: boolean;
	}

	export type GoToLocationValues = 'peek' | 'gotoAndPeek' | 'goto';

	/**
	 * Configuration options for go to location
	 */
	export interface IGotoLocationOptions {
		multiple?: GoToLocationValues;
		multipleDefinitions?: GoToLocationValues;
		multipleTypeDefinitions?: GoToLocationValues;
		multipleDeclarations?: GoToLocationValues;
		multipleImplementations?: GoToLocationValues;
		multipleReferences?: GoToLocationValues;
		alternativeDefinitionCommand?: string;
		alternativeTypeDefinitionCommand?: string;
		alternativeDeclarationCommand?: string;
		alternativeImplementationCommand?: string;
		alternativeReferenceCommand?: string;
	}

	/**
	 * Configuration options for editor hover
	 */
	export interface IEditorHoverOptions {
		/**
		 * Enable the hover.
		 * Defaults to true.
		 */
		enabled?: boolean;
		/**
		 * Delay for showing the hover.
		 * Defaults to 300.
		 */
		delay?: number;
		/**
		 * Is the hover sticky such that it can be clicked and its contents selected?
		 * Defaults to true.
		 */
		sticky?: boolean;
		/**
		 * Should the hover be shown above the line if possible?
		 * Defaults to false.
		 */
		above?: boolean;
	}

	/**
	 * A description for the overview ruler position.
	 */
	export interface OverviewRulerPosition {
		/**
		 * Width of the overview ruler
		 */
		readonly width: number;
		/**
		 * Height of the overview ruler
		 */
		readonly height: number;
		/**
		 * Top position for the overview ruler
		 */
		readonly top: number;
		/**
		 * Right position for the overview ruler
		 */
		readonly right: number;
	}

	export enum RenderMinimap {
		None = 0,
		Text = 1,
		Blocks = 2
	}

	/**
	 * The internal layout details of the editor.
	 */
	export interface EditorLayoutInfo {
		/**
		 * Full editor width.
		 */
		readonly width: number;
		/**
		 * Full editor height.
		 */
		readonly height: number;
		/**
		 * Left position for the glyph margin.
		 */
		readonly glyphMarginLeft: number;
		/**
		 * The width of the glyph margin.
		 */
		readonly glyphMarginWidth: number;
		/**
		 * Left position for the line numbers.
		 */
		readonly lineNumbersLeft: number;
		/**
		 * The width of the line numbers.
		 */
		readonly lineNumbersWidth: number;
		/**
		 * Left position for the line decorations.
		 */
		readonly decorationsLeft: number;
		/**
		 * The width of the line decorations.
		 */
		readonly decorationsWidth: number;
		/**
		 * Left position for the content (actual text)
		 */
		readonly contentLeft: number;
		/**
		 * The width of the content (actual text)
		 */
		readonly contentWidth: number;
		/**
		 * Layout information for the minimap
		 */
		readonly minimap: EditorMinimapLayoutInfo;
		/**
		 * The number of columns (of typical characters) fitting on a viewport line.
		 */
		readonly viewportColumn: number;
		readonly isWordWrapMinified: boolean;
		readonly isViewportWrapping: boolean;
		readonly wrappingColumn: number;
		/**
		 * The width of the vertical scrollbar.
		 */
		readonly verticalScrollbarWidth: number;
		/**
		 * The height of the horizontal scrollbar.
		 */
		readonly horizontalScrollbarHeight: number;
		/**
		 * The position of the overview ruler.
		 */
		readonly overviewRuler: OverviewRulerPosition;
	}

	/**
	 * The internal layout details of the editor.
	 */
	export interface EditorMinimapLayoutInfo {
		readonly renderMinimap: RenderMinimap;
		readonly minimapLeft: number;
		readonly minimapWidth: number;
		readonly minimapHeightIsEditorHeight: boolean;
		readonly minimapIsSampling: boolean;
		readonly minimapScale: number;
		readonly minimapLineHeight: number;
		readonly minimapCanvasInnerWidth: number;
		readonly minimapCanvasInnerHeight: number;
		readonly minimapCanvasOuterWidth: number;
		readonly minimapCanvasOuterHeight: number;
	}

	/**
	 * Configuration options for editor lightbulb
	 */
	export interface IEditorLightbulbOptions {
		/**
		 * Enable the lightbulb code action.
		 * Defaults to true.
		 */
		enabled?: boolean;
	}

	/**
	 * Configuration options for editor inlayHints
	 */
	export interface IEditorInlayHintsOptions {
		/**
		 * Enable the inline hints.
		 * Defaults to true.
		 */
		enabled?: boolean;
		/**
		 *
		 */
		toggle?: 'show' | 'hide' | null;
		/**
		 * Font size of inline hints.
		 * Default to 90% of the editor font size.
		 */
		fontSize?: number;
		/**
		 * Font family of inline hints.
		 * Defaults to editor font family.
		 */
		fontFamily?: string;
		/**
<<<<<<< HEAD
		 * Debounce delay in milliseconds for when inlay hints will update after you stop typing.
		 * Defaults to 1250ms.
		 */
		typingDebounceDelay?: number;
=======
		 * The display style to render inlay hints with.
		 * Compact mode disables the borders and padding around the inlay hint.
		 * Defaults to 'standard'.
		 */
		displayStyle: 'standard' | 'compact';
>>>>>>> ee8535e7
	}

	/**
	 * Configuration options for editor minimap
	 */
	export interface IEditorMinimapOptions {
		/**
		 * Enable the rendering of the minimap.
		 * Defaults to true.
		 */
		enabled?: boolean;
		/**
		 * Control the side of the minimap in editor.
		 * Defaults to 'right'.
		 */
		side?: 'right' | 'left';
		/**
		 * Control the minimap rendering mode.
		 * Defaults to 'actual'.
		 */
		size?: 'proportional' | 'fill' | 'fit';
		/**
		 * Control the rendering of the minimap slider.
		 * Defaults to 'mouseover'.
		 */
		showSlider?: 'always' | 'mouseover';
		/**
		 * Render the actual text on a line (as opposed to color blocks).
		 * Defaults to true.
		 */
		renderCharacters?: boolean;
		/**
		 * Limit the width of the minimap to render at most a certain number of columns.
		 * Defaults to 120.
		 */
		maxColumn?: number;
		/**
		 * Relative size of the font in the minimap. Defaults to 1.
		 */
		scale?: number;
	}

	/**
	 * Configuration options for editor padding
	 */
	export interface IEditorPaddingOptions {
		/**
		 * Spacing between top edge of editor and first line.
		 */
		top?: number;
		/**
		 * Spacing between bottom edge of editor and last line.
		 */
		bottom?: number;
	}

	/**
	 * Configuration options for parameter hints
	 */
	export interface IEditorParameterHintOptions {
		/**
		 * Enable parameter hints.
		 * Defaults to true.
		 */
		enabled?: boolean;
		/**
		 * Enable cycling of parameter hints.
		 * Defaults to false.
		 */
		cycle?: boolean;
	}

	export type QuickSuggestionsValue = 'on' | 'inline' | 'off';

	/**
	 * Configuration options for quick suggestions
	 */
	export interface IQuickSuggestionsOptions {
		other?: boolean | QuickSuggestionsValue;
		comments?: boolean | QuickSuggestionsValue;
		strings?: boolean | QuickSuggestionsValue;
	}

	export interface InternalQuickSuggestionsOptions {
		readonly other: QuickSuggestionsValue;
		readonly comments: QuickSuggestionsValue;
		readonly strings: QuickSuggestionsValue;
	}

	export type LineNumbersType = 'on' | 'off' | 'relative' | 'interval' | ((lineNumber: number) => string);

	export enum RenderLineNumbersType {
		Off = 0,
		On = 1,
		Relative = 2,
		Interval = 3,
		Custom = 4
	}

	export interface InternalEditorRenderLineNumbersOptions {
		readonly renderType: RenderLineNumbersType;
		readonly renderFn: ((lineNumber: number) => string) | null;
	}

	export interface IRulerOption {
		readonly column: number;
		readonly color: string | null;
	}

	/**
	 * Configuration options for editor scrollbars
	 */
	export interface IEditorScrollbarOptions {
		/**
		 * The size of arrows (if displayed).
		 * Defaults to 11.
		 * **NOTE**: This option cannot be updated using `updateOptions()`
		 */
		arrowSize?: number;
		/**
		 * Render vertical scrollbar.
		 * Defaults to 'auto'.
		 */
		vertical?: 'auto' | 'visible' | 'hidden';
		/**
		 * Render horizontal scrollbar.
		 * Defaults to 'auto'.
		 */
		horizontal?: 'auto' | 'visible' | 'hidden';
		/**
		 * Cast horizontal and vertical shadows when the content is scrolled.
		 * Defaults to true.
		 * **NOTE**: This option cannot be updated using `updateOptions()`
		 */
		useShadows?: boolean;
		/**
		 * Render arrows at the top and bottom of the vertical scrollbar.
		 * Defaults to false.
		 * **NOTE**: This option cannot be updated using `updateOptions()`
		 */
		verticalHasArrows?: boolean;
		/**
		 * Render arrows at the left and right of the horizontal scrollbar.
		 * Defaults to false.
		 * **NOTE**: This option cannot be updated using `updateOptions()`
		 */
		horizontalHasArrows?: boolean;
		/**
		 * Listen to mouse wheel events and react to them by scrolling.
		 * Defaults to true.
		 */
		handleMouseWheel?: boolean;
		/**
		 * Always consume mouse wheel events (always call preventDefault() and stopPropagation() on the browser events).
		 * Defaults to true.
		 * **NOTE**: This option cannot be updated using `updateOptions()`
		 */
		alwaysConsumeMouseWheel?: boolean;
		/**
		 * Height in pixels for the horizontal scrollbar.
		 * Defaults to 10 (px).
		 */
		horizontalScrollbarSize?: number;
		/**
		 * Width in pixels for the vertical scrollbar.
		 * Defaults to 10 (px).
		 */
		verticalScrollbarSize?: number;
		/**
		 * Width in pixels for the vertical slider.
		 * Defaults to `verticalScrollbarSize`.
		 * **NOTE**: This option cannot be updated using `updateOptions()`
		 */
		verticalSliderSize?: number;
		/**
		 * Height in pixels for the horizontal slider.
		 * Defaults to `horizontalScrollbarSize`.
		 * **NOTE**: This option cannot be updated using `updateOptions()`
		 */
		horizontalSliderSize?: number;
		/**
		 * Scroll gutter clicks move by page vs jump to position.
		 * Defaults to false.
		 */
		scrollByPage?: boolean;
	}

	export interface InternalEditorScrollbarOptions {
		readonly arrowSize: number;
		readonly vertical: ScrollbarVisibility;
		readonly horizontal: ScrollbarVisibility;
		readonly useShadows: boolean;
		readonly verticalHasArrows: boolean;
		readonly horizontalHasArrows: boolean;
		readonly handleMouseWheel: boolean;
		readonly alwaysConsumeMouseWheel: boolean;
		readonly horizontalScrollbarSize: number;
		readonly horizontalSliderSize: number;
		readonly verticalScrollbarSize: number;
		readonly verticalSliderSize: number;
		readonly scrollByPage: boolean;
	}

	export type InUntrustedWorkspace = 'inUntrustedWorkspace';

	/**
	 * Configuration options for unicode highlighting.
	 */
	export interface IUnicodeHighlightOptions {
		/**
		 * Controls whether all non-basic ASCII characters are highlighted. Only characters between U+0020 and U+007E, tab, line-feed and carriage-return are considered basic ASCII.
		 */
		nonBasicASCII?: boolean | InUntrustedWorkspace;
		/**
		 * Controls whether characters that just reserve space or have no width at all are highlighted.
		 */
		invisibleCharacters?: boolean;
		/**
		 * Controls whether characters are highlighted that can be confused with basic ASCII characters, except those that are common in the current user locale.
		 */
		ambiguousCharacters?: boolean;
		/**
		 * Controls whether characters in comments should also be subject to unicode highlighting.
		 */
		includeComments?: boolean | InUntrustedWorkspace;
		/**
		 * Controls whether characters in strings should also be subject to unicode highlighting.
		 */
		includeStrings?: boolean | InUntrustedWorkspace;
		/**
		 * Defines allowed characters that are not being highlighted.
		 */
		allowedCharacters?: Record<string, true>;
		/**
		 * Unicode characters that are common in allowed locales are not being highlighted.
		 */
		allowedLocales?: Record<string | '_os' | '_vscode', true>;
	}

	export interface IInlineSuggestOptions {
		/**
		 * Enable or disable the rendering of automatic inline completions.
		*/
		enabled?: boolean;
		/**
		 * Configures the mode.
		 * Use `prefix` to only show ghost text if the text to replace is a prefix of the suggestion text.
		 * Use `subword` to only show ghost text if the replace text is a subword of the suggestion text.
		 * Use `subwordSmart` to only show ghost text if the replace text is a subword of the suggestion text, but the subword must start after the cursor position.
		 * Defaults to `prefix`.
		*/
		mode?: 'prefix' | 'subword' | 'subwordSmart';
	}

	export interface IBracketPairColorizationOptions {
		/**
		 * Enable or disable bracket pair colorization.
		*/
		enabled?: boolean;
		/**
		 * Use independent color pool per bracket type.
		*/
		independentColorPoolPerBracketType?: boolean;
	}

	export interface IGuidesOptions {
		/**
		 * Enable rendering of bracket pair guides.
		 * Defaults to false.
		*/
		bracketPairs?: boolean | 'active';
		/**
		 * Enable rendering of vertical bracket pair guides.
		 * Defaults to 'active'.
		 */
		bracketPairsHorizontal?: boolean | 'active';
		/**
		 * Enable highlighting of the active bracket pair.
		 * Defaults to true.
		*/
		highlightActiveBracketPair?: boolean;
		/**
		 * Enable rendering of indent guides.
		 * Defaults to true.
		 */
		indentation?: boolean;
		/**
		 * Enable highlighting of the active indent guide.
		 * Defaults to true.
		 */
		highlightActiveIndentation?: boolean;
	}

	/**
	 * Configuration options for editor suggest widget
	 */
	export interface ISuggestOptions {
		/**
		 * Overwrite word ends on accept. Default to false.
		 */
		insertMode?: 'insert' | 'replace';
		/**
		 * Enable graceful matching. Defaults to true.
		 */
		filterGraceful?: boolean;
		/**
		 * Prevent quick suggestions when a snippet is active. Defaults to true.
		 */
		snippetsPreventQuickSuggestions?: boolean;
		/**
		 * Favors words that appear close to the cursor.
		 */
		localityBonus?: boolean;
		/**
		 * Enable using global storage for remembering suggestions.
		 */
		shareSuggestSelections?: boolean;
		/**
		 * Enable or disable icons in suggestions. Defaults to true.
		 */
		showIcons?: boolean;
		/**
		 * Enable or disable the suggest status bar.
		 */
		showStatusBar?: boolean;
		/**
		 * Enable or disable the rendering of the suggestion preview.
		 */
		preview?: boolean;
		/**
		 * Configures the mode of the preview.
		*/
		previewMode?: 'prefix' | 'subword' | 'subwordSmart';
		/**
		 * Show details inline with the label. Defaults to true.
		 */
		showInlineDetails?: boolean;
		/**
		 * Show method-suggestions.
		 */
		showMethods?: boolean;
		/**
		 * Show function-suggestions.
		 */
		showFunctions?: boolean;
		/**
		 * Show constructor-suggestions.
		 */
		showConstructors?: boolean;
		/**
		 * Show deprecated-suggestions.
		 */
		showDeprecated?: boolean;
		/**
		 * Show field-suggestions.
		 */
		showFields?: boolean;
		/**
		 * Show variable-suggestions.
		 */
		showVariables?: boolean;
		/**
		 * Show class-suggestions.
		 */
		showClasses?: boolean;
		/**
		 * Show struct-suggestions.
		 */
		showStructs?: boolean;
		/**
		 * Show interface-suggestions.
		 */
		showInterfaces?: boolean;
		/**
		 * Show module-suggestions.
		 */
		showModules?: boolean;
		/**
		 * Show property-suggestions.
		 */
		showProperties?: boolean;
		/**
		 * Show event-suggestions.
		 */
		showEvents?: boolean;
		/**
		 * Show operator-suggestions.
		 */
		showOperators?: boolean;
		/**
		 * Show unit-suggestions.
		 */
		showUnits?: boolean;
		/**
		 * Show value-suggestions.
		 */
		showValues?: boolean;
		/**
		 * Show constant-suggestions.
		 */
		showConstants?: boolean;
		/**
		 * Show enum-suggestions.
		 */
		showEnums?: boolean;
		/**
		 * Show enumMember-suggestions.
		 */
		showEnumMembers?: boolean;
		/**
		 * Show keyword-suggestions.
		 */
		showKeywords?: boolean;
		/**
		 * Show text-suggestions.
		 */
		showWords?: boolean;
		/**
		 * Show color-suggestions.
		 */
		showColors?: boolean;
		/**
		 * Show file-suggestions.
		 */
		showFiles?: boolean;
		/**
		 * Show reference-suggestions.
		 */
		showReferences?: boolean;
		/**
		 * Show folder-suggestions.
		 */
		showFolders?: boolean;
		/**
		 * Show typeParameter-suggestions.
		 */
		showTypeParameters?: boolean;
		/**
		 * Show issue-suggestions.
		 */
		showIssues?: boolean;
		/**
		 * Show user-suggestions.
		 */
		showUsers?: boolean;
		/**
		 * Show snippet-suggestions.
		 */
		showSnippets?: boolean;
	}

	export interface ISmartSelectOptions {
		selectLeadingAndTrailingWhitespace?: boolean;
	}

	/**
	 * Describes how to indent wrapped lines.
	 */
	export enum WrappingIndent {
		/**
		 * No indentation => wrapped lines begin at column 1.
		 */
		None = 0,
		/**
		 * Same => wrapped lines get the same indentation as the parent.
		 */
		Same = 1,
		/**
		 * Indent => wrapped lines get +1 indentation toward the parent.
		 */
		Indent = 2,
		/**
		 * DeepIndent => wrapped lines get +2 indentation toward the parent.
		 */
		DeepIndent = 3
	}

	export interface EditorWrappingInfo {
		readonly isDominatedByLongLines: boolean;
		readonly isWordWrapMinified: boolean;
		readonly isViewportWrapping: boolean;
		readonly wrappingColumn: number;
	}

	export enum EditorOption {
		acceptSuggestionOnCommitCharacter = 0,
		acceptSuggestionOnEnter = 1,
		accessibilitySupport = 2,
		accessibilityPageSize = 3,
		ariaLabel = 4,
		autoClosingBrackets = 5,
		autoClosingDelete = 6,
		autoClosingOvertype = 7,
		autoClosingQuotes = 8,
		autoIndent = 9,
		automaticLayout = 10,
		autoSurround = 11,
		bracketPairColorization = 12,
		guides = 13,
		codeLens = 14,
		codeLensFontFamily = 15,
		codeLensFontSize = 16,
		colorDecorators = 17,
		columnSelection = 18,
		comments = 19,
		contextmenu = 20,
		copyWithSyntaxHighlighting = 21,
		cursorBlinking = 22,
		cursorSmoothCaretAnimation = 23,
		cursorStyle = 24,
		cursorSurroundingLines = 25,
		cursorSurroundingLinesStyle = 26,
		cursorWidth = 27,
		disableLayerHinting = 28,
		disableMonospaceOptimizations = 29,
		domReadOnly = 30,
		dragAndDrop = 31,
		emptySelectionClipboard = 32,
		extraEditorClassName = 33,
		fastScrollSensitivity = 34,
		find = 35,
		fixedOverflowWidgets = 36,
		folding = 37,
		foldingStrategy = 38,
		foldingHighlight = 39,
		foldingImportsByDefault = 40,
		foldingMaximumRegions = 41,
		unfoldOnClickAfterEndOfLine = 42,
		fontFamily = 43,
		fontInfo = 44,
		fontLigatures = 45,
		fontSize = 46,
		fontWeight = 47,
		formatOnPaste = 48,
		formatOnType = 49,
		glyphMargin = 50,
		gotoLocation = 51,
		hideCursorInOverviewRuler = 52,
		hover = 53,
		inDiffEditor = 54,
		inlineSuggest = 55,
		letterSpacing = 56,
		lightbulb = 57,
		lineDecorationsWidth = 58,
		lineHeight = 59,
		lineNumbers = 60,
		lineNumbersMinChars = 61,
		linkedEditing = 62,
		links = 63,
		matchBrackets = 64,
		minimap = 65,
		mouseStyle = 66,
		mouseWheelScrollSensitivity = 67,
		mouseWheelZoom = 68,
		multiCursorMergeOverlapping = 69,
		multiCursorModifier = 70,
		multiCursorPaste = 71,
		occurrencesHighlight = 72,
		overviewRulerBorder = 73,
		overviewRulerLanes = 74,
		padding = 75,
		parameterHints = 76,
		peekWidgetDefaultFocus = 77,
		definitionLinkOpensInPeek = 78,
		quickSuggestions = 79,
		quickSuggestionsDelay = 80,
		readOnly = 81,
		renameOnType = 82,
		renderControlCharacters = 83,
		renderFinalNewline = 84,
		renderLineHighlight = 85,
		renderLineHighlightOnlyWhenFocus = 86,
		renderValidationDecorations = 87,
		renderWhitespace = 88,
		revealHorizontalRightPadding = 89,
		roundedSelection = 90,
		rulers = 91,
		scrollbar = 92,
		scrollBeyondLastColumn = 93,
		scrollBeyondLastLine = 94,
		scrollPredominantAxis = 95,
		selectionClipboard = 96,
		selectionHighlight = 97,
		selectOnLineNumbers = 98,
		showFoldingControls = 99,
		showUnused = 100,
		snippetSuggestions = 101,
		smartSelect = 102,
		smoothScrolling = 103,
		stickyTabStops = 104,
		stopRenderingLineAfter = 105,
		suggest = 106,
		suggestFontSize = 107,
		suggestLineHeight = 108,
		suggestOnTriggerCharacters = 109,
		suggestSelection = 110,
		tabCompletion = 111,
		tabIndex = 112,
		unicodeHighlighting = 113,
		unusualLineTerminators = 114,
		useShadowDOM = 115,
		useTabStops = 116,
		wordSeparators = 117,
		wordWrap = 118,
		wordWrapBreakAfterCharacters = 119,
		wordWrapBreakBeforeCharacters = 120,
		wordWrapColumn = 121,
		wordWrapOverride1 = 122,
		wordWrapOverride2 = 123,
		wrappingIndent = 124,
		wrappingStrategy = 125,
		showDeprecated = 126,
		inlayHints = 127,
		editorClassName = 128,
		pixelRatio = 129,
		tabFocusMode = 130,
		layoutInfo = 131,
		wrappingInfo = 132
	}

	export const EditorOptions: {
		acceptSuggestionOnCommitCharacter: IEditorOption<EditorOption.acceptSuggestionOnCommitCharacter, boolean>;
		acceptSuggestionOnEnter: IEditorOption<EditorOption.acceptSuggestionOnEnter, 'on' | 'off' | 'smart'>;
		accessibilitySupport: IEditorOption<EditorOption.accessibilitySupport, AccessibilitySupport>;
		accessibilityPageSize: IEditorOption<EditorOption.accessibilityPageSize, number>;
		ariaLabel: IEditorOption<EditorOption.ariaLabel, string>;
		autoClosingBrackets: IEditorOption<EditorOption.autoClosingBrackets, 'always' | 'languageDefined' | 'beforeWhitespace' | 'never'>;
		autoClosingDelete: IEditorOption<EditorOption.autoClosingDelete, 'always' | 'never' | 'auto'>;
		autoClosingOvertype: IEditorOption<EditorOption.autoClosingOvertype, 'always' | 'never' | 'auto'>;
		autoClosingQuotes: IEditorOption<EditorOption.autoClosingQuotes, 'always' | 'languageDefined' | 'beforeWhitespace' | 'never'>;
		autoIndent: IEditorOption<EditorOption.autoIndent, EditorAutoIndentStrategy>;
		automaticLayout: IEditorOption<EditorOption.automaticLayout, boolean>;
		autoSurround: IEditorOption<EditorOption.autoSurround, 'languageDefined' | 'never' | 'quotes' | 'brackets'>;
		bracketPairColorization: IEditorOption<EditorOption.bracketPairColorization, Readonly<Required<IBracketPairColorizationOptions>>>;
		bracketPairGuides: IEditorOption<EditorOption.guides, Readonly<Required<IGuidesOptions>>>;
		stickyTabStops: IEditorOption<EditorOption.stickyTabStops, boolean>;
		codeLens: IEditorOption<EditorOption.codeLens, boolean>;
		codeLensFontFamily: IEditorOption<EditorOption.codeLensFontFamily, string>;
		codeLensFontSize: IEditorOption<EditorOption.codeLensFontSize, number>;
		colorDecorators: IEditorOption<EditorOption.colorDecorators, boolean>;
		columnSelection: IEditorOption<EditorOption.columnSelection, boolean>;
		comments: IEditorOption<EditorOption.comments, Readonly<Required<IEditorCommentsOptions>>>;
		contextmenu: IEditorOption<EditorOption.contextmenu, boolean>;
		copyWithSyntaxHighlighting: IEditorOption<EditorOption.copyWithSyntaxHighlighting, boolean>;
		cursorBlinking: IEditorOption<EditorOption.cursorBlinking, TextEditorCursorBlinkingStyle>;
		cursorSmoothCaretAnimation: IEditorOption<EditorOption.cursorSmoothCaretAnimation, boolean>;
		cursorStyle: IEditorOption<EditorOption.cursorStyle, TextEditorCursorStyle>;
		cursorSurroundingLines: IEditorOption<EditorOption.cursorSurroundingLines, number>;
		cursorSurroundingLinesStyle: IEditorOption<EditorOption.cursorSurroundingLinesStyle, 'default' | 'all'>;
		cursorWidth: IEditorOption<EditorOption.cursorWidth, number>;
		disableLayerHinting: IEditorOption<EditorOption.disableLayerHinting, boolean>;
		disableMonospaceOptimizations: IEditorOption<EditorOption.disableMonospaceOptimizations, boolean>;
		domReadOnly: IEditorOption<EditorOption.domReadOnly, boolean>;
		dragAndDrop: IEditorOption<EditorOption.dragAndDrop, boolean>;
		emptySelectionClipboard: IEditorOption<EditorOption.emptySelectionClipboard, boolean>;
		extraEditorClassName: IEditorOption<EditorOption.extraEditorClassName, string>;
		fastScrollSensitivity: IEditorOption<EditorOption.fastScrollSensitivity, number>;
		find: IEditorOption<EditorOption.find, Readonly<Required<IEditorFindOptions>>>;
		fixedOverflowWidgets: IEditorOption<EditorOption.fixedOverflowWidgets, boolean>;
		folding: IEditorOption<EditorOption.folding, boolean>;
		foldingStrategy: IEditorOption<EditorOption.foldingStrategy, 'auto' | 'indentation'>;
		foldingHighlight: IEditorOption<EditorOption.foldingHighlight, boolean>;
		foldingImportsByDefault: IEditorOption<EditorOption.foldingImportsByDefault, boolean>;
		foldingMaximumRegions: IEditorOption<EditorOption.foldingMaximumRegions, number>;
		unfoldOnClickAfterEndOfLine: IEditorOption<EditorOption.unfoldOnClickAfterEndOfLine, boolean>;
		fontFamily: IEditorOption<EditorOption.fontFamily, string>;
		fontInfo: IEditorOption<EditorOption.fontInfo, FontInfo>;
		fontLigatures2: IEditorOption<EditorOption.fontLigatures, string>;
		fontSize: IEditorOption<EditorOption.fontSize, number>;
		fontWeight: IEditorOption<EditorOption.fontWeight, string>;
		formatOnPaste: IEditorOption<EditorOption.formatOnPaste, boolean>;
		formatOnType: IEditorOption<EditorOption.formatOnType, boolean>;
		glyphMargin: IEditorOption<EditorOption.glyphMargin, boolean>;
		gotoLocation: IEditorOption<EditorOption.gotoLocation, Readonly<Required<IGotoLocationOptions>>>;
		hideCursorInOverviewRuler: IEditorOption<EditorOption.hideCursorInOverviewRuler, boolean>;
		hover: IEditorOption<EditorOption.hover, Readonly<Required<IEditorHoverOptions>>>;
		inDiffEditor: IEditorOption<EditorOption.inDiffEditor, boolean>;
		letterSpacing: IEditorOption<EditorOption.letterSpacing, number>;
		lightbulb: IEditorOption<EditorOption.lightbulb, Readonly<Required<IEditorLightbulbOptions>>>;
		lineDecorationsWidth: IEditorOption<EditorOption.lineDecorationsWidth, string | number>;
		lineHeight: IEditorOption<EditorOption.lineHeight, number>;
		lineNumbers: IEditorOption<EditorOption.lineNumbers, InternalEditorRenderLineNumbersOptions>;
		lineNumbersMinChars: IEditorOption<EditorOption.lineNumbersMinChars, number>;
		linkedEditing: IEditorOption<EditorOption.linkedEditing, boolean>;
		links: IEditorOption<EditorOption.links, boolean>;
		matchBrackets: IEditorOption<EditorOption.matchBrackets, 'always' | 'never' | 'near'>;
		minimap: IEditorOption<EditorOption.minimap, Readonly<Required<IEditorMinimapOptions>>>;
		mouseStyle: IEditorOption<EditorOption.mouseStyle, 'default' | 'text' | 'copy'>;
		mouseWheelScrollSensitivity: IEditorOption<EditorOption.mouseWheelScrollSensitivity, number>;
		mouseWheelZoom: IEditorOption<EditorOption.mouseWheelZoom, boolean>;
		multiCursorMergeOverlapping: IEditorOption<EditorOption.multiCursorMergeOverlapping, boolean>;
		multiCursorModifier: IEditorOption<EditorOption.multiCursorModifier, 'altKey' | 'metaKey' | 'ctrlKey'>;
		multiCursorPaste: IEditorOption<EditorOption.multiCursorPaste, 'spread' | 'full'>;
		occurrencesHighlight: IEditorOption<EditorOption.occurrencesHighlight, boolean>;
		overviewRulerBorder: IEditorOption<EditorOption.overviewRulerBorder, boolean>;
		overviewRulerLanes: IEditorOption<EditorOption.overviewRulerLanes, number>;
		padding: IEditorOption<EditorOption.padding, Readonly<Required<IEditorPaddingOptions>>>;
		parameterHints: IEditorOption<EditorOption.parameterHints, Readonly<Required<IEditorParameterHintOptions>>>;
		peekWidgetDefaultFocus: IEditorOption<EditorOption.peekWidgetDefaultFocus, 'tree' | 'editor'>;
		definitionLinkOpensInPeek: IEditorOption<EditorOption.definitionLinkOpensInPeek, boolean>;
		quickSuggestions: IEditorOption<EditorOption.quickSuggestions, InternalQuickSuggestionsOptions>;
		quickSuggestionsDelay: IEditorOption<EditorOption.quickSuggestionsDelay, number>;
		readOnly: IEditorOption<EditorOption.readOnly, boolean>;
		renameOnType: IEditorOption<EditorOption.renameOnType, boolean>;
		renderControlCharacters: IEditorOption<EditorOption.renderControlCharacters, boolean>;
		renderFinalNewline: IEditorOption<EditorOption.renderFinalNewline, boolean>;
		renderLineHighlight: IEditorOption<EditorOption.renderLineHighlight, 'all' | 'line' | 'none' | 'gutter'>;
		renderLineHighlightOnlyWhenFocus: IEditorOption<EditorOption.renderLineHighlightOnlyWhenFocus, boolean>;
		renderValidationDecorations: IEditorOption<EditorOption.renderValidationDecorations, 'on' | 'off' | 'editable'>;
		renderWhitespace: IEditorOption<EditorOption.renderWhitespace, 'all' | 'none' | 'boundary' | 'selection' | 'trailing'>;
		revealHorizontalRightPadding: IEditorOption<EditorOption.revealHorizontalRightPadding, number>;
		roundedSelection: IEditorOption<EditorOption.roundedSelection, boolean>;
		rulers: IEditorOption<EditorOption.rulers, {}>;
		scrollbar: IEditorOption<EditorOption.scrollbar, InternalEditorScrollbarOptions>;
		scrollBeyondLastColumn: IEditorOption<EditorOption.scrollBeyondLastColumn, number>;
		scrollBeyondLastLine: IEditorOption<EditorOption.scrollBeyondLastLine, boolean>;
		scrollPredominantAxis: IEditorOption<EditorOption.scrollPredominantAxis, boolean>;
		selectionClipboard: IEditorOption<EditorOption.selectionClipboard, boolean>;
		selectionHighlight: IEditorOption<EditorOption.selectionHighlight, boolean>;
		selectOnLineNumbers: IEditorOption<EditorOption.selectOnLineNumbers, boolean>;
		showFoldingControls: IEditorOption<EditorOption.showFoldingControls, 'always' | 'mouseover'>;
		showUnused: IEditorOption<EditorOption.showUnused, boolean>;
		showDeprecated: IEditorOption<EditorOption.showDeprecated, boolean>;
		inlayHints: IEditorOption<EditorOption.inlayHints, Readonly<Required<IEditorInlayHintsOptions>>>;
		snippetSuggestions: IEditorOption<EditorOption.snippetSuggestions, 'none' | 'top' | 'bottom' | 'inline'>;
		smartSelect: IEditorOption<EditorOption.smartSelect, Readonly<Required<ISmartSelectOptions>>>;
		smoothScrolling: IEditorOption<EditorOption.smoothScrolling, boolean>;
		stopRenderingLineAfter: IEditorOption<EditorOption.stopRenderingLineAfter, number>;
		suggest: IEditorOption<EditorOption.suggest, Readonly<Required<ISuggestOptions>>>;
		inlineSuggest: IEditorOption<EditorOption.inlineSuggest, Readonly<Required<IInlineSuggestOptions>>>;
		suggestFontSize: IEditorOption<EditorOption.suggestFontSize, number>;
		suggestLineHeight: IEditorOption<EditorOption.suggestLineHeight, number>;
		suggestOnTriggerCharacters: IEditorOption<EditorOption.suggestOnTriggerCharacters, boolean>;
		suggestSelection: IEditorOption<EditorOption.suggestSelection, 'first' | 'recentlyUsed' | 'recentlyUsedByPrefix'>;
		tabCompletion: IEditorOption<EditorOption.tabCompletion, 'on' | 'off' | 'onlySnippets'>;
		tabIndex: IEditorOption<EditorOption.tabIndex, number>;
		unicodeHighlight: IEditorOption<EditorOption.unicodeHighlighting, Required<Readonly<IUnicodeHighlightOptions>>>;
		unusualLineTerminators: IEditorOption<EditorOption.unusualLineTerminators, 'auto' | 'off' | 'prompt'>;
		useShadowDOM: IEditorOption<EditorOption.useShadowDOM, boolean>;
		useTabStops: IEditorOption<EditorOption.useTabStops, boolean>;
		wordSeparators: IEditorOption<EditorOption.wordSeparators, string>;
		wordWrap: IEditorOption<EditorOption.wordWrap, 'on' | 'off' | 'wordWrapColumn' | 'bounded'>;
		wordWrapBreakAfterCharacters: IEditorOption<EditorOption.wordWrapBreakAfterCharacters, string>;
		wordWrapBreakBeforeCharacters: IEditorOption<EditorOption.wordWrapBreakBeforeCharacters, string>;
		wordWrapColumn: IEditorOption<EditorOption.wordWrapColumn, number>;
		wordWrapOverride1: IEditorOption<EditorOption.wordWrapOverride1, 'on' | 'off' | 'inherit'>;
		wordWrapOverride2: IEditorOption<EditorOption.wordWrapOverride2, 'on' | 'off' | 'inherit'>;
		wrappingIndent: IEditorOption<EditorOption.wrappingIndent, WrappingIndent>;
		wrappingStrategy: IEditorOption<EditorOption.wrappingStrategy, 'simple' | 'advanced'>;
		editorClassName: IEditorOption<EditorOption.editorClassName, string>;
		pixelRatio: IEditorOption<EditorOption.pixelRatio, number>;
		tabFocusMode: IEditorOption<EditorOption.tabFocusMode, boolean>;
		layoutInfo: IEditorOption<EditorOption.layoutInfo, EditorLayoutInfo>;
		wrappingInfo: IEditorOption<EditorOption.wrappingInfo, EditorWrappingInfo>;
	};

	type EditorOptionsType = typeof EditorOptions;

	type FindEditorOptionsKeyById<T extends EditorOption> = {
		[K in keyof EditorOptionsType]: EditorOptionsType[K]['id'] extends T ? K : never;
	}[keyof EditorOptionsType];

	type ComputedEditorOptionValue<T extends IEditorOption<any, any>> = T extends IEditorOption<any, infer R> ? R : never;

	export type FindComputedEditorOptionValueById<T extends EditorOption> = NonNullable<ComputedEditorOptionValue<EditorOptionsType[FindEditorOptionsKeyById<T>]>>;

	export interface IEditorConstructionOptions extends IEditorOptions {
		/**
		 * The initial editor dimension (to avoid measuring the container).
		 */
		dimension?: IDimension;
		/**
		 * Place overflow widgets inside an external DOM node.
		 * Defaults to an internal DOM node.
		 */
		overflowWidgetsDomNode?: HTMLElement;
		/**
		 * Enables dropping into the editor.
		 *
		 * This shows a preview of the drop location and triggers an `onDropIntoEditor` event.
		 */
		enableDropIntoEditor?: boolean;
	}

	/**
	 * A view zone is a full horizontal rectangle that 'pushes' text down.
	 * The editor reserves space for view zones when rendering.
	 */
	export interface IViewZone {
		/**
		 * The line number after which this zone should appear.
		 * Use 0 to place a view zone before the first line number.
		 */
		afterLineNumber: number;
		/**
		 * The column after which this zone should appear.
		 * If not set, the maxLineColumn of `afterLineNumber` will be used.
		 * This is relevant for wrapped lines.
		 */
		afterColumn?: number;
		/**
		 * If the `afterColumn` has multiple view columns, the affinity specifies which one to use. Defaults to `none`.
		*/
		afterColumnAffinity?: PositionAffinity;
		/**
		 * Suppress mouse down events.
		 * If set, the editor will attach a mouse down listener to the view zone and .preventDefault on it.
		 * Defaults to false
		 */
		suppressMouseDown?: boolean;
		/**
		 * The height in lines of the view zone.
		 * If specified, `heightInPx` will be used instead of this.
		 * If neither `heightInPx` nor `heightInLines` is specified, a default of `heightInLines` = 1 will be chosen.
		 */
		heightInLines?: number;
		/**
		 * The height in px of the view zone.
		 * If this is set, the editor will give preference to it rather than `heightInLines` above.
		 * If neither `heightInPx` nor `heightInLines` is specified, a default of `heightInLines` = 1 will be chosen.
		 */
		heightInPx?: number;
		/**
		 * The minimum width in px of the view zone.
		 * If this is set, the editor will ensure that the scroll width is >= than this value.
		 */
		minWidthInPx?: number;
		/**
		 * The dom node of the view zone
		 */
		domNode: HTMLElement;
		/**
		 * An optional dom node for the view zone that will be placed in the margin area.
		 */
		marginDomNode?: HTMLElement | null;
		/**
		 * Callback which gives the relative top of the view zone as it appears (taking scrolling into account).
		 */
		onDomNodeTop?: (top: number) => void;
		/**
		 * Callback which gives the height in pixels of the view zone.
		 */
		onComputedHeight?: (height: number) => void;
	}

	/**
	 * An accessor that allows for zones to be added or removed.
	 */
	export interface IViewZoneChangeAccessor {
		/**
		 * Create a new view zone.
		 * @param zone Zone to create
		 * @return A unique identifier to the view zone.
		 */
		addZone(zone: IViewZone): string;
		/**
		 * Remove a zone
		 * @param id A unique identifier to the view zone, as returned by the `addZone` call.
		 */
		removeZone(id: string): void;
		/**
		 * Change a zone's position.
		 * The editor will rescan the `afterLineNumber` and `afterColumn` properties of a view zone.
		 */
		layoutZone(id: string): void;
	}

	/**
	 * A positioning preference for rendering content widgets.
	 */
	export enum ContentWidgetPositionPreference {
		/**
		 * Place the content widget exactly at a position
		 */
		EXACT = 0,
		/**
		 * Place the content widget above a position
		 */
		ABOVE = 1,
		/**
		 * Place the content widget below a position
		 */
		BELOW = 2
	}

	/**
	 * A position for rendering content widgets.
	 */
	export interface IContentWidgetPosition {
		/**
		 * Desired position for the content widget.
		 * `preference` will also affect the placement.
		 */
		position: IPosition | null;
		/**
		 * Optionally, a range can be provided to further
		 * define the position of the content widget.
		 */
		range?: IRange | null;
		/**
		 * Placement preference for position, in order of preference.
		 */
		preference: ContentWidgetPositionPreference[];
		/**
		 * Placement preference when multiple view positions refer to the same (model) position.
		 * This plays a role when injected text is involved.
		*/
		positionAffinity?: PositionAffinity;
	}

	/**
	 * A content widget renders inline with the text and can be easily placed 'near' an editor position.
	 */
	export interface IContentWidget {
		/**
		 * Render this content widget in a location where it could overflow the editor's view dom node.
		 */
		allowEditorOverflow?: boolean;
		/**
		 * Call preventDefault() on mousedown events that target the content widget.
		 */
		suppressMouseDown?: boolean;
		/**
		 * Get a unique identifier of the content widget.
		 */
		getId(): string;
		/**
		 * Get the dom node of the content widget.
		 */
		getDomNode(): HTMLElement;
		/**
		 * Get the placement of the content widget.
		 * If null is returned, the content widget will be placed off screen.
		 */
		getPosition(): IContentWidgetPosition | null;
		/**
		 * Optional function that is invoked before rendering
		 * the content widget. If a dimension is returned the editor will
		 * attempt to use it.
		 */
		beforeRender?(): IDimension | null;
		/**
		 * Optional function that is invoked after rendering the content
		 * widget. Is being invoked with the selected position preference
		 * or `null` if not rendered.
		 */
		afterRender?(position: ContentWidgetPositionPreference | null): void;
	}

	/**
	 * A positioning preference for rendering overlay widgets.
	 */
	export enum OverlayWidgetPositionPreference {
		/**
		 * Position the overlay widget in the top right corner
		 */
		TOP_RIGHT_CORNER = 0,
		/**
		 * Position the overlay widget in the bottom right corner
		 */
		BOTTOM_RIGHT_CORNER = 1,
		/**
		 * Position the overlay widget in the top center
		 */
		TOP_CENTER = 2
	}

	/**
	 * A position for rendering overlay widgets.
	 */
	export interface IOverlayWidgetPosition {
		/**
		 * The position preference for the overlay widget.
		 */
		preference: OverlayWidgetPositionPreference | null;
	}

	/**
	 * An overlay widgets renders on top of the text.
	 */
	export interface IOverlayWidget {
		/**
		 * Get a unique identifier of the overlay widget.
		 */
		getId(): string;
		/**
		 * Get the dom node of the overlay widget.
		 */
		getDomNode(): HTMLElement;
		/**
		 * Get the placement of the overlay widget.
		 * If null is returned, the overlay widget is responsible to place itself.
		 */
		getPosition(): IOverlayWidgetPosition | null;
	}

	/**
	 * Type of hit element with the mouse in the editor.
	 */
	export enum MouseTargetType {
		/**
		 * Mouse is on top of an unknown element.
		 */
		UNKNOWN = 0,
		/**
		 * Mouse is on top of the textarea used for input.
		 */
		TEXTAREA = 1,
		/**
		 * Mouse is on top of the glyph margin
		 */
		GUTTER_GLYPH_MARGIN = 2,
		/**
		 * Mouse is on top of the line numbers
		 */
		GUTTER_LINE_NUMBERS = 3,
		/**
		 * Mouse is on top of the line decorations
		 */
		GUTTER_LINE_DECORATIONS = 4,
		/**
		 * Mouse is on top of the whitespace left in the gutter by a view zone.
		 */
		GUTTER_VIEW_ZONE = 5,
		/**
		 * Mouse is on top of text in the content.
		 */
		CONTENT_TEXT = 6,
		/**
		 * Mouse is on top of empty space in the content (e.g. after line text or below last line)
		 */
		CONTENT_EMPTY = 7,
		/**
		 * Mouse is on top of a view zone in the content.
		 */
		CONTENT_VIEW_ZONE = 8,
		/**
		 * Mouse is on top of a content widget.
		 */
		CONTENT_WIDGET = 9,
		/**
		 * Mouse is on top of the decorations overview ruler.
		 */
		OVERVIEW_RULER = 10,
		/**
		 * Mouse is on top of a scrollbar.
		 */
		SCROLLBAR = 11,
		/**
		 * Mouse is on top of an overlay widget.
		 */
		OVERLAY_WIDGET = 12,
		/**
		 * Mouse is outside of the editor.
		 */
		OUTSIDE_EDITOR = 13
	}

	export interface IBaseMouseTarget {
		/**
		 * The target element
		 */
		readonly element: Element | null;
		/**
		 * The 'approximate' editor position
		 */
		readonly position: Position | null;
		/**
		 * Desired mouse column (e.g. when position.column gets clamped to text length -- clicking after text on a line).
		 */
		readonly mouseColumn: number;
		/**
		 * The 'approximate' editor range
		 */
		readonly range: Range | null;
	}

	export interface IMouseTargetUnknown extends IBaseMouseTarget {
		readonly type: MouseTargetType.UNKNOWN;
	}

	export interface IMouseTargetTextarea extends IBaseMouseTarget {
		readonly type: MouseTargetType.TEXTAREA;
		readonly position: null;
		readonly range: null;
	}

	export interface IMouseTargetMarginData {
		readonly isAfterLines: boolean;
		readonly glyphMarginLeft: number;
		readonly glyphMarginWidth: number;
		readonly lineNumbersWidth: number;
		readonly offsetX: number;
	}

	export interface IMouseTargetMargin extends IBaseMouseTarget {
		readonly type: MouseTargetType.GUTTER_GLYPH_MARGIN | MouseTargetType.GUTTER_LINE_NUMBERS | MouseTargetType.GUTTER_LINE_DECORATIONS;
		readonly position: Position;
		readonly range: Range;
		readonly detail: IMouseTargetMarginData;
	}

	export interface IMouseTargetViewZoneData {
		readonly viewZoneId: string;
		readonly positionBefore: Position | null;
		readonly positionAfter: Position | null;
		readonly position: Position;
		readonly afterLineNumber: number;
	}

	export interface IMouseTargetViewZone extends IBaseMouseTarget {
		readonly type: MouseTargetType.GUTTER_VIEW_ZONE | MouseTargetType.CONTENT_VIEW_ZONE;
		readonly position: Position;
		readonly range: Range;
		readonly detail: IMouseTargetViewZoneData;
	}

	export interface IMouseTargetContentTextData {
		readonly mightBeForeignElement: boolean;
	}

	export interface IMouseTargetContentText extends IBaseMouseTarget {
		readonly type: MouseTargetType.CONTENT_TEXT;
		readonly position: Position;
		readonly range: Range;
		readonly detail: IMouseTargetContentTextData;
	}

	export interface IMouseTargetContentEmptyData {
		readonly isAfterLines: boolean;
		readonly horizontalDistanceToText?: number;
	}

	export interface IMouseTargetContentEmpty extends IBaseMouseTarget {
		readonly type: MouseTargetType.CONTENT_EMPTY;
		readonly position: Position;
		readonly range: Range;
		readonly detail: IMouseTargetContentEmptyData;
	}

	export interface IMouseTargetContentWidget extends IBaseMouseTarget {
		readonly type: MouseTargetType.CONTENT_WIDGET;
		readonly position: null;
		readonly range: null;
		readonly detail: string;
	}

	export interface IMouseTargetOverlayWidget extends IBaseMouseTarget {
		readonly type: MouseTargetType.OVERLAY_WIDGET;
		readonly position: null;
		readonly range: null;
		readonly detail: string;
	}

	export interface IMouseTargetScrollbar extends IBaseMouseTarget {
		readonly type: MouseTargetType.SCROLLBAR;
		readonly position: Position;
		readonly range: Range;
	}

	export interface IMouseTargetOverviewRuler extends IBaseMouseTarget {
		readonly type: MouseTargetType.OVERVIEW_RULER;
	}

	export interface IMouseTargetOutsideEditor extends IBaseMouseTarget {
		readonly type: MouseTargetType.OUTSIDE_EDITOR;
	}

	/**
	 * Target hit with the mouse in the editor.
	 */
	export type IMouseTarget = (IMouseTargetUnknown | IMouseTargetTextarea | IMouseTargetMargin | IMouseTargetViewZone | IMouseTargetContentText | IMouseTargetContentEmpty | IMouseTargetContentWidget | IMouseTargetOverlayWidget | IMouseTargetScrollbar | IMouseTargetOverviewRuler | IMouseTargetOutsideEditor);

	/**
	 * A mouse event originating from the editor.
	 */
	export interface IEditorMouseEvent {
		readonly event: IMouseEvent;
		readonly target: IMouseTarget;
	}

	export interface IPartialEditorMouseEvent {
		readonly event: IMouseEvent;
		readonly target: IMouseTarget | null;
	}

	/**
	 * A paste event originating from the editor.
	 */
	export interface IPasteEvent {
		readonly range: Range;
		readonly languageId: string | null;
	}

	export interface IDiffEditorConstructionOptions extends IDiffEditorOptions {
		/**
		 * The initial editor dimension (to avoid measuring the container).
		 */
		dimension?: IDimension;
		/**
		 * Place overflow widgets inside an external DOM node.
		 * Defaults to an internal DOM node.
		 */
		overflowWidgetsDomNode?: HTMLElement;
		/**
		 * Aria label for original editor.
		 */
		originalAriaLabel?: string;
		/**
		 * Aria label for modified editor.
		 */
		modifiedAriaLabel?: string;
		/**
		 * Is the diff editor inside another editor
		 * Defaults to false
		 */
		isInEmbeddedEditor?: boolean;
	}

	/**
	 * A rich code editor.
	 */
	export interface ICodeEditor extends IEditor {
		/**
		 * An event emitted when the content of the current model has changed.
		 * @event
		 */
		readonly onDidChangeModelContent: IEvent<IModelContentChangedEvent>;
		/**
		 * An event emitted when the language of the current model has changed.
		 * @event
		 */
		readonly onDidChangeModelLanguage: IEvent<IModelLanguageChangedEvent>;
		/**
		 * An event emitted when the language configuration of the current model has changed.
		 * @event
		 */
		readonly onDidChangeModelLanguageConfiguration: IEvent<IModelLanguageConfigurationChangedEvent>;
		/**
		 * An event emitted when the options of the current model has changed.
		 * @event
		 */
		readonly onDidChangeModelOptions: IEvent<IModelOptionsChangedEvent>;
		/**
		 * An event emitted when the configuration of the editor has changed. (e.g. `editor.updateOptions()`)
		 * @event
		 */
		readonly onDidChangeConfiguration: IEvent<ConfigurationChangedEvent>;
		/**
		 * An event emitted when the cursor position has changed.
		 * @event
		 */
		readonly onDidChangeCursorPosition: IEvent<ICursorPositionChangedEvent>;
		/**
		 * An event emitted when the cursor selection has changed.
		 * @event
		 */
		readonly onDidChangeCursorSelection: IEvent<ICursorSelectionChangedEvent>;
		/**
		 * An event emitted when the model of this editor has changed (e.g. `editor.setModel()`).
		 * @event
		 */
		readonly onDidChangeModel: IEvent<IModelChangedEvent>;
		/**
		 * An event emitted when the decorations of the current model have changed.
		 * @event
		 */
		readonly onDidChangeModelDecorations: IEvent<IModelDecorationsChangedEvent>;
		/**
		 * An event emitted when the text inside this editor gained focus (i.e. cursor starts blinking).
		 * @event
		 */
		readonly onDidFocusEditorText: IEvent<void>;
		/**
		 * An event emitted when the text inside this editor lost focus (i.e. cursor stops blinking).
		 * @event
		 */
		readonly onDidBlurEditorText: IEvent<void>;
		/**
		 * An event emitted when the text inside this editor or an editor widget gained focus.
		 * @event
		 */
		readonly onDidFocusEditorWidget: IEvent<void>;
		/**
		 * An event emitted when the text inside this editor or an editor widget lost focus.
		 * @event
		 */
		readonly onDidBlurEditorWidget: IEvent<void>;
		/**
		 * An event emitted after composition has started.
		 */
		readonly onDidCompositionStart: IEvent<void>;
		/**
		 * An event emitted after composition has ended.
		 */
		readonly onDidCompositionEnd: IEvent<void>;
		/**
		 * An event emitted when editing failed because the editor is read-only.
		 * @event
		 */
		readonly onDidAttemptReadOnlyEdit: IEvent<void>;
		/**
		 * An event emitted when users paste text in the editor.
		 * @event
		 */
		readonly onDidPaste: IEvent<IPasteEvent>;
		/**
		 * An event emitted on a "mouseup".
		 * @event
		 */
		readonly onMouseUp: IEvent<IEditorMouseEvent>;
		/**
		 * An event emitted on a "mousedown".
		 * @event
		 */
		readonly onMouseDown: IEvent<IEditorMouseEvent>;
		/**
		 * An event emitted on a "contextmenu".
		 * @event
		 */
		readonly onContextMenu: IEvent<IEditorMouseEvent>;
		/**
		 * An event emitted on a "mousemove".
		 * @event
		 */
		readonly onMouseMove: IEvent<IEditorMouseEvent>;
		/**
		 * An event emitted on a "mouseleave".
		 * @event
		 */
		readonly onMouseLeave: IEvent<IPartialEditorMouseEvent>;
		/**
		 * An event emitted on a "keyup".
		 * @event
		 */
		readonly onKeyUp: IEvent<IKeyboardEvent>;
		/**
		 * An event emitted on a "keydown".
		 * @event
		 */
		readonly onKeyDown: IEvent<IKeyboardEvent>;
		/**
		 * An event emitted when the layout of the editor has changed.
		 * @event
		 */
		readonly onDidLayoutChange: IEvent<EditorLayoutInfo>;
		/**
		 * An event emitted when the content width or content height in the editor has changed.
		 * @event
		 */
		readonly onDidContentSizeChange: IEvent<IContentSizeChangedEvent>;
		/**
		 * An event emitted when the scroll in the editor has changed.
		 * @event
		 */
		readonly onDidScrollChange: IEvent<IScrollEvent>;
		/**
		 * An event emitted when hidden areas change in the editor (e.g. due to folding).
		 * @event
		 */
		readonly onDidChangeHiddenAreas: IEvent<void>;
		/**
		 * Saves current view state of the editor in a serializable object.
		 */
		saveViewState(): ICodeEditorViewState | null;
		/**
		 * Restores the view state of the editor from a serializable object generated by `saveViewState`.
		 */
		restoreViewState(state: ICodeEditorViewState): void;
		/**
		 * Returns true if the text inside this editor or an editor widget has focus.
		 */
		hasWidgetFocus(): boolean;
		/**
		 * Get a contribution of this editor.
		 * @id Unique identifier of the contribution.
		 * @return The contribution or null if contribution not found.
		 */
		getContribution<T extends IEditorContribution>(id: string): T | null;
		/**
		 * Type the getModel() of IEditor.
		 */
		getModel(): ITextModel | null;
		/**
		 * Sets the current model attached to this editor.
		 * If the previous model was created by the editor via the value key in the options
		 * literal object, it will be destroyed. Otherwise, if the previous model was set
		 * via setModel, or the model key in the options literal object, the previous model
		 * will not be destroyed.
		 * It is safe to call setModel(null) to simply detach the current model from the editor.
		 */
		setModel(model: ITextModel | null): void;
		/**
		 * Gets all the editor computed options.
		 */
		getOptions(): IComputedEditorOptions;
		/**
		 * Gets a specific editor option.
		 */
		getOption<T extends EditorOption>(id: T): FindComputedEditorOptionValueById<T>;
		/**
		 * Returns the editor's configuration (without any validation or defaults).
		 */
		getRawOptions(): IEditorOptions;
		/**
		 * Get value of the current model attached to this editor.
		 * @see {@link ITextModel.getValue}
		 */
		getValue(options?: {
			preserveBOM: boolean;
			lineEnding: string;
		}): string;
		/**
		 * Set the value of the current model attached to this editor.
		 * @see {@link ITextModel.setValue}
		 */
		setValue(newValue: string): void;
		/**
		 * Get the width of the editor's content.
		 * This is information that is "erased" when computing `scrollWidth = Math.max(contentWidth, width)`
		 */
		getContentWidth(): number;
		/**
		 * Get the scrollWidth of the editor's viewport.
		 */
		getScrollWidth(): number;
		/**
		 * Get the scrollLeft of the editor's viewport.
		 */
		getScrollLeft(): number;
		/**
		 * Get the height of the editor's content.
		 * This is information that is "erased" when computing `scrollHeight = Math.max(contentHeight, height)`
		 */
		getContentHeight(): number;
		/**
		 * Get the scrollHeight of the editor's viewport.
		 */
		getScrollHeight(): number;
		/**
		 * Get the scrollTop of the editor's viewport.
		 */
		getScrollTop(): number;
		/**
		 * Change the scrollLeft of the editor's viewport.
		 */
		setScrollLeft(newScrollLeft: number, scrollType?: ScrollType): void;
		/**
		 * Change the scrollTop of the editor's viewport.
		 */
		setScrollTop(newScrollTop: number, scrollType?: ScrollType): void;
		/**
		 * Change the scroll position of the editor's viewport.
		 */
		setScrollPosition(position: INewScrollPosition, scrollType?: ScrollType): void;
		/**
		 * Get an action that is a contribution to this editor.
		 * @id Unique identifier of the contribution.
		 * @return The action or null if action not found.
		 */
		getAction(id: string): IEditorAction;
		/**
		 * Execute a command on the editor.
		 * The edits will land on the undo-redo stack, but no "undo stop" will be pushed.
		 * @param source The source of the call.
		 * @param command The command to execute
		 */
		executeCommand(source: string | null | undefined, command: ICommand): void;
		/**
		 * Create an "undo stop" in the undo-redo stack.
		 */
		pushUndoStop(): boolean;
		/**
		 * Remove the "undo stop" in the undo-redo stack.
		 */
		popUndoStop(): boolean;
		/**
		 * Execute edits on the editor.
		 * The edits will land on the undo-redo stack, but no "undo stop" will be pushed.
		 * @param source The source of the call.
		 * @param edits The edits to execute.
		 * @param endCursorState Cursor state after the edits were applied.
		 */
		executeEdits(source: string | null | undefined, edits: IIdentifiedSingleEditOperation[], endCursorState?: ICursorStateComputer | Selection[]): boolean;
		/**
		 * Execute multiple (concomitant) commands on the editor.
		 * @param source The source of the call.
		 * @param command The commands to execute
		 */
		executeCommands(source: string | null | undefined, commands: (ICommand | null)[]): void;
		/**
		 * Get all the decorations on a line (filtering out decorations from other editors).
		 */
		getLineDecorations(lineNumber: number): IModelDecoration[] | null;
		/**
		 * Get all the decorations for a range (filtering out decorations from other editors).
		 */
		getDecorationsInRange(range: Range): IModelDecoration[] | null;
		/**
		 * All decorations added through this call will get the ownerId of this editor.
		 * @see {@link ITextModel.deltaDecorations}
		 */
		deltaDecorations(oldDecorations: string[], newDecorations: IModelDeltaDecoration[]): string[];
		/**
		 * Get the layout info for the editor.
		 */
		getLayoutInfo(): EditorLayoutInfo;
		/**
		 * Returns the ranges that are currently visible.
		 * Does not account for horizontal scrolling.
		 */
		getVisibleRanges(): Range[];
		/**
		 * Get the vertical position (top offset) for the line w.r.t. to the first line.
		 */
		getTopForLineNumber(lineNumber: number): number;
		/**
		 * Get the vertical position (top offset) for the position w.r.t. to the first line.
		 */
		getTopForPosition(lineNumber: number, column: number): number;
		/**
		 * Returns the editor's container dom node
		 */
		getContainerDomNode(): HTMLElement;
		/**
		 * Returns the editor's dom node
		 */
		getDomNode(): HTMLElement | null;
		/**
		 * Add a content widget. Widgets must have unique ids, otherwise they will be overwritten.
		 */
		addContentWidget(widget: IContentWidget): void;
		/**
		 * Layout/Reposition a content widget. This is a ping to the editor to call widget.getPosition()
		 * and update appropriately.
		 */
		layoutContentWidget(widget: IContentWidget): void;
		/**
		 * Remove a content widget.
		 */
		removeContentWidget(widget: IContentWidget): void;
		/**
		 * Add an overlay widget. Widgets must have unique ids, otherwise they will be overwritten.
		 */
		addOverlayWidget(widget: IOverlayWidget): void;
		/**
		 * Layout/Reposition an overlay widget. This is a ping to the editor to call widget.getPosition()
		 * and update appropriately.
		 */
		layoutOverlayWidget(widget: IOverlayWidget): void;
		/**
		 * Remove an overlay widget.
		 */
		removeOverlayWidget(widget: IOverlayWidget): void;
		/**
		 * Change the view zones. View zones are lost when a new model is attached to the editor.
		 */
		changeViewZones(callback: (accessor: IViewZoneChangeAccessor) => void): void;
		/**
		 * Get the horizontal position (left offset) for the column w.r.t to the beginning of the line.
		 * This method works only if the line `lineNumber` is currently rendered (in the editor's viewport).
		 * Use this method with caution.
		 */
		getOffsetForColumn(lineNumber: number, column: number): number;
		/**
		 * Force an editor render now.
		 */
		render(forceRedraw?: boolean): void;
		/**
		 * Get the hit test target at coordinates `clientX` and `clientY`.
		 * The coordinates are relative to the top-left of the viewport.
		 *
		 * @returns Hit test target or null if the coordinates fall outside the editor or the editor has no model.
		 */
		getTargetAtClientPoint(clientX: number, clientY: number): IMouseTarget | null;
		/**
		 * Get the visible position for `position`.
		 * The result position takes scrolling into account and is relative to the top left corner of the editor.
		 * Explanation 1: the results of this method will change for the same `position` if the user scrolls the editor.
		 * Explanation 2: the results of this method will not change if the container of the editor gets repositioned.
		 * Warning: the results of this method are inaccurate for positions that are outside the current editor viewport.
		 */
		getScrolledVisiblePosition(position: IPosition): {
			top: number;
			left: number;
			height: number;
		} | null;
		/**
		 * Apply the same font settings as the editor to `target`.
		 */
		applyFontInfo(target: HTMLElement): void;
		setBanner(bannerDomNode: HTMLElement | null, height: number): void;
	}

	/**
	 * Information about a line in the diff editor
	 */
	export interface IDiffLineInformation {
		readonly equivalentLineNumber: number;
	}

	/**
	 * A rich diff editor.
	 */
	export interface IDiffEditor extends IEditor {
		/**
		 * @see {@link ICodeEditor.getContainerDomNode}
		 */
		getContainerDomNode(): HTMLElement;
		/**
		 * An event emitted when the diff information computed by this diff editor has been updated.
		 * @event
		 */
		readonly onDidUpdateDiff: IEvent<void>;
		/**
		 * Saves current view state of the editor in a serializable object.
		 */
		saveViewState(): IDiffEditorViewState | null;
		/**
		 * Restores the view state of the editor from a serializable object generated by `saveViewState`.
		 */
		restoreViewState(state: IDiffEditorViewState): void;
		/**
		 * Type the getModel() of IEditor.
		 */
		getModel(): IDiffEditorModel | null;
		/**
		 * Sets the current model attached to this editor.
		 * If the previous model was created by the editor via the value key in the options
		 * literal object, it will be destroyed. Otherwise, if the previous model was set
		 * via setModel, or the model key in the options literal object, the previous model
		 * will not be destroyed.
		 * It is safe to call setModel(null) to simply detach the current model from the editor.
		 */
		setModel(model: IDiffEditorModel | null): void;
		/**
		 * Get the `original` editor.
		 */
		getOriginalEditor(): ICodeEditor;
		/**
		 * Get the `modified` editor.
		 */
		getModifiedEditor(): ICodeEditor;
		/**
		 * Get the computed diff information.
		 */
		getLineChanges(): ILineChange[] | null;
		/**
		 * Get information based on computed diff about a line number from the original model.
		 * If the diff computation is not finished or the model is missing, will return null.
		 */
		getDiffLineInformationForOriginal(lineNumber: number): IDiffLineInformation | null;
		/**
		 * Get information based on computed diff about a line number from the modified model.
		 * If the diff computation is not finished or the model is missing, will return null.
		 */
		getDiffLineInformationForModified(lineNumber: number): IDiffLineInformation | null;
		/**
		 * Update the editor's options after the editor has been created.
		 */
		updateOptions(newOptions: IDiffEditorOptions): void;
	}

	export class FontInfo extends BareFontInfo {
		readonly _editorStylingBrand: void;
		readonly version: number;
		readonly isTrusted: boolean;
		readonly isMonospace: boolean;
		readonly typicalHalfwidthCharacterWidth: number;
		readonly typicalFullwidthCharacterWidth: number;
		readonly canUseHalfwidthRightwardsArrow: boolean;
		readonly spaceWidth: number;
		readonly middotWidth: number;
		readonly wsmiddotWidth: number;
		readonly maxDigitWidth: number;
	}

	export class BareFontInfo {
		readonly _bareFontInfoBrand: void;
		readonly pixelRatio: number;
		readonly fontFamily: string;
		readonly fontWeight: string;
		readonly fontSize: number;
		readonly fontFeatureSettings: string;
		readonly lineHeight: number;
		readonly letterSpacing: number;
	}

	//compatibility:
	export type IReadOnlyModel = ITextModel;
	export type IModel = ITextModel;
}

declare namespace monaco.languages {

	export interface IRelativePattern {
		/**
		 * A base file path to which this pattern will be matched against relatively.
		 */
		readonly base: string;
		/**
		 * A file glob pattern like `*.{ts,js}` that will be matched on file paths
		 * relative to the base path.
		 *
		 * Example: Given a base of `/home/work/folder` and a file path of `/home/work/folder/index.js`,
		 * the file glob pattern will match on `index.js`.
		 */
		readonly pattern: string;
	}

	export type LanguageSelector = string | LanguageFilter | ReadonlyArray<string | LanguageFilter>;

	export interface LanguageFilter {
		readonly language?: string;
		readonly scheme?: string;
		readonly pattern?: string | IRelativePattern;
		readonly notebookType?: string;
		/**
		 * This provider is implemented in the UI thread.
		 */
		readonly hasAccessToAllModels?: boolean;
		readonly exclusive?: boolean;
	}

	/**
	 * Register information about a new language.
	 */
	export function register(language: ILanguageExtensionPoint): void;

	/**
	 * Get the information of all the registered languages.
	 */
	export function getLanguages(): ILanguageExtensionPoint[];

	export function getEncodedLanguageId(languageId: string): number;

	/**
	 * An event emitted when a language is needed for the first time (e.g. a model has it set).
	 * @event
	 */
	export function onLanguage(languageId: string, callback: () => void): IDisposable;

	/**
	 * Set the editing configuration for a language.
	 */
	export function setLanguageConfiguration(languageId: string, configuration: LanguageConfiguration): IDisposable;

	/**
	 * A token.
	 */
	export interface IToken {
		startIndex: number;
		scopes: string;
	}

	/**
	 * The result of a line tokenization.
	 */
	export interface ILineTokens {
		/**
		 * The list of tokens on the line.
		 */
		tokens: IToken[];
		/**
		 * The tokenization end state.
		 * A pointer will be held to this and the object should not be modified by the tokenizer after the pointer is returned.
		 */
		endState: IState;
	}

	/**
	 * The result of a line tokenization.
	 */
	export interface IEncodedLineTokens {
		/**
		 * The tokens on the line in a binary, encoded format. Each token occupies two array indices. For token i:
		 *  - at offset 2*i => startIndex
		 *  - at offset 2*i + 1 => metadata
		 * Meta data is in binary format:
		 * - -------------------------------------------
		 *     3322 2222 2222 1111 1111 1100 0000 0000
		 *     1098 7654 3210 9876 5432 1098 7654 3210
		 * - -------------------------------------------
		 *     bbbb bbbb bfff ffff ffFF FFTT LLLL LLLL
		 * - -------------------------------------------
		 *  - L = EncodedLanguageId (8 bits): Use `getEncodedLanguageId` to get the encoded ID of a language.
		 *  - T = StandardTokenType (2 bits): Other = 0, Comment = 1, String = 2, RegEx = 3.
		 *  - F = FontStyle (4 bits): None = 0, Italic = 1, Bold = 2, Underline = 4, Strikethrough = 8.
		 *  - f = foreground ColorId (9 bits)
		 *  - b = background ColorId (9 bits)
		 *  - The color value for each colorId is defined in IStandaloneThemeData.customTokenColors:
		 * e.g. colorId = 1 is stored in IStandaloneThemeData.customTokenColors[1]. Color id = 0 means no color,
		 * id = 1 is for the default foreground color, id = 2 for the default background.
		 */
		tokens: Uint32Array;
		/**
		 * The tokenization end state.
		 * A pointer will be held to this and the object should not be modified by the tokenizer after the pointer is returned.
		 */
		endState: IState;
	}

	/**
	 * A factory for token providers.
	 */
	export interface TokensProviderFactory {
		create(): ProviderResult<TokensProvider | EncodedTokensProvider | IMonarchLanguage>;
	}

	/**
	 * A "manual" provider of tokens.
	 */
	export interface TokensProvider {
		/**
		 * The initial state of a language. Will be the state passed in to tokenize the first line.
		 */
		getInitialState(): IState;
		/**
		 * Tokenize a line given the state at the beginning of the line.
		 */
		tokenize(line: string, state: IState): ILineTokens;
	}

	/**
	 * A "manual" provider of tokens, returning tokens in a binary form.
	 */
	export interface EncodedTokensProvider {
		/**
		 * The initial state of a language. Will be the state passed in to tokenize the first line.
		 */
		getInitialState(): IState;
		/**
		 * Tokenize a line given the state at the beginning of the line.
		 */
		tokenizeEncoded(line: string, state: IState): IEncodedLineTokens;
		/**
		 * Tokenize a line given the state at the beginning of the line.
		 */
		tokenize?(line: string, state: IState): ILineTokens;
	}

	/**
	 * Change the color map that is used for token colors.
	 * Supported formats (hex): #RRGGBB, $RRGGBBAA, #RGB, #RGBA
	 */
	export function setColorMap(colorMap: string[] | null): void;

	/**
	 * Register a tokens provider factory for a language. This tokenizer will be exclusive with a tokenizer
	 * set using `setTokensProvider` or one created using `setMonarchTokensProvider`, but will work together
	 * with a tokens provider set using `registerDocumentSemanticTokensProvider` or `registerDocumentRangeSemanticTokensProvider`.
	 */
	export function registerTokensProviderFactory(languageId: string, factory: TokensProviderFactory): IDisposable;

	/**
	 * Set the tokens provider for a language (manual implementation). This tokenizer will be exclusive
	 * with a tokenizer created using `setMonarchTokensProvider`, or with `registerTokensProviderFactory`,
	 * but will work together with a tokens provider set using `registerDocumentSemanticTokensProvider`
	 * or `registerDocumentRangeSemanticTokensProvider`.
	 */
	export function setTokensProvider(languageId: string, provider: TokensProvider | EncodedTokensProvider | Thenable<TokensProvider | EncodedTokensProvider>): IDisposable;

	/**
	 * Set the tokens provider for a language (monarch implementation). This tokenizer will be exclusive
	 * with a tokenizer set using `setTokensProvider`, or with `registerTokensProviderFactory`, but will
	 * work together with a tokens provider set using `registerDocumentSemanticTokensProvider` or
	 * `registerDocumentRangeSemanticTokensProvider`.
	 */
	export function setMonarchTokensProvider(languageId: string, languageDef: IMonarchLanguage | Thenable<IMonarchLanguage>): IDisposable;

	/**
	 * Register a reference provider (used by e.g. reference search).
	 */
	export function registerReferenceProvider(languageSelector: LanguageSelector, provider: ReferenceProvider): IDisposable;

	/**
	 * Register a rename provider (used by e.g. rename symbol).
	 */
	export function registerRenameProvider(languageSelector: LanguageSelector, provider: RenameProvider): IDisposable;

	/**
	 * Register a signature help provider (used by e.g. parameter hints).
	 */
	export function registerSignatureHelpProvider(languageSelector: LanguageSelector, provider: SignatureHelpProvider): IDisposable;

	/**
	 * Register a hover provider (used by e.g. editor hover).
	 */
	export function registerHoverProvider(languageSelector: LanguageSelector, provider: HoverProvider): IDisposable;

	/**
	 * Register a document symbol provider (used by e.g. outline).
	 */
	export function registerDocumentSymbolProvider(languageSelector: LanguageSelector, provider: DocumentSymbolProvider): IDisposable;

	/**
	 * Register a document highlight provider (used by e.g. highlight occurrences).
	 */
	export function registerDocumentHighlightProvider(languageSelector: LanguageSelector, provider: DocumentHighlightProvider): IDisposable;

	/**
	 * Register an linked editing range provider.
	 */
	export function registerLinkedEditingRangeProvider(languageSelector: LanguageSelector, provider: LinkedEditingRangeProvider): IDisposable;

	/**
	 * Register a definition provider (used by e.g. go to definition).
	 */
	export function registerDefinitionProvider(languageSelector: LanguageSelector, provider: DefinitionProvider): IDisposable;

	/**
	 * Register a implementation provider (used by e.g. go to implementation).
	 */
	export function registerImplementationProvider(languageSelector: LanguageSelector, provider: ImplementationProvider): IDisposable;

	/**
	 * Register a type definition provider (used by e.g. go to type definition).
	 */
	export function registerTypeDefinitionProvider(languageSelector: LanguageSelector, provider: TypeDefinitionProvider): IDisposable;

	/**
	 * Register a code lens provider (used by e.g. inline code lenses).
	 */
	export function registerCodeLensProvider(languageSelector: LanguageSelector, provider: CodeLensProvider): IDisposable;

	/**
	 * Register a code action provider (used by e.g. quick fix).
	 */
	export function registerCodeActionProvider(languageSelector: LanguageSelector, provider: CodeActionProvider, metadata?: CodeActionProviderMetadata): IDisposable;

	/**
	 * Register a formatter that can handle only entire models.
	 */
	export function registerDocumentFormattingEditProvider(languageSelector: LanguageSelector, provider: DocumentFormattingEditProvider): IDisposable;

	/**
	 * Register a formatter that can handle a range inside a model.
	 */
	export function registerDocumentRangeFormattingEditProvider(languageSelector: LanguageSelector, provider: DocumentRangeFormattingEditProvider): IDisposable;

	/**
	 * Register a formatter than can do formatting as the user types.
	 */
	export function registerOnTypeFormattingEditProvider(languageSelector: LanguageSelector, provider: OnTypeFormattingEditProvider): IDisposable;

	/**
	 * Register a link provider that can find links in text.
	 */
	export function registerLinkProvider(languageSelector: LanguageSelector, provider: LinkProvider): IDisposable;

	/**
	 * Register a completion item provider (use by e.g. suggestions).
	 */
	export function registerCompletionItemProvider(languageSelector: LanguageSelector, provider: CompletionItemProvider): IDisposable;

	/**
	 * Register a document color provider (used by Color Picker, Color Decorator).
	 */
	export function registerColorProvider(languageSelector: LanguageSelector, provider: DocumentColorProvider): IDisposable;

	/**
	 * Register a folding range provider
	 */
	export function registerFoldingRangeProvider(languageSelector: LanguageSelector, provider: FoldingRangeProvider): IDisposable;

	/**
	 * Register a declaration provider
	 */
	export function registerDeclarationProvider(languageSelector: LanguageSelector, provider: DeclarationProvider): IDisposable;

	/**
	 * Register a selection range provider
	 */
	export function registerSelectionRangeProvider(languageSelector: LanguageSelector, provider: SelectionRangeProvider): IDisposable;

	/**
	 * Register a document semantic tokens provider. A semantic tokens provider will complement and enhance a
	 * simple top-down tokenizer. Simple top-down tokenizers can be set either via `setMonarchTokensProvider`
	 * or `setTokensProvider`.
	 *
	 * For the best user experience, register both a semantic tokens provider and a top-down tokenizer.
	 */
	export function registerDocumentSemanticTokensProvider(languageSelector: LanguageSelector, provider: DocumentSemanticTokensProvider): IDisposable;

	/**
	 * Register a document range semantic tokens provider. A semantic tokens provider will complement and enhance a
	 * simple top-down tokenizer. Simple top-down tokenizers can be set either via `setMonarchTokensProvider`
	 * or `setTokensProvider`.
	 *
	 * For the best user experience, register both a semantic tokens provider and a top-down tokenizer.
	 */
	export function registerDocumentRangeSemanticTokensProvider(languageSelector: LanguageSelector, provider: DocumentRangeSemanticTokensProvider): IDisposable;

	/**
	 * Register an inline completions provider.
	 */
	export function registerInlineCompletionsProvider(languageSelector: LanguageSelector, provider: InlineCompletionsProvider): IDisposable;

	/**
	 * Register an inlay hints provider.
	 */
	export function registerInlayHintsProvider(languageSelector: LanguageSelector, provider: InlayHintsProvider): IDisposable;

	/**
	 * Contains additional diagnostic information about the context in which
	 * a [code action](#CodeActionProvider.provideCodeActions) is run.
	 */
	export interface CodeActionContext {
		/**
		 * An array of diagnostics.
		 */
		readonly markers: editor.IMarkerData[];
		/**
		 * Requested kind of actions to return.
		 */
		readonly only?: string;
	}

	/**
	 * The code action interface defines the contract between extensions and
	 * the [light bulb](https://code.visualstudio.com/docs/editor/editingevolved#_code-action) feature.
	 */
	export interface CodeActionProvider {
		/**
		 * Provide commands for the given document and range.
		 */
		provideCodeActions(model: editor.ITextModel, range: Range, context: CodeActionContext, token: CancellationToken): ProviderResult<CodeActionList>;
		/**
		 * Given a code action fill in the edit. Will only invoked when missing.
		 */
		resolveCodeAction?(codeAction: CodeAction, token: CancellationToken): ProviderResult<CodeAction>;
	}

	/**
	 * Metadata about the type of code actions that a {@link CodeActionProvider} provides.
	 */
	export interface CodeActionProviderMetadata {
		/**
		 * List of code action kinds that a {@link CodeActionProvider} may return.
		 *
		 * This list is used to determine if a given `CodeActionProvider` should be invoked or not.
		 * To avoid unnecessary computation, every `CodeActionProvider` should list use `providedCodeActionKinds`. The
		 * list of kinds may either be generic, such as `["quickfix", "refactor", "source"]`, or list out every kind provided,
		 * such as `["quickfix.removeLine", "source.fixAll" ...]`.
		 */
		readonly providedCodeActionKinds?: readonly string[];
	}

	/**
	 * Describes how comments for a language work.
	 */
	export interface CommentRule {
		/**
		 * The line comment token, like `// this is a comment`
		 */
		lineComment?: string | null;
		/**
		 * The block comment character pair, like `/* block comment *&#47;`
		 */
		blockComment?: CharacterPair | null;
	}

	/**
	 * The language configuration interface defines the contract between extensions and
	 * various editor features, like automatic bracket insertion, automatic indentation etc.
	 */
	export interface LanguageConfiguration {
		/**
		 * The language's comment settings.
		 */
		comments?: CommentRule;
		/**
		 * The language's brackets.
		 * This configuration implicitly affects pressing Enter around these brackets.
		 */
		brackets?: CharacterPair[];
		/**
		 * The language's word definition.
		 * If the language supports Unicode identifiers (e.g. JavaScript), it is preferable
		 * to provide a word definition that uses exclusion of known separators.
		 * e.g.: A regex that matches anything except known separators (and dot is allowed to occur in a floating point number):
		 *   /(-?\d*\.\d\w*)|([^\`\~\!\@\#\%\^\&\*\(\)\-\=\+\[\{\]\}\\\|\;\:\'\"\,\.\<\>\/\?\s]+)/g
		 */
		wordPattern?: RegExp;
		/**
		 * The language's indentation settings.
		 */
		indentationRules?: IndentationRule;
		/**
		 * The language's rules to be evaluated when pressing Enter.
		 */
		onEnterRules?: OnEnterRule[];
		/**
		 * The language's auto closing pairs. The 'close' character is automatically inserted with the
		 * 'open' character is typed. If not set, the configured brackets will be used.
		 */
		autoClosingPairs?: IAutoClosingPairConditional[];
		/**
		 * The language's surrounding pairs. When the 'open' character is typed on a selection, the
		 * selected string is surrounded by the open and close characters. If not set, the autoclosing pairs
		 * settings will be used.
		 */
		surroundingPairs?: IAutoClosingPair[];
		/**
		 * Defines a list of bracket pairs that are colorized depending on their nesting level.
		 * If not set, the configured brackets will be used.
		*/
		colorizedBracketPairs?: CharacterPair[];
		/**
		 * Defines what characters must be after the cursor for bracket or quote autoclosing to occur when using the \'languageDefined\' autoclosing setting.
		 *
		 * This is typically the set of characters which can not start an expression, such as whitespace, closing brackets, non-unary operators, etc.
		 */
		autoCloseBefore?: string;
		/**
		 * The language's folding rules.
		 */
		folding?: FoldingRules;
		/**
		 * **Deprecated** Do not use.
		 *
		 * @deprecated Will be replaced by a better API soon.
		 */
		__electricCharacterSupport?: {
			docComment?: IDocComment;
		};
	}

	/**
	 * Describes indentation rules for a language.
	 */
	export interface IndentationRule {
		/**
		 * If a line matches this pattern, then all the lines after it should be unindented once (until another rule matches).
		 */
		decreaseIndentPattern: RegExp;
		/**
		 * If a line matches this pattern, then all the lines after it should be indented once (until another rule matches).
		 */
		increaseIndentPattern: RegExp;
		/**
		 * If a line matches this pattern, then **only the next line** after it should be indented once.
		 */
		indentNextLinePattern?: RegExp | null;
		/**
		 * If a line matches this pattern, then its indentation should not be changed and it should not be evaluated against the other rules.
		 */
		unIndentedLinePattern?: RegExp | null;
	}

	/**
	 * Describes language specific folding markers such as '#region' and '#endregion'.
	 * The start and end regexes will be tested against the contents of all lines and must be designed efficiently:
	 * - the regex should start with '^'
	 * - regexp flags (i, g) are ignored
	 */
	export interface FoldingMarkers {
		start: RegExp;
		end: RegExp;
	}

	/**
	 * Describes folding rules for a language.
	 */
	export interface FoldingRules {
		/**
		 * Used by the indentation based strategy to decide whether empty lines belong to the previous or the next block.
		 * A language adheres to the off-side rule if blocks in that language are expressed by their indentation.
		 * See [wikipedia](https://en.wikipedia.org/wiki/Off-side_rule) for more information.
		 * If not set, `false` is used and empty lines belong to the previous block.
		 */
		offSide?: boolean;
		/**
		 * Region markers used by the language.
		 */
		markers?: FoldingMarkers;
	}

	/**
	 * Describes a rule to be evaluated when pressing Enter.
	 */
	export interface OnEnterRule {
		/**
		 * This rule will only execute if the text before the cursor matches this regular expression.
		 */
		beforeText: RegExp;
		/**
		 * This rule will only execute if the text after the cursor matches this regular expression.
		 */
		afterText?: RegExp;
		/**
		 * This rule will only execute if the text above the this line matches this regular expression.
		 */
		previousLineText?: RegExp;
		/**
		 * The action to execute.
		 */
		action: EnterAction;
	}

	/**
	 * Definition of documentation comments (e.g. Javadoc/JSdoc)
	 */
	export interface IDocComment {
		/**
		 * The string that starts a doc comment (e.g. '/**')
		 */
		open: string;
		/**
		 * The string that appears on the last line and closes the doc comment (e.g. ' * /').
		 */
		close?: string;
	}

	/**
	 * A tuple of two characters, like a pair of
	 * opening and closing brackets.
	 */
	export type CharacterPair = [string, string];

	export interface IAutoClosingPair {
		open: string;
		close: string;
	}

	export interface IAutoClosingPairConditional extends IAutoClosingPair {
		notIn?: string[];
	}

	/**
	 * Describes what to do with the indentation when pressing Enter.
	 */
	export enum IndentAction {
		/**
		 * Insert new line and copy the previous line's indentation.
		 */
		None = 0,
		/**
		 * Insert new line and indent once (relative to the previous line's indentation).
		 */
		Indent = 1,
		/**
		 * Insert two new lines:
		 *  - the first one indented which will hold the cursor
		 *  - the second one at the same indentation level
		 */
		IndentOutdent = 2,
		/**
		 * Insert new line and outdent once (relative to the previous line's indentation).
		 */
		Outdent = 3
	}

	/**
	 * Describes what to do when pressing Enter.
	 */
	export interface EnterAction {
		/**
		 * Describe what to do with the indentation.
		 */
		indentAction: IndentAction;
		/**
		 * Describes text to be appended after the new line and after the indentation.
		 */
		appendText?: string;
		/**
		 * Describes the number of characters to remove from the new line's indentation.
		 */
		removeText?: number;
	}

	/**
	 * The state of the tokenizer between two lines.
	 * It is useful to store flags such as in multiline comment, etc.
	 * The model will clone the previous line's state and pass it in to tokenize the next line.
	 */
	export interface IState {
		clone(): IState;
		equals(other: IState): boolean;
	}

	/**
	 * A provider result represents the values a provider, like the {@link HoverProvider},
	 * may return. For once this is the actual result type `T`, like `Hover`, or a thenable that resolves
	 * to that type `T`. In addition, `null` and `undefined` can be returned - either directly or from a
	 * thenable.
	 */
	export type ProviderResult<T> = T | undefined | null | Thenable<T | undefined | null>;

	/**
	 * A hover represents additional information for a symbol or word. Hovers are
	 * rendered in a tooltip-like widget.
	 */
	export interface Hover {
		/**
		 * The contents of this hover.
		 */
		contents: IMarkdownString[];
		/**
		 * The range to which this hover applies. When missing, the
		 * editor will use the range at the current position or the
		 * current position itself.
		 */
		range?: IRange;
	}

	/**
	 * The hover provider interface defines the contract between extensions and
	 * the [hover](https://code.visualstudio.com/docs/editor/intellisense)-feature.
	 */
	export interface HoverProvider {
		/**
		 * Provide a hover for the given position and document. Multiple hovers at the same
		 * position will be merged by the editor. A hover can have a range which defaults
		 * to the word range at the position when omitted.
		 */
		provideHover(model: editor.ITextModel, position: Position, token: CancellationToken): ProviderResult<Hover>;
	}

	export enum CompletionItemKind {
		Method = 0,
		Function = 1,
		Constructor = 2,
		Field = 3,
		Variable = 4,
		Class = 5,
		Struct = 6,
		Interface = 7,
		Module = 8,
		Property = 9,
		Event = 10,
		Operator = 11,
		Unit = 12,
		Value = 13,
		Constant = 14,
		Enum = 15,
		EnumMember = 16,
		Keyword = 17,
		Text = 18,
		Color = 19,
		File = 20,
		Reference = 21,
		Customcolor = 22,
		Folder = 23,
		TypeParameter = 24,
		User = 25,
		Issue = 26,
		Snippet = 27
	}

	export interface CompletionItemLabel {
		label: string;
		detail?: string;
		description?: string;
	}

	export enum CompletionItemTag {
		Deprecated = 1
	}

	export enum CompletionItemInsertTextRule {
		/**
		 * Adjust whitespace/indentation of multiline insert texts to
		 * match the current line indentation.
		 */
		KeepWhitespace = 1,
		/**
		 * `insertText` is a snippet.
		 */
		InsertAsSnippet = 4
	}

	export interface CompletionItemRanges {
		insert: IRange;
		replace: IRange;
	}

	/**
	 * A completion item represents a text snippet that is
	 * proposed to complete text that is being typed.
	 */
	export interface CompletionItem {
		/**
		 * The label of this completion item. By default
		 * this is also the text that is inserted when selecting
		 * this completion.
		 */
		label: string | CompletionItemLabel;
		/**
		 * The kind of this completion item. Based on the kind
		 * an icon is chosen by the editor.
		 */
		kind: CompletionItemKind;
		/**
		 * A modifier to the `kind` which affect how the item
		 * is rendered, e.g. Deprecated is rendered with a strikeout
		 */
		tags?: ReadonlyArray<CompletionItemTag>;
		/**
		 * A human-readable string with additional information
		 * about this item, like type or symbol information.
		 */
		detail?: string;
		/**
		 * A human-readable string that represents a doc-comment.
		 */
		documentation?: string | IMarkdownString;
		/**
		 * A string that should be used when comparing this item
		 * with other items. When `falsy` the {@link CompletionItem.label label}
		 * is used.
		 */
		sortText?: string;
		/**
		 * A string that should be used when filtering a set of
		 * completion items. When `falsy` the {@link CompletionItem.label label}
		 * is used.
		 */
		filterText?: string;
		/**
		 * Select this item when showing. *Note* that only one completion item can be selected and
		 * that the editor decides which item that is. The rule is that the *first* item of those
		 * that match best is selected.
		 */
		preselect?: boolean;
		/**
		 * A string or snippet that should be inserted in a document when selecting
		 * this completion.
		 */
		insertText: string;
		/**
		 * Additional rules (as bitmask) that should be applied when inserting
		 * this completion.
		 */
		insertTextRules?: CompletionItemInsertTextRule;
		/**
		 * A range of text that should be replaced by this completion item.
		 *
		 * Defaults to a range from the start of the {@link TextDocument.getWordRangeAtPosition current word} to the
		 * current position.
		 *
		 * *Note:* The range must be a {@link Range.isSingleLine single line} and it must
		 * {@link Range.contains contain} the position at which completion has been {@link CompletionItemProvider.provideCompletionItems requested}.
		 */
		range: IRange | CompletionItemRanges;
		/**
		 * An optional set of characters that when pressed while this completion is active will accept it first and
		 * then type that character. *Note* that all commit characters should have `length=1` and that superfluous
		 * characters will be ignored.
		 */
		commitCharacters?: string[];
		/**
		 * An optional array of additional text edits that are applied when
		 * selecting this completion. Edits must not overlap with the main edit
		 * nor with themselves.
		 */
		additionalTextEdits?: editor.ISingleEditOperation[];
		/**
		 * A command that should be run upon acceptance of this item.
		 */
		command?: Command;
	}

	export interface CompletionList {
		suggestions: CompletionItem[];
		incomplete?: boolean;
		dispose?(): void;
	}

	/**
	 * How a suggest provider was triggered.
	 */
	export enum CompletionTriggerKind {
		Invoke = 0,
		TriggerCharacter = 1,
		TriggerForIncompleteCompletions = 2
	}

	/**
	 * Contains additional information about the context in which
	 * {@link CompletionItemProvider.provideCompletionItems completion provider} is triggered.
	 */
	export interface CompletionContext {
		/**
		 * How the completion was triggered.
		 */
		triggerKind: CompletionTriggerKind;
		/**
		 * Character that triggered the completion item provider.
		 *
		 * `undefined` if provider was not triggered by a character.
		 */
		triggerCharacter?: string;
	}

	/**
	 * The completion item provider interface defines the contract between extensions and
	 * the [IntelliSense](https://code.visualstudio.com/docs/editor/intellisense).
	 *
	 * When computing *complete* completion items is expensive, providers can optionally implement
	 * the `resolveCompletionItem`-function. In that case it is enough to return completion
	 * items with a {@link CompletionItem.label label} from the
	 * {@link CompletionItemProvider.provideCompletionItems provideCompletionItems}-function. Subsequently,
	 * when a completion item is shown in the UI and gains focus this provider is asked to resolve
	 * the item, like adding {@link CompletionItem.documentation doc-comment} or {@link CompletionItem.detail details}.
	 */
	export interface CompletionItemProvider {
		triggerCharacters?: string[];
		/**
		 * Provide completion items for the given position and document.
		 */
		provideCompletionItems(model: editor.ITextModel, position: Position, context: CompletionContext, token: CancellationToken): ProviderResult<CompletionList>;
		/**
		 * Given a completion item fill in more data, like {@link CompletionItem.documentation doc-comment}
		 * or {@link CompletionItem.detail details}.
		 *
		 * The editor will only resolve a completion item once.
		 */
		resolveCompletionItem?(item: CompletionItem, token: CancellationToken): ProviderResult<CompletionItem>;
	}

	/**
	 * How an {@link InlineCompletionsProvider inline completion provider} was triggered.
	 */
	export enum InlineCompletionTriggerKind {
		/**
		 * Completion was triggered automatically while editing.
		 * It is sufficient to return a single completion item in this case.
		 */
		Automatic = 0,
		/**
		 * Completion was triggered explicitly by a user gesture.
		 * Return multiple completion items to enable cycling through them.
		 */
		Explicit = 1
	}

	export interface InlineCompletionContext {
		/**
		 * How the completion was triggered.
		 */
		readonly triggerKind: InlineCompletionTriggerKind;
		readonly selectedSuggestionInfo: SelectedSuggestionInfo | undefined;
	}

	export interface SelectedSuggestionInfo {
		range: IRange;
		text: string;
		isSnippetText: boolean;
		completionKind: CompletionItemKind;
	}

	export interface InlineCompletion {
		/**
		 * The text to insert.
		 * If the text contains a line break, the range must end at the end of a line.
		 * If existing text should be replaced, the existing text must be a prefix of the text to insert.
		 *
		 * The text can also be a snippet. In that case, a preview with default parameters is shown.
		 * When accepting the suggestion, the full snippet is inserted.
		*/
		readonly insertText: string | {
			snippet: string;
		};
		/**
		 * A text that is used to decide if this inline completion should be shown.
		 * An inline completion is shown if the text to replace is a subword of the filter text.
		 */
		readonly filterText?: string;
		/**
		 * An optional array of additional text edits that are applied when
		 * selecting this completion. Edits must not overlap with the main edit
		 * nor with themselves.
		 */
		readonly additionalTextEdits?: editor.ISingleEditOperation[];
		/**
		 * The range to replace.
		 * Must begin and end on the same line.
		*/
		readonly range?: IRange;
		readonly command?: Command;
		/**
		 * If set to `true`, unopened closing brackets are removed and unclosed opening brackets are closed.
		 * Defaults to `false`.
		*/
		readonly completeBracketPairs?: boolean;
	}

	export interface InlineCompletions<TItem extends InlineCompletion = InlineCompletion> {
		readonly items: readonly TItem[];
	}

	export interface InlineCompletionsProvider<T extends InlineCompletions = InlineCompletions> {
		provideInlineCompletions(model: editor.ITextModel, position: Position, context: InlineCompletionContext, token: CancellationToken): ProviderResult<T>;
		/**
		 * Will be called when an item is shown.
		*/
		handleItemDidShow?(completions: T, item: T['items'][number]): void;
		/**
		 * Will be called when a completions list is no longer in use and can be garbage-collected.
		*/
		freeInlineCompletions(completions: T): void;
	}

	export interface CodeAction {
		title: string;
		command?: Command;
		edit?: WorkspaceEdit;
		diagnostics?: editor.IMarkerData[];
		kind?: string;
		isPreferred?: boolean;
		disabled?: string;
	}

	export interface CodeActionList extends IDisposable {
		readonly actions: ReadonlyArray<CodeAction>;
	}

	/**
	 * Represents a parameter of a callable-signature. A parameter can
	 * have a label and a doc-comment.
	 */
	export interface ParameterInformation {
		/**
		 * The label of this signature. Will be shown in
		 * the UI.
		 */
		label: string | [number, number];
		/**
		 * The human-readable doc-comment of this signature. Will be shown
		 * in the UI but can be omitted.
		 */
		documentation?: string | IMarkdownString;
	}

	/**
	 * Represents the signature of something callable. A signature
	 * can have a label, like a function-name, a doc-comment, and
	 * a set of parameters.
	 */
	export interface SignatureInformation {
		/**
		 * The label of this signature. Will be shown in
		 * the UI.
		 */
		label: string;
		/**
		 * The human-readable doc-comment of this signature. Will be shown
		 * in the UI but can be omitted.
		 */
		documentation?: string | IMarkdownString;
		/**
		 * The parameters of this signature.
		 */
		parameters: ParameterInformation[];
		/**
		 * Index of the active parameter.
		 *
		 * If provided, this is used in place of `SignatureHelp.activeSignature`.
		 */
		activeParameter?: number;
	}

	/**
	 * Signature help represents the signature of something
	 * callable. There can be multiple signatures but only one
	 * active and only one active parameter.
	 */
	export interface SignatureHelp {
		/**
		 * One or more signatures.
		 */
		signatures: SignatureInformation[];
		/**
		 * The active signature.
		 */
		activeSignature: number;
		/**
		 * The active parameter of the active signature.
		 */
		activeParameter: number;
	}

	export interface SignatureHelpResult extends IDisposable {
		value: SignatureHelp;
	}

	export enum SignatureHelpTriggerKind {
		Invoke = 1,
		TriggerCharacter = 2,
		ContentChange = 3
	}

	export interface SignatureHelpContext {
		readonly triggerKind: SignatureHelpTriggerKind;
		readonly triggerCharacter?: string;
		readonly isRetrigger: boolean;
		readonly activeSignatureHelp?: SignatureHelp;
	}

	/**
	 * The signature help provider interface defines the contract between extensions and
	 * the [parameter hints](https://code.visualstudio.com/docs/editor/intellisense)-feature.
	 */
	export interface SignatureHelpProvider {
		readonly signatureHelpTriggerCharacters?: ReadonlyArray<string>;
		readonly signatureHelpRetriggerCharacters?: ReadonlyArray<string>;
		/**
		 * Provide help for the signature at the given position and document.
		 */
		provideSignatureHelp(model: editor.ITextModel, position: Position, token: CancellationToken, context: SignatureHelpContext): ProviderResult<SignatureHelpResult>;
	}

	/**
	 * A document highlight kind.
	 */
	export enum DocumentHighlightKind {
		/**
		 * A textual occurrence.
		 */
		Text = 0,
		/**
		 * Read-access of a symbol, like reading a variable.
		 */
		Read = 1,
		/**
		 * Write-access of a symbol, like writing to a variable.
		 */
		Write = 2
	}

	/**
	 * A document highlight is a range inside a text document which deserves
	 * special attention. Usually a document highlight is visualized by changing
	 * the background color of its range.
	 */
	export interface DocumentHighlight {
		/**
		 * The range this highlight applies to.
		 */
		range: IRange;
		/**
		 * The highlight kind, default is {@link DocumentHighlightKind.Text text}.
		 */
		kind?: DocumentHighlightKind;
	}

	/**
	 * The document highlight provider interface defines the contract between extensions and
	 * the word-highlight-feature.
	 */
	export interface DocumentHighlightProvider {
		/**
		 * Provide a set of document highlights, like all occurrences of a variable or
		 * all exit-points of a function.
		 */
		provideDocumentHighlights(model: editor.ITextModel, position: Position, token: CancellationToken): ProviderResult<DocumentHighlight[]>;
	}

	/**
	 * The linked editing range provider interface defines the contract between extensions and
	 * the linked editing feature.
	 */
	export interface LinkedEditingRangeProvider {
		/**
		 * Provide a list of ranges that can be edited together.
		 */
		provideLinkedEditingRanges(model: editor.ITextModel, position: Position, token: CancellationToken): ProviderResult<LinkedEditingRanges>;
	}

	/**
	 * Represents a list of ranges that can be edited together along with a word pattern to describe valid contents.
	 */
	export interface LinkedEditingRanges {
		/**
		 * A list of ranges that can be edited together. The ranges must have
		 * identical length and text content. The ranges cannot overlap
		 */
		ranges: IRange[];
		/**
		 * An optional word pattern that describes valid contents for the given ranges.
		 * If no pattern is provided, the language configuration's word pattern will be used.
		 */
		wordPattern?: RegExp;
	}

	/**
	 * Value-object that contains additional information when
	 * requesting references.
	 */
	export interface ReferenceContext {
		/**
		 * Include the declaration of the current symbol.
		 */
		includeDeclaration: boolean;
	}

	/**
	 * The reference provider interface defines the contract between extensions and
	 * the [find references](https://code.visualstudio.com/docs/editor/editingevolved#_peek)-feature.
	 */
	export interface ReferenceProvider {
		/**
		 * Provide a set of project-wide references for the given position and document.
		 */
		provideReferences(model: editor.ITextModel, position: Position, context: ReferenceContext, token: CancellationToken): ProviderResult<Location[]>;
	}

	/**
	 * Represents a location inside a resource, such as a line
	 * inside a text file.
	 */
	export interface Location {
		/**
		 * The resource identifier of this location.
		 */
		uri: Uri;
		/**
		 * The document range of this locations.
		 */
		range: IRange;
	}

	export interface LocationLink {
		/**
		 * A range to select where this link originates from.
		 */
		originSelectionRange?: IRange;
		/**
		 * The target uri this link points to.
		 */
		uri: Uri;
		/**
		 * The full range this link points to.
		 */
		range: IRange;
		/**
		 * A range to select this link points to. Must be contained
		 * in `LocationLink.range`.
		 */
		targetSelectionRange?: IRange;
	}

	export type Definition = Location | Location[] | LocationLink[];

	/**
	 * The definition provider interface defines the contract between extensions and
	 * the [go to definition](https://code.visualstudio.com/docs/editor/editingevolved#_go-to-definition)
	 * and peek definition features.
	 */
	export interface DefinitionProvider {
		/**
		 * Provide the definition of the symbol at the given position and document.
		 */
		provideDefinition(model: editor.ITextModel, position: Position, token: CancellationToken): ProviderResult<Definition | LocationLink[]>;
	}

	/**
	 * The definition provider interface defines the contract between extensions and
	 * the [go to definition](https://code.visualstudio.com/docs/editor/editingevolved#_go-to-definition)
	 * and peek definition features.
	 */
	export interface DeclarationProvider {
		/**
		 * Provide the declaration of the symbol at the given position and document.
		 */
		provideDeclaration(model: editor.ITextModel, position: Position, token: CancellationToken): ProviderResult<Definition | LocationLink[]>;
	}

	/**
	 * The implementation provider interface defines the contract between extensions and
	 * the go to implementation feature.
	 */
	export interface ImplementationProvider {
		/**
		 * Provide the implementation of the symbol at the given position and document.
		 */
		provideImplementation(model: editor.ITextModel, position: Position, token: CancellationToken): ProviderResult<Definition | LocationLink[]>;
	}

	/**
	 * The type definition provider interface defines the contract between extensions and
	 * the go to type definition feature.
	 */
	export interface TypeDefinitionProvider {
		/**
		 * Provide the type definition of the symbol at the given position and document.
		 */
		provideTypeDefinition(model: editor.ITextModel, position: Position, token: CancellationToken): ProviderResult<Definition | LocationLink[]>;
	}

	/**
	 * A symbol kind.
	 */
	export enum SymbolKind {
		File = 0,
		Module = 1,
		Namespace = 2,
		Package = 3,
		Class = 4,
		Method = 5,
		Property = 6,
		Field = 7,
		Constructor = 8,
		Enum = 9,
		Interface = 10,
		Function = 11,
		Variable = 12,
		Constant = 13,
		String = 14,
		Number = 15,
		Boolean = 16,
		Array = 17,
		Object = 18,
		Key = 19,
		Null = 20,
		EnumMember = 21,
		Struct = 22,
		Event = 23,
		Operator = 24,
		TypeParameter = 25
	}

	export enum SymbolTag {
		Deprecated = 1
	}

	export interface DocumentSymbol {
		name: string;
		detail: string;
		kind: SymbolKind;
		tags: ReadonlyArray<SymbolTag>;
		containerName?: string;
		range: IRange;
		selectionRange: IRange;
		children?: DocumentSymbol[];
	}

	/**
	 * The document symbol provider interface defines the contract between extensions and
	 * the [go to symbol](https://code.visualstudio.com/docs/editor/editingevolved#_go-to-symbol)-feature.
	 */
	export interface DocumentSymbolProvider {
		displayName?: string;
		/**
		 * Provide symbol information for the given document.
		 */
		provideDocumentSymbols(model: editor.ITextModel, token: CancellationToken): ProviderResult<DocumentSymbol[]>;
	}

	export type TextEdit = {
		range: IRange;
		text: string;
		eol?: editor.EndOfLineSequence;
	};

	export interface SnippetTextEdit {
		range: IRange;
		snippet: string;
	}

	/**
	 * Interface used to format a model
	 */
	export interface FormattingOptions {
		/**
		 * Size of a tab in spaces.
		 */
		tabSize: number;
		/**
		 * Prefer spaces over tabs.
		 */
		insertSpaces: boolean;
	}

	/**
	 * The document formatting provider interface defines the contract between extensions and
	 * the formatting-feature.
	 */
	export interface DocumentFormattingEditProvider {
		readonly displayName?: string;
		/**
		 * Provide formatting edits for a whole document.
		 */
		provideDocumentFormattingEdits(model: editor.ITextModel, options: FormattingOptions, token: CancellationToken): ProviderResult<TextEdit[]>;
	}

	/**
	 * The document formatting provider interface defines the contract between extensions and
	 * the formatting-feature.
	 */
	export interface DocumentRangeFormattingEditProvider {
		readonly displayName?: string;
		/**
		 * Provide formatting edits for a range in a document.
		 *
		 * The given range is a hint and providers can decide to format a smaller
		 * or larger range. Often this is done by adjusting the start and end
		 * of the range to full syntax nodes.
		 */
		provideDocumentRangeFormattingEdits(model: editor.ITextModel, range: Range, options: FormattingOptions, token: CancellationToken): ProviderResult<TextEdit[]>;
	}

	/**
	 * The document formatting provider interface defines the contract between extensions and
	 * the formatting-feature.
	 */
	export interface OnTypeFormattingEditProvider {
		autoFormatTriggerCharacters: string[];
		/**
		 * Provide formatting edits after a character has been typed.
		 *
		 * The given position and character should hint to the provider
		 * what range the position to expand to, like find the matching `{`
		 * when `}` has been entered.
		 */
		provideOnTypeFormattingEdits(model: editor.ITextModel, position: Position, ch: string, options: FormattingOptions, token: CancellationToken): ProviderResult<TextEdit[]>;
	}

	/**
	 * A link inside the editor.
	 */
	export interface ILink {
		range: IRange;
		url?: Uri | string;
		tooltip?: string;
	}

	export interface ILinksList {
		links: ILink[];
		dispose?(): void;
	}

	/**
	 * A provider of links.
	 */
	export interface LinkProvider {
		provideLinks(model: editor.ITextModel, token: CancellationToken): ProviderResult<ILinksList>;
		resolveLink?: (link: ILink, token: CancellationToken) => ProviderResult<ILink>;
	}

	/**
	 * A color in RGBA format.
	 */
	export interface IColor {
		/**
		 * The red component in the range [0-1].
		 */
		readonly red: number;
		/**
		 * The green component in the range [0-1].
		 */
		readonly green: number;
		/**
		 * The blue component in the range [0-1].
		 */
		readonly blue: number;
		/**
		 * The alpha component in the range [0-1].
		 */
		readonly alpha: number;
	}

	/**
	 * String representations for a color
	 */
	export interface IColorPresentation {
		/**
		 * The label of this color presentation. It will be shown on the color
		 * picker header. By default this is also the text that is inserted when selecting
		 * this color presentation.
		 */
		label: string;
		/**
		 * An {@link TextEdit edit} which is applied to a document when selecting
		 * this presentation for the color.
		 */
		textEdit?: TextEdit;
		/**
		 * An optional array of additional {@link TextEdit text edits} that are applied when
		 * selecting this color presentation.
		 */
		additionalTextEdits?: TextEdit[];
	}

	/**
	 * A color range is a range in a text model which represents a color.
	 */
	export interface IColorInformation {
		/**
		 * The range within the model.
		 */
		range: IRange;
		/**
		 * The color represented in this range.
		 */
		color: IColor;
	}

	/**
	 * A provider of colors for editor models.
	 */
	export interface DocumentColorProvider {
		/**
		 * Provides the color ranges for a specific model.
		 */
		provideDocumentColors(model: editor.ITextModel, token: CancellationToken): ProviderResult<IColorInformation[]>;
		/**
		 * Provide the string representations for a color.
		 */
		provideColorPresentations(model: editor.ITextModel, colorInfo: IColorInformation, token: CancellationToken): ProviderResult<IColorPresentation[]>;
	}

	export interface SelectionRange {
		range: IRange;
	}

	export interface SelectionRangeProvider {
		/**
		 * Provide ranges that should be selected from the given position.
		 */
		provideSelectionRanges(model: editor.ITextModel, positions: Position[], token: CancellationToken): ProviderResult<SelectionRange[][]>;
	}

	export interface FoldingContext {
	}

	/**
	 * A provider of folding ranges for editor models.
	 */
	export interface FoldingRangeProvider {
		/**
		 * An optional event to signal that the folding ranges from this provider have changed.
		 */
		onDidChange?: IEvent<this>;
		/**
		 * Provides the folding ranges for a specific model.
		 */
		provideFoldingRanges(model: editor.ITextModel, context: FoldingContext, token: CancellationToken): ProviderResult<FoldingRange[]>;
	}

	export interface FoldingRange {
		/**
		 * The one-based start line of the range to fold. The folded area starts after the line's last character.
		 */
		start: number;
		/**
		 * The one-based end line of the range to fold. The folded area ends with the line's last character.
		 */
		end: number;
		/**
		 * Describes the {@link FoldingRangeKind Kind} of the folding range such as {@link FoldingRangeKind.Comment Comment} or
		 * {@link FoldingRangeKind.Region Region}. The kind is used to categorize folding ranges and used by commands
		 * like 'Fold all comments'. See
		 * {@link FoldingRangeKind} for an enumeration of standardized kinds.
		 */
		kind?: FoldingRangeKind;
	}

	export class FoldingRangeKind {
		value: string;
		/**
		 * Kind for folding range representing a comment. The value of the kind is 'comment'.
		 */
		static readonly Comment: FoldingRangeKind;
		/**
		 * Kind for folding range representing a import. The value of the kind is 'imports'.
		 */
		static readonly Imports: FoldingRangeKind;
		/**
		 * Kind for folding range representing regions (for example marked by `#region`, `#endregion`).
		 * The value of the kind is 'region'.
		 */
		static readonly Region: FoldingRangeKind;
		/**
		 * Creates a new {@link FoldingRangeKind}.
		 *
		 * @param value of the kind.
		 */
		constructor(value: string);
	}

	export interface WorkspaceEditMetadata {
		needsConfirmation: boolean;
		label: string;
		description?: string;
	}

	export interface WorkspaceFileEditOptions {
		overwrite?: boolean;
		ignoreIfNotExists?: boolean;
		ignoreIfExists?: boolean;
		recursive?: boolean;
		copy?: boolean;
		folder?: boolean;
		skipTrashBin?: boolean;
		maxSize?: number;
	}

	export interface WorkspaceFileEdit {
		oldUri?: Uri;
		newUri?: Uri;
		options?: WorkspaceFileEditOptions;
		metadata?: WorkspaceEditMetadata;
	}

	export interface WorkspaceTextEdit {
		resource: Uri;
		edit: TextEdit;
		modelVersionId?: number;
		metadata?: WorkspaceEditMetadata;
	}

	export interface WorkspaceEdit {
		edits: Array<WorkspaceTextEdit | WorkspaceFileEdit>;
	}

	export interface Rejection {
		rejectReason?: string;
	}

	export interface RenameLocation {
		range: IRange;
		text: string;
	}

	export interface RenameProvider {
		provideRenameEdits(model: editor.ITextModel, position: Position, newName: string, token: CancellationToken): ProviderResult<WorkspaceEdit & Rejection>;
		resolveRenameLocation?(model: editor.ITextModel, position: Position, token: CancellationToken): ProviderResult<RenameLocation & Rejection>;
	}

	export interface Command {
		id: string;
		title: string;
		tooltip?: string;
		arguments?: any[];
	}

	export interface CodeLens {
		range: IRange;
		id?: string;
		command?: Command;
	}

	export interface CodeLensList {
		lenses: CodeLens[];
		dispose(): void;
	}

	export interface CodeLensProvider {
		onDidChange?: IEvent<this>;
		provideCodeLenses(model: editor.ITextModel, token: CancellationToken): ProviderResult<CodeLensList>;
		resolveCodeLens?(model: editor.ITextModel, codeLens: CodeLens, token: CancellationToken): ProviderResult<CodeLens>;
	}

	export enum InlayHintKind {
		Type = 1,
		Parameter = 2
	}

	export interface InlayHintLabelPart {
		label: string;
		tooltip?: string | IMarkdownString;
		command?: Command;
		location?: Location;
	}

	export interface InlayHint {
		label: string | InlayHintLabelPart[];
		tooltip?: string | IMarkdownString;
		textEdits?: TextEdit[];
		position: IPosition;
		kind?: InlayHintKind;
		paddingLeft?: boolean;
		paddingRight?: boolean;
	}

	export interface InlayHintList {
		hints: InlayHint[];
		dispose(): void;
	}

	export interface InlayHintsProvider {
		displayName?: string;
		onDidChangeInlayHints?: IEvent<void>;
		provideInlayHints(model: editor.ITextModel, range: Range, token: CancellationToken): ProviderResult<InlayHintList>;
		resolveInlayHint?(hint: InlayHint, token: CancellationToken): ProviderResult<InlayHint>;
	}

	export interface SemanticTokensLegend {
		readonly tokenTypes: string[];
		readonly tokenModifiers: string[];
	}

	export interface SemanticTokens {
		readonly resultId?: string;
		readonly data: Uint32Array;
	}

	export interface SemanticTokensEdit {
		readonly start: number;
		readonly deleteCount: number;
		readonly data?: Uint32Array;
	}

	export interface SemanticTokensEdits {
		readonly resultId?: string;
		readonly edits: SemanticTokensEdit[];
	}

	export interface DocumentSemanticTokensProvider {
		onDidChange?: IEvent<void>;
		getLegend(): SemanticTokensLegend;
		provideDocumentSemanticTokens(model: editor.ITextModel, lastResultId: string | null, token: CancellationToken): ProviderResult<SemanticTokens | SemanticTokensEdits>;
		releaseDocumentSemanticTokens(resultId: string | undefined): void;
	}

	export interface DocumentRangeSemanticTokensProvider {
		getLegend(): SemanticTokensLegend;
		provideDocumentRangeSemanticTokens(model: editor.ITextModel, range: Range, token: CancellationToken): ProviderResult<SemanticTokens>;
	}

	export interface ILanguageExtensionPoint {
		id: string;
		extensions?: string[];
		filenames?: string[];
		filenamePatterns?: string[];
		firstLine?: string;
		aliases?: string[];
		mimetypes?: string[];
		configuration?: Uri;
	}
	/**
	 * A Monarch language definition
	 */
	export interface IMonarchLanguage {
		/**
		 * map from string to ILanguageRule[]
		 */
		tokenizer: {
			[name: string]: IMonarchLanguageRule[];
		};
		/**
		 * is the language case insensitive?
		 */
		ignoreCase?: boolean;
		/**
		 * is the language unicode-aware? (i.e., /\u{1D306}/)
		 */
		unicode?: boolean;
		/**
		 * if no match in the tokenizer assign this token class (default 'source')
		 */
		defaultToken?: string;
		/**
		 * for example [['{','}','delimiter.curly']]
		 */
		brackets?: IMonarchLanguageBracket[];
		/**
		 * start symbol in the tokenizer (by default the first entry is used)
		 */
		start?: string;
		/**
		 * attach this to every token class (by default '.' + name)
		 */
		tokenPostfix?: string;
		/**
		 * include line feeds (in the form of a \n character) at the end of lines
		 * Defaults to false
		 */
		includeLF?: boolean;
		/**
		 * Other keys that can be referred to by the tokenizer.
		 */
		[key: string]: any;
	}

	/**
	 * A rule is either a regular expression and an action
	 * 		shorthands: [reg,act] == { regex: reg, action: act}
	 *		and       : [reg,act,nxt] == { regex: reg, action: act{ next: nxt }}
	 */
	export type IShortMonarchLanguageRule1 = [string | RegExp, IMonarchLanguageAction];

	export type IShortMonarchLanguageRule2 = [string | RegExp, IMonarchLanguageAction, string];

	export interface IExpandedMonarchLanguageRule {
		/**
		 * match tokens
		 */
		regex?: string | RegExp;
		/**
		 * action to take on match
		 */
		action?: IMonarchLanguageAction;
		/**
		 * or an include rule. include all rules from the included state
		 */
		include?: string;
	}

	export type IMonarchLanguageRule = IShortMonarchLanguageRule1 | IShortMonarchLanguageRule2 | IExpandedMonarchLanguageRule;

	/**
	 * An action is either an array of actions...
	 * ... or a case statement with guards...
	 * ... or a basic action with a token value.
	 */
	export type IShortMonarchLanguageAction = string;

	export interface IExpandedMonarchLanguageAction {
		/**
		 * array of actions for each parenthesized match group
		 */
		group?: IMonarchLanguageAction[];
		/**
		 * map from string to ILanguageAction
		 */
		cases?: Object;
		/**
		 * token class (ie. css class) (or "@brackets" or "@rematch")
		 */
		token?: string;
		/**
		 * the next state to push, or "@push", "@pop", "@popall"
		 */
		next?: string;
		/**
		 * switch to this state
		 */
		switchTo?: string;
		/**
		 * go back n characters in the stream
		 */
		goBack?: number;
		/**
		 * @open or @close
		 */
		bracket?: string;
		/**
		 * switch to embedded language (using the mimetype) or get out using "@pop"
		 */
		nextEmbedded?: string;
		/**
		 * log a message to the browser console window
		 */
		log?: string;
	}

	export type IMonarchLanguageAction = IShortMonarchLanguageAction | IExpandedMonarchLanguageAction | IShortMonarchLanguageAction[] | IExpandedMonarchLanguageAction[];

	/**
	 * This interface can be shortened as an array, ie. ['{','}','delimiter.curly']
	 */
	export interface IMonarchLanguageBracket {
		/**
		 * open bracket
		 */
		open: string;
		/**
		 * closing bracket
		 */
		close: string;
		/**
		 * token class
		 */
		token: string;
	}

}

declare namespace monaco.worker {


	export interface IMirrorTextModel {
		readonly version: number;
	}

	export interface IMirrorModel extends IMirrorTextModel {
		readonly uri: Uri;
		readonly version: number;
		getValue(): string;
	}

	export interface IWorkerContext<H = undefined> {
		/**
		 * A proxy to the main thread host object.
		 */
		host: H;
		/**
		 * Get all available mirror models in this worker.
		 */
		getMirrorModels(): IMirrorModel[];
	}

}

//dtsv=3<|MERGE_RESOLUTION|>--- conflicted
+++ resolved
@@ -3737,18 +3737,16 @@
 		 */
 		fontFamily?: string;
 		/**
-<<<<<<< HEAD
 		 * Debounce delay in milliseconds for when inlay hints will update after you stop typing.
 		 * Defaults to 1250ms.
 		 */
 		typingDebounceDelay?: number;
-=======
+    /**
 		 * The display style to render inlay hints with.
 		 * Compact mode disables the borders and padding around the inlay hint.
 		 * Defaults to 'standard'.
 		 */
 		displayStyle: 'standard' | 'compact';
->>>>>>> ee8535e7
 	}
 
 	/**
