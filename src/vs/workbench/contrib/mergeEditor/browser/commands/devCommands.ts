--- conflicted
+++ resolved
@@ -155,7 +155,6 @@
 			setLanguageId(resultUri, content.languageId),
 		]);
 
-<<<<<<< HEAD
 		const input = instaService.createInstance(
 			MergeEditorInput,
 			baseUri,
@@ -164,14 +163,5 @@
 			resultUri,
 		);
 		editorService.openEditor(input, { override: EditorResolution.DISABLED });
-=======
-		const input: IResourceMergeEditorInput = {
-			base: { resource: baseUri },
-			input1: { resource: input1Uri, label: 'Input 1', description: 'Input 1', detail: '(from JSON)' },
-			input2: { resource: input2Uri, label: 'Input 2', description: 'Input 2', detail: '(from JSON)' },
-			result: { resource: resultUri },
-		};
-		editorService.openEditor(input);
->>>>>>> b2d1545f
 	}
 }