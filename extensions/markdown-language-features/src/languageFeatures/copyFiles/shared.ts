--- conflicted
+++ resolved
@@ -83,7 +83,6 @@
 	const edits: vscode.SnippetTextEdit[] = [];
 	let placeHolderValue: number = ranges.length;
 	let label: string = '';
-<<<<<<< HEAD
 	let smartPaste = { paste: false, title: false };
 
 	for (let i = 0; i < ranges.length; i++) {
@@ -102,27 +101,12 @@
 		}
 
 		const snippet = await tryGetUriListSnippet(document, urlList, token, title, placeHolderValue, smartPaste.paste);
-=======
-	let smartPaste: boolean = false;
-	for (let i = 0; i < ranges.length; i++) {
-		if (enabled === 'smart') {
-			const inMarkdownLink = checkPaste(document, ranges, /\[([^\]]*)\]\(([^)]*)\)/g, i);
-			const inFencedCode = checkPaste(document, ranges, /^```[\s\S]*?```$/gm, i);
-			const inFencedMath = checkPaste(document, ranges, /^\$\$[\s\S]*?\$\$$/gm, i);
-			smartPaste = (inMarkdownLink || inFencedCode || inFencedMath);
-		}
-
-		const snippet = await tryGetUriListSnippet(document, urlList, token, document.getText(ranges[i]), placeHolderValue, smartPaste);
->>>>>>> 4390ebc4
+
 		if (!snippet) {
 			return;
 		}
 
-<<<<<<< HEAD
 		smartPaste.paste = false;
-=======
-		smartPaste = false;
->>>>>>> 4390ebc4
 		placeHolderValue--;
 		edits.push(new vscode.SnippetTextEdit(ranges[i], snippet.snippet));
 		label = snippet.label;
@@ -134,7 +118,6 @@
 	return { additionalEdits, label };
 }
 
-<<<<<<< HEAD
 // Checks whether to apply smart paste and changes link title if necessary
 export function checkSmartPaste(documentText: string, rangeStartOffset: number, rangeEndOffset: number): { paste: boolean; title: boolean } {
 	let paste = false;
@@ -149,19 +132,6 @@
 	}
 
 	return { paste, title };
-=======
-function checkPaste(document: vscode.TextDocument, ranges: readonly vscode.Range[], regex: RegExp, index: number): boolean {
-	const rangeStartOffset = document.offsetAt(ranges[index].start);
-	const rangeEndOffset = document.offsetAt(ranges[index].end);
-	const matches = [...document.getText().matchAll(regex)];
-	for (const match of matches) {
-		if (match.index !== undefined && rangeStartOffset > match.index && rangeEndOffset < match.index + match[0].length) {
-			return true;
-		}
-	}
-
-	return false;
->>>>>>> 4390ebc4
 }
 
 export async function tryGetUriListSnippet(document: vscode.TextDocument, urlList: String, token: vscode.CancellationToken, title = '', placeHolderValue = 0, smartPaste = false): Promise<{ snippet: vscode.SnippetString; label: string } | undefined> {
@@ -185,15 +155,11 @@
 export interface SkinnyTextDocument {
 	readonly dir: vscode.Uri | undefined;
 
-<<<<<<< HEAD
-	readonly rangeStartOffset: number;
+  readonly rangeStartOffset: number;
 
 	readonly rangeEndOffset: number;
 
 	readonly documentText: string;
-=======
-	return createUriListSnippet(document, uris, title, placeHolderValue, smartPaste);
->>>>>>> 4390ebc4
 }
 
 interface UriListSnippetOptions {
@@ -276,7 +242,6 @@
 		} else if (insertAsMedia) {
 			if (insertAsMedia) {
 				insertedImageCount++;
-<<<<<<< HEAD
 				if (smartPaste) {
 					snippet.appendText(escapeMarkdownLinkPath(mdPath));
 				} else {
@@ -285,30 +250,6 @@
 					const placeholderIndex = typeof options?.placeholderStartIndex !== 'undefined' ? options?.placeholderStartIndex + i : (placeholderValue === 0 ? undefined : placeholderValue);
 					snippet.appendPlaceholder(placeholderText, placeholderIndex);
 					snippet.appendText(`](${escapeMarkdownLinkPath(mdPath)})`);
-=======
-				snippet.appendText('![');
-				const placeholderText = escapeBrackets(title) || options?.placeholderText || 'Alt text';
-				const placeholderIndex = typeof options?.placeholderStartIndex !== 'undefined' ? options?.placeholderStartIndex + i : (placeholderValue === 0 ? undefined : placeholderValue);
-				snippet.appendPlaceholder(placeholderText, placeholderIndex);
-				snippet.appendText(`](${escapeMarkdownLinkPath(mdPath)})`);
-			} else {
-				insertedLinkCount++;
-				if (smartPaste) {
-					if (externalUriSchemes.includes(uri.scheme)) {
-						snippet.appendText(uri.toString(true));
-					} else {
-						snippet.appendText(escapeMarkdownLinkPath(mdPath));
-					}
-				} else {
-					snippet.appendText('[');
-					snippet.appendPlaceholder(escapeBrackets(title) || 'Title', placeholderValue);
-					if (externalUriSchemes.includes(uri.scheme)) {
-						const uriString = uri.toString(true);
-						snippet.appendText(`](${uriString})`);
-					} else {
-						snippet.appendText(`](${escapeMarkdownLinkPath(mdPath)})`);
-					}
->>>>>>> 4390ebc4
 				}
 			}
 		} else {
