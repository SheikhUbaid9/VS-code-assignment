/*---------------------------------------------------------------------------------------------
 *  Copyright (c) Microsoft Corporation. All rights reserved.
 *  Licensed under the MIT License. See License.txt in the project root for license information.
 *--------------------------------------------------------------------------------------------*/

'use strict';

import * as path from 'path';
import * as fs from 'original-fs';
import * as platform from 'vs/base/common/platform';
import * as nls from 'vs/nls';
import * as paths from 'vs/base/common/paths';
import * as types from 'vs/base/common/types';
import * as arrays from 'vs/base/common/arrays';
import { assign, mixin } from 'vs/base/common/objects';
import { IBackupMainService } from 'vs/platform/backup/common/backup';
import { trim } from 'vs/base/common/strings';
import { IEnvironmentService, ParsedArgs } from 'vs/platform/environment/common/environment';
import { IStorageService } from 'vs/code/electron-main/storage';
import { IPath, VSCodeWindow, IWindowConfiguration, IWindowState as ISingleWindowState, defaultWindowState, ReadyState } from 'vs/code/electron-main/window';
import { ipcMain as ipc, app, screen, BrowserWindow, dialog } from 'electron';
import { IPathWithLineAndColumn, parseLineAndColumnAware } from 'vs/code/electron-main/paths';
import { ILifecycleService } from 'vs/code/electron-main/lifecycle';
import { IConfigurationService } from 'vs/platform/configuration/common/configuration';
import { ILogService } from 'vs/code/electron-main/log';
import { getPathLabel } from 'vs/base/common/labels';
import { createDecorator, IInstantiationService } from 'vs/platform/instantiation/common/instantiation';
import { ITelemetryService } from 'vs/platform/telemetry/common/telemetry';
import { IWindowSettings } from 'vs/platform/windows/common/windows';
import CommonEvent, { Emitter } from 'vs/base/common/event';
import product from 'vs/platform/product';
import Uri from 'vs/base/common/uri';

enum WindowError {
	UNRESPONSIVE,
	CRASHED
}

export interface IOpenConfiguration {
	cli: ParsedArgs;
	userEnv?: platform.IProcessEnvironment;
	pathsToOpen?: string[];
	preferNewWindow?: boolean;
	forceNewWindow?: boolean;
	forceEmpty?: boolean;
	windowToUse?: VSCodeWindow;
	diffMode?: boolean;
	initialStartup?: boolean;
}

interface IWindowState {
	workspacePath?: string;
	uiState: ISingleWindowState;
}

interface IWindowsState {
	lastActiveWindow?: IWindowState;
	lastPluginDevelopmentHostWindow?: IWindowState;
	openedFolders: IWindowState[];
}

export interface IRecentPathsList {
	folders: string[];
	files: string[];
}

interface ILogEntry {
	severity: string;
	arguments: any;
}

interface INativeOpenDialogOptions {
	pickFolders?: boolean;
	pickFiles?: boolean;
	path?: string;
	forceNewWindow?: boolean;
	window?: VSCodeWindow;
}

const ReopenFoldersSetting = {
	ALL: 'all',
	ONE: 'one',
	NONE: 'none'
};

export const IWindowsMainService = createDecorator<IWindowsMainService>('windowsMainService');

export interface IWindowsMainService {
	_serviceBrand: any;

	// events
	onWindowReady: CommonEvent<VSCodeWindow>;
	onWindowClose: CommonEvent<number>;
	onPathsOpen: CommonEvent<IPath[]>;
	onRecentPathsChange: CommonEvent<void>;

	// methods
	ready(initialUserEnv: platform.IProcessEnvironment): void;
	reload(win: VSCodeWindow, cli?: ParsedArgs): void;
	open(openConfig: IOpenConfiguration): VSCodeWindow[];
	openPluginDevelopmentHostWindow(openConfig: IOpenConfiguration): void;
	openFileFolderPicker(forceNewWindow?: boolean): void;
	openFilePicker(forceNewWindow?: boolean, path?: string, window?: VSCodeWindow): void;
	openFolderPicker(forceNewWindow?: boolean, window?: VSCodeWindow): void;
	openAccessibilityOptions(): void;
	focusLastActive(cli: ParsedArgs): VSCodeWindow;
	getLastActiveWindow(): VSCodeWindow;
	findWindow(workspacePath: string, filePath?: string, extensionDevelopmentPath?: string): VSCodeWindow;
	openNewWindow(): void;
	sendToFocused(channel: string, ...args: any[]): void;
	sendToAll(channel: string, payload: any, windowIdsToIgnore?: number[]): void;
	getFocusedWindow(): VSCodeWindow;
	getWindowById(windowId: number): VSCodeWindow;
	getWindows(): VSCodeWindow[];
	getWindowCount(): number;
	addToRecentPathsList(paths: { path: string; isFile?: boolean; }[]): void;
	getRecentPathsList(workspacePath?: string, filesToOpen?: IPath[]): IRecentPathsList;
	removeFromRecentPathsList(path: string): void;
	removeFromRecentPathsList(paths: string[]): void;
	clearRecentPathsList(): void;
	toggleMenuBar(windowId: number): void;
	quit(): void;
}

export class WindowsManager implements IWindowsMainService {

	_serviceBrand: any;

	private static MAX_TOTAL_RECENT_ENTRIES = 100;

	private static recentPathsListStorageKey = 'openedPathsList';
	private static workingDirPickerStorageKey = 'pickerWorkingDir';
	private static windowsStateStorageKey = 'windowsState';

	private static WINDOWS: VSCodeWindow[] = [];

	private initialUserEnv: platform.IProcessEnvironment;
	private windowsState: IWindowsState;

	private _onRecentPathsChange = new Emitter<void>();
	onRecentPathsChange: CommonEvent<void> = this._onRecentPathsChange.event;

	private _onWindowReady = new Emitter<VSCodeWindow>();
	onWindowReady: CommonEvent<VSCodeWindow> = this._onWindowReady.event;

	private _onWindowClose = new Emitter<number>();
	onWindowClose: CommonEvent<number> = this._onWindowClose.event;

	private _onPathsOpen = new Emitter<IPath[]>();
	onPathsOpen: CommonEvent<IPath> = this._onPathsOpen.event;

	constructor(
		@IInstantiationService private instantiationService: IInstantiationService,
		@ILogService private logService: ILogService,
		@IStorageService private storageService: IStorageService,
		@IEnvironmentService private environmentService: IEnvironmentService,
		@ILifecycleService private lifecycleService: ILifecycleService,
		@IBackupMainService private backupService: IBackupMainService,
		@IConfigurationService private configurationService: IConfigurationService,
		@ITelemetryService private telemetryService: ITelemetryService
	) { }

	public ready(initialUserEnv: platform.IProcessEnvironment): void {
		this.registerListeners();

		this.initialUserEnv = initialUserEnv;
		this.windowsState = this.storageService.getItem<IWindowsState>(WindowsManager.windowsStateStorageKey) || { openedFolders: [] };

		this.updateWindowsJumpList();
	}

	private registerListeners(): void {
		app.on('activate', (event: Event, hasVisibleWindows: boolean) => {
			this.logService.log('App#activate');

			// Mac only event: open new window when we get activated
			if (!hasVisibleWindows) {
				this.openNewWindow();
			}
		});

		let macOpenFiles: string[] = [];
		let runningTimeout: number = null;
		app.on('open-file', (event: Event, path: string) => {
			this.logService.log('App#open-file: ', path);
			event.preventDefault();

			// Keep in array because more might come!
			macOpenFiles.push(path);

			// Clear previous handler if any
			if (runningTimeout !== null) {
				clearTimeout(runningTimeout);
				runningTimeout = null;
			}

			// Handle paths delayed in case more are coming!
			runningTimeout = setTimeout(() => {
				this.open({ cli: this.environmentService.args, pathsToOpen: macOpenFiles, preferNewWindow: true /* dropping on the dock prefers to open in a new window */ });
				macOpenFiles = [];
				runningTimeout = null;
			}, 100);
		});

		ipc.on('vscode:workbenchLoaded', (event, windowId: number) => {
			this.logService.log('IPC#vscode-workbenchLoaded');

			const win = this.getWindowById(windowId);
			if (win) {
				win.setReady();

				// Event
				this._onWindowReady.fire(win);
			}
		});

		ipc.on('vscode:broadcast', (event, windowId: number, target: string, broadcast: { channel: string; payload: any; }) => {
			if (broadcast.channel && !types.isUndefinedOrNull(broadcast.payload)) {
				this.logService.log('IPC#vscode:broadcast', target, broadcast.channel, broadcast.payload);

				// Handle specific events on main side
				this.onBroadcast(broadcast.channel, broadcast.payload);

				// Send to windows
				if (target) {
					const otherWindowsWithTarget = WindowsManager.WINDOWS.filter(w => w.id !== windowId && typeof w.openedWorkspacePath === 'string');
					const directTargetMatch = otherWindowsWithTarget.filter(w => this.isPathEqual(target, w.openedWorkspacePath));
					const parentTargetMatch = otherWindowsWithTarget.filter(w => paths.isEqualOrParent(target, w.openedWorkspacePath));

					const targetWindow = directTargetMatch.length ? directTargetMatch[0] : parentTargetMatch[0]; // prefer direct match over parent match
					if (targetWindow) {
						targetWindow.send('vscode:broadcast', broadcast);
					}
				} else {
					this.sendToAll('vscode:broadcast', broadcast, [windowId]);
				}
			}
		});

		this.lifecycleService.onBeforeQuit(() => {

			// 0-1 window open: Do not keep the list but just rely on the active window to be stored
			if (WindowsManager.WINDOWS.length < 2) {
				this.windowsState.openedFolders = [];
				return;
			}

			// 2-N windows open: Keep a list of windows that are opened on a specific folder to restore it in the next session as needed
			this.windowsState.openedFolders = WindowsManager.WINDOWS.filter(w => w.readyState === ReadyState.READY && !!w.openedWorkspacePath && !w.isPluginDevelopmentHost).map(w => {
				return <IWindowState>{
					workspacePath: w.openedWorkspacePath,
					uiState: w.serializeWindowState()
				};
			});
		});

		app.on('will-quit', () => {
			this.storageService.setItem(WindowsManager.windowsStateStorageKey, this.windowsState);
		});

		// Update jump list when recent paths change
		this.onRecentPathsChange(() => this.updateWindowsJumpList());
	}

	private onBroadcast(event: string, payload: any): void {

		// Theme changes
		if (event === 'vscode:changeColorTheme' && typeof payload === 'string') {
			this.storageService.setItem(VSCodeWindow.colorThemeStorageKey, payload);
		}
	}

	public reload(win: VSCodeWindow, cli?: ParsedArgs): void {

		// Only reload when the window has not vetoed this
		this.lifecycleService.unload(win).done(veto => {
			if (!veto) {
				win.reload(cli);
			}
		});
	}

	public open(openConfig: IOpenConfiguration): VSCodeWindow[] {
		let iPathsToOpen: IPath[];
		const usedWindows: VSCodeWindow[] = [];

		// Find paths from provided paths if any
		if (openConfig.pathsToOpen && openConfig.pathsToOpen.length > 0) {
			iPathsToOpen = openConfig.pathsToOpen.map(pathToOpen => {
				const iPath = this.toIPath(pathToOpen, false, openConfig.cli && openConfig.cli.goto);

				// Warn if the requested path to open does not exist
				if (!iPath) {
					const options: Electron.ShowMessageBoxOptions = {
						title: product.nameLong,
						type: 'info',
						buttons: [nls.localize('ok', "OK")],
						message: nls.localize('pathNotExistTitle', "Path does not exist"),
						detail: nls.localize('pathNotExistDetail', "The path '{0}' does not seem to exist anymore on disk.", pathToOpen),
						noLink: true
					};

					const activeWindow = BrowserWindow.getFocusedWindow();
					if (activeWindow) {
						dialog.showMessageBox(activeWindow, options);
					} else {
						dialog.showMessageBox(options);
					}
				}

				return iPath;
			});

			// get rid of nulls
			iPathsToOpen = arrays.coalesce(iPathsToOpen);

			if (iPathsToOpen.length === 0) {
				return null; // indicate to outside that open failed
			}
		}

		// Check for force empty
		else if (openConfig.forceEmpty) {
			iPathsToOpen = [Object.create(null)];
		}

		// Otherwise infer from command line arguments
		else {
			const ignoreFileNotFound = openConfig.cli._.length > 0; // we assume the user wants to create this file from command line
			iPathsToOpen = this.cliToPaths(openConfig.cli, ignoreFileNotFound);
		}

		// Add workspaces with backups to the list of folders to open
		let foldersToOpen = iPathsToOpen.filter(iPath => iPath.workspacePath && !iPath.filePath).map(iPath => iPath.workspacePath);
		if (openConfig.initialStartup && !openConfig.cli.extensionDevelopmentPath) {
			const workspacesWithBackups = this.backupService.getWorkspaceBackupPaths();
			foldersToOpen.push(...workspacesWithBackups);
		}
		foldersToOpen = arrays.distinct(foldersToOpen); // prevent duplicates

		let filesToOpen: IPath[] = [];
		let filesToDiff: IPath[] = [];
		let emptyToOpen = iPathsToOpen.filter(iPath => !iPath.workspacePath && !iPath.filePath);
		let filesToCreate = iPathsToOpen.filter(iPath => !!iPath.filePath && iPath.createFilePath);

		// Diff mode needs special care
		const candidates = iPathsToOpen.filter(iPath => !!iPath.filePath && !iPath.createFilePath);
		if (openConfig.diffMode) {
			if (candidates.length === 2) {
				filesToDiff = candidates;
			} else {
				emptyToOpen = [Object.create(null)]; // improper use of diffMode, open empty
			}

			foldersToOpen = []; // diff is always in empty workspace
			filesToCreate = []; // diff ignores other files that do not exist
		} else {
			filesToOpen = candidates;
		}

		let openInNewWindow = openConfig.preferNewWindow || openConfig.forceNewWindow;

<<<<<<< HEAD
=======
		// Restore any existing backup workspaces on the first initial startup, provided an
		// extension development path is not being launch.
		if (openConfig.initialStartup && !openConfig.cli.extensionDevelopmentPath) {
			const workspacesWithBackups = this.backupService.getWorkspaceBackupPaths();
			workspacesWithBackups.forEach(workspacePath => {
				const configuration = this.toConfiguration(openConfig, workspacePath);
				const browserWindow = this.openInBrowserWindow(configuration, true /* new window */);
				usedWindows.push(browserWindow);

				openInNewWindow = true; // any other folders to open must open in new window then
			});
		}

>>>>>>> 5d6d19f7
		// Handle files to open/diff or to create when we dont open a folder
		if (!foldersToOpen.length && (filesToOpen.length > 0 || filesToCreate.length > 0 || filesToDiff.length > 0)) {

			// const the user settings override how files are open in a new window or same window unless we are forced
			let openFilesInNewWindow: boolean;
			if (openConfig.forceNewWindow) {
				openFilesInNewWindow = true;
			} else {
				openFilesInNewWindow = openConfig.preferNewWindow;
				if (openFilesInNewWindow && !openConfig.cli.extensionDevelopmentPath) { // can be overriden via settings (not for PDE though!)
					const windowConfig = this.configurationService.getConfiguration<IWindowSettings>('window');
					if (windowConfig && !windowConfig.openFilesInNewWindow) {
						openFilesInNewWindow = false; // do not open in new window if user configured this explicitly
					}
				}
			}

			// Open Files in last instance if any and flag tells us so
			const lastActiveWindow = this.getLastActiveWindow();
			if (!openFilesInNewWindow && lastActiveWindow) {
				lastActiveWindow.focus();
				lastActiveWindow.ready().then(readyWindow => {
					readyWindow.send('vscode:openFiles', { filesToOpen, filesToCreate, filesToDiff });
				});

				usedWindows.push(lastActiveWindow);
			}

			// Otherwise open instance with files
			else {
				const configuration = this.toConfiguration(openConfig, null, filesToOpen, filesToCreate, filesToDiff);
				const browserWindow = this.openInBrowserWindow(configuration, true /* new window */);
				usedWindows.push(browserWindow);

				openConfig.forceNewWindow = true; // any other folders to open must open in new window then
			}
		}

		// Handle folders to open
		if (foldersToOpen.length > 0) {

			// Check for existing instances
			const windowsOnWorkspacePath = arrays.coalesce(foldersToOpen.map(folderToOpen => this.findWindow(folderToOpen)));
			if (windowsOnWorkspacePath.length > 0) {
				const browserWindow = windowsOnWorkspacePath[0];
				browserWindow.focus(); // just focus one of them
				browserWindow.ready().then(readyWindow => {
					readyWindow.send('vscode:openFiles', { filesToOpen, filesToCreate, filesToDiff });
				});

				usedWindows.push(browserWindow);

				// Reset these because we handled them
				filesToOpen = [];
				filesToCreate = [];
				filesToDiff = [];

				openInNewWindow = true; // any other folders to open must open in new window then
			}

			// Open remaining ones
			foldersToOpen.forEach(folderToOpen => {
				if (windowsOnWorkspacePath.some(win => this.isPathEqual(win.openedWorkspacePath, folderToOpen))) {
					return; // ignore folders that are already open
				}

				const configuration = this.toConfiguration(openConfig, folderToOpen, filesToOpen, filesToCreate, filesToDiff);
				const browserWindow = this.openInBrowserWindow(configuration, openInNewWindow, openInNewWindow ? void 0 : openConfig.windowToUse);
				usedWindows.push(browserWindow);

				// Reset these because we handled them
				filesToOpen = [];
				filesToCreate = [];
				filesToDiff = [];

				openInNewWindow = true; // any other folders to open must open in new window then
			});
		}

		// Handle empty
		if (emptyToOpen.length > 0) {
			emptyToOpen.forEach(() => {
				const configuration = this.toConfiguration(openConfig);
				const browserWindow = this.openInBrowserWindow(configuration, openInNewWindow, openInNewWindow ? void 0 : openConfig.windowToUse);
				usedWindows.push(browserWindow);

				openInNewWindow = true; // any other folders to open must open in new window then
			});
		}

		// Remember in recent document list (unless this opens for extension development)
		// Also do not add paths when files are opened for diffing, only if opened individually
		if (!usedWindows.some(w => w.isPluginDevelopmentHost) && !openConfig.cli.diff) {
			const recentPaths: { path: string; isFile?: boolean; }[] = [];

			iPathsToOpen.forEach(iPath => {
				if (iPath.filePath || iPath.workspacePath) {
					app.addRecentDocument(iPath.filePath || iPath.workspacePath);
					recentPaths.push({ path: iPath.filePath || iPath.workspacePath, isFile: !!iPath.filePath });
				}
			});

			if (recentPaths.length) {
				this.addToRecentPathsList(recentPaths);
			}
		}

		// Register new paths for backup
		if (!openConfig.cli.extensionDevelopmentPath) {
			this.backupService.pushWorkspaceBackupPathsSync(iPathsToOpen.filter(p => p.workspacePath).map(p => Uri.file(p.workspacePath)));
		}

		// Emit events
		this._onPathsOpen.fire(iPathsToOpen);

		return arrays.distinct(usedWindows);
	}

	public addToRecentPathsList(paths: { path: string; isFile?: boolean; }[]): void {
		if (!paths || !paths.length) {
			return;
		}

		const mru = this.getRecentPathsList();
		paths.forEach(p => {
			const {path, isFile} = p;

			if (isFile) {
				mru.files.unshift(path);
				mru.files = arrays.distinct(mru.files, (f) => platform.isLinux ? f : f.toLowerCase());
			} else {
				mru.folders.unshift(path);
				mru.folders = arrays.distinct(mru.folders, (f) => platform.isLinux ? f : f.toLowerCase());
			}

			// Make sure its bounded
			mru.folders = mru.folders.slice(0, WindowsManager.MAX_TOTAL_RECENT_ENTRIES);
			mru.files = mru.files.slice(0, WindowsManager.MAX_TOTAL_RECENT_ENTRIES);
		});

		this.storageService.setItem(WindowsManager.recentPathsListStorageKey, mru);
		this._onRecentPathsChange.fire();
	}

	public removeFromRecentPathsList(path: string): void;
	public removeFromRecentPathsList(paths: string[]): void;
	public removeFromRecentPathsList(arg1: any): void {
		let paths: string[];
		if (Array.isArray(arg1)) {
			paths = arg1;
		} else {
			paths = [arg1];
		}

		const mru = this.getRecentPathsList();
		let update = false;

		paths.forEach(path => {
			let index = mru.files.indexOf(path);
			if (index >= 0) {
				mru.files.splice(index, 1);
				update = true;
			}

			index = mru.folders.indexOf(path);
			if (index >= 0) {
				mru.folders.splice(index, 1);
				update = true;
			}
		});

		if (update) {
			this.storageService.setItem(WindowsManager.recentPathsListStorageKey, mru);
			this._onRecentPathsChange.fire();
		}
	}

	public clearRecentPathsList(): void {
		this.storageService.setItem(WindowsManager.recentPathsListStorageKey, { folders: [], files: [] });
		app.clearRecentDocuments();

		// Event
		this._onRecentPathsChange.fire();
	}

	public getRecentPathsList(workspacePath?: string, filesToOpen?: IPath[]): IRecentPathsList {
		let files: string[];
		let folders: string[];

		// Get from storage
		const storedRecents = this.storageService.getItem<IRecentPathsList>(WindowsManager.recentPathsListStorageKey);
		if (storedRecents) {
			files = storedRecents.files || [];
			folders = storedRecents.folders || [];
		} else {
			files = [];
			folders = [];
		}

		// Add currently files to open to the beginning if any
		if (filesToOpen) {
			files.unshift(...filesToOpen.map(f => f.filePath));
		}

		// Add current workspace path to beginning if set
		if (workspacePath) {
			folders.unshift(workspacePath);
		}

		// Clear those dupes
		files = arrays.distinct(files);
		folders = arrays.distinct(folders);

		return { files, folders };
	}

	private getWindowUserEnv(openConfig: IOpenConfiguration): platform.IProcessEnvironment {
		return assign({}, this.initialUserEnv, openConfig.userEnv || {});
	}

	public openPluginDevelopmentHostWindow(openConfig: IOpenConfiguration): void {

		// Reload an existing plugin development host window on the same path
		// We currently do not allow more than one extension development window
		// on the same plugin path.
		let res = WindowsManager.WINDOWS.filter(w => w.config && this.isPathEqual(w.config.extensionDevelopmentPath, openConfig.cli.extensionDevelopmentPath));
		if (res && res.length === 1) {
			this.reload(res[0], openConfig.cli);
			res[0].focus(); // make sure it gets focus and is restored

			return;
		}

		// Fill in previously opened workspace unless an explicit path is provided and we are not unit testing
		if (openConfig.cli._.length === 0 && !openConfig.cli.extensionTestsPath) {
			const workspaceToOpen = this.windowsState.lastPluginDevelopmentHostWindow && this.windowsState.lastPluginDevelopmentHostWindow.workspacePath;
			if (workspaceToOpen) {
				openConfig.cli._ = [workspaceToOpen];
			}
		}

		// Make sure we are not asked to open a path that is already opened
		if (openConfig.cli._.length > 0) {
			res = WindowsManager.WINDOWS.filter(w => w.openedWorkspacePath && openConfig.cli._.indexOf(w.openedWorkspacePath) >= 0);
			if (res.length) {
				openConfig.cli._ = [];
			}
		}

		// Open it
		this.open({ cli: openConfig.cli, forceNewWindow: true, forceEmpty: openConfig.cli._.length === 0 });
	}

	private toConfiguration(config: IOpenConfiguration, workspacePath?: string, filesToOpen?: IPath[], filesToCreate?: IPath[], filesToDiff?: IPath[]): IWindowConfiguration {
		const configuration: IWindowConfiguration = mixin({}, config.cli); // inherit all properties from CLI
		configuration.appRoot = this.environmentService.appRoot;
		configuration.execPath = process.execPath;
		configuration.userEnv = this.getWindowUserEnv(config);
		configuration.isInitialStartup = config.initialStartup;
		configuration.workspacePath = workspacePath;
		configuration.filesToOpen = filesToOpen;
		configuration.filesToCreate = filesToCreate;
		configuration.filesToDiff = filesToDiff;

		return configuration;
	}

	private toIPath(anyPath: string, ignoreFileNotFound?: boolean, gotoLineMode?: boolean): IPath {
		if (!anyPath) {
			return null;
		}

		let parsedPath: IPathWithLineAndColumn;
		if (gotoLineMode) {
			parsedPath = parseLineAndColumnAware(anyPath);
			anyPath = parsedPath.path;
		}

		const candidate = path.normalize(anyPath);
		try {
			const candidateStat = fs.statSync(candidate);
			if (candidateStat) {
				return candidateStat.isFile() ?
					{
						filePath: candidate,
						lineNumber: gotoLineMode ? parsedPath.line : void 0,
						columnNumber: gotoLineMode ? parsedPath.column : void 0
					} :
					{ workspacePath: candidate };
			}
		} catch (error) {
			this.removeFromRecentPathsList(candidate); // since file does not seem to exist anymore, remove from recent

			if (ignoreFileNotFound) {
				return { filePath: candidate, createFilePath: true }; // assume this is a file that does not yet exist
			}
		}

		return null;
	}

	private cliToPaths(cli: ParsedArgs, ignoreFileNotFound?: boolean): IPath[] {

		// Check for pass in candidate or last opened path
		let candidates: string[] = [];
		if (cli._.length > 0) {
			candidates = cli._;
		}

		// No path argument, check settings for what to do now
		else {
			let reopenFolders: string;
			if (this.lifecycleService.wasUpdated) {
				reopenFolders = ReopenFoldersSetting.ALL; // always reopen all folders when an update was applied
			} else {
				const windowConfig = this.configurationService.getConfiguration<IWindowSettings>('window');
				reopenFolders = (windowConfig && windowConfig.reopenFolders) || ReopenFoldersSetting.ONE;
			}

			const lastActiveFolder = this.windowsState.lastActiveWindow && this.windowsState.lastActiveWindow.workspacePath;

			// Restore all
			if (reopenFolders === ReopenFoldersSetting.ALL) {
				const lastOpenedFolders = this.windowsState.openedFolders.map(o => o.workspacePath);

				// If we have a last active folder, move it to the end
				if (lastActiveFolder) {
					lastOpenedFolders.splice(lastOpenedFolders.indexOf(lastActiveFolder), 1);
					lastOpenedFolders.push(lastActiveFolder);
				}

				candidates.push(...lastOpenedFolders);
			}

			// Restore last active
			else if (lastActiveFolder && (reopenFolders === ReopenFoldersSetting.ONE || reopenFolders !== ReopenFoldersSetting.NONE)) {
				candidates.push(lastActiveFolder);
			}
		}

		const iPaths = candidates.map(candidate => this.toIPath(candidate, ignoreFileNotFound, cli.goto)).filter(path => !!path);
		if (iPaths.length > 0) {
			return iPaths;
		}

		// No path provided, return empty to open empty
		return [Object.create(null)];
	}

	private openInBrowserWindow(configuration: IWindowConfiguration, forceNewWindow?: boolean, windowToUse?: VSCodeWindow): VSCodeWindow {
		let vscodeWindow: VSCodeWindow;

		if (!forceNewWindow) {
			vscodeWindow = windowToUse || this.getLastActiveWindow();

			if (vscodeWindow) {
				vscodeWindow.focus();
			}
		}

		// New window
		if (!vscodeWindow) {
			const windowConfig = this.configurationService.getConfiguration<IWindowSettings>('window');

			vscodeWindow = this.instantiationService.createInstance(VSCodeWindow, {
				state: this.getNewWindowState(configuration),
				extensionDevelopmentPath: configuration.extensionDevelopmentPath,
				allowFullscreen: this.lifecycleService.wasUpdated || (windowConfig && windowConfig.restoreFullscreen),
				titleBarStyle: windowConfig ? windowConfig.titleBarStyle : void 0
			});

			WindowsManager.WINDOWS.push(vscodeWindow);

			// Window Events
			vscodeWindow.win.webContents.removeAllListeners('devtools-reload-page'); // remove built in listener so we can handle this on our own
			vscodeWindow.win.webContents.on('devtools-reload-page', () => this.reload(vscodeWindow));
			vscodeWindow.win.webContents.on('crashed', () => this.onWindowError(vscodeWindow, WindowError.CRASHED));
			vscodeWindow.win.on('unresponsive', () => this.onWindowError(vscodeWindow, WindowError.UNRESPONSIVE));
			vscodeWindow.win.on('close', () => this.onBeforeWindowClose(vscodeWindow));
			vscodeWindow.win.on('closed', () => this.onWindowClosed(vscodeWindow));

			// Lifecycle
			this.lifecycleService.registerWindow(vscodeWindow);
		}

		// Existing window
		else {

			// Some configuration things get inherited if the window is being reused and we are
			// in plugin development host mode. These options are all development related.
			const currentWindowConfig = vscodeWindow.config;
			if (!configuration.extensionDevelopmentPath && currentWindowConfig && !!currentWindowConfig.extensionDevelopmentPath) {
				configuration.extensionDevelopmentPath = currentWindowConfig.extensionDevelopmentPath;
				configuration.verbose = currentWindowConfig.verbose;
				configuration.debugBrkPluginHost = currentWindowConfig.debugBrkPluginHost;
				configuration.debugPluginHost = currentWindowConfig.debugPluginHost;
				configuration['extensions-dir'] = currentWindowConfig['extensions-dir'];
			}
		}

		// Only load when the window has not vetoed this
		this.lifecycleService.unload(vscodeWindow).done(veto => {
			if (!veto) {

				// Load it
				vscodeWindow.load(configuration);
			}
		});

		return vscodeWindow;
	}

	private getNewWindowState(configuration: IWindowConfiguration): ISingleWindowState {

		// plugin development host Window - load from stored settings if any
		if (!!configuration.extensionDevelopmentPath && this.windowsState.lastPluginDevelopmentHostWindow) {
			return this.windowsState.lastPluginDevelopmentHostWindow.uiState;
		}

		// Known Folder - load from stored settings if any
		if (configuration.workspacePath) {
			const stateForWorkspace = this.windowsState.openedFolders.filter(o => this.isPathEqual(o.workspacePath, configuration.workspacePath)).map(o => o.uiState);
			if (stateForWorkspace.length) {
				return stateForWorkspace[0];
			}
		}

		// First Window
		const lastActive = this.getLastActiveWindow();
		if (!lastActive && this.windowsState.lastActiveWindow) {
			return this.windowsState.lastActiveWindow.uiState;
		}

		//
		// In any other case, we do not have any stored settings for the window state, so we come up with something smart
		//

		// We want the new window to open on the same display that the last active one is in
		let displayToUse: Electron.Display;
		const displays = screen.getAllDisplays();

		// Single Display
		if (displays.length === 1) {
			displayToUse = displays[0];
		}

		// Multi Display
		else {

			// on mac there is 1 menu per window so we need to use the monitor where the cursor currently is
			if (platform.isMacintosh) {
				const cursorPoint = screen.getCursorScreenPoint();
				displayToUse = screen.getDisplayNearestPoint(cursorPoint);
			}

			// if we have a last active window, use that display for the new window
			if (!displayToUse && lastActive) {
				displayToUse = screen.getDisplayMatching(lastActive.getBounds());
			}

			// fallback to first display
			if (!displayToUse) {
				displayToUse = displays[0];
			}
		}

		const defaultState = defaultWindowState();
		defaultState.x = displayToUse.bounds.x + (displayToUse.bounds.width / 2) - (defaultState.width / 2);
		defaultState.y = displayToUse.bounds.y + (displayToUse.bounds.height / 2) - (defaultState.height / 2);

		return this.ensureNoOverlap(defaultState);
	}

	private ensureNoOverlap(state: ISingleWindowState): ISingleWindowState {
		if (WindowsManager.WINDOWS.length === 0) {
			return state;
		}

		const existingWindowBounds = WindowsManager.WINDOWS.map(win => win.getBounds());
		while (existingWindowBounds.some(b => b.x === state.x || b.y === state.y)) {
			state.x += 30;
			state.y += 30;
		}

		return state;
	}

	public openFileFolderPicker(forceNewWindow?: boolean): void {
		this.doPickAndOpen({ pickFolders: true, pickFiles: true, forceNewWindow });
	}

	public openFilePicker(forceNewWindow?: boolean, path?: string, window?: VSCodeWindow): void {
		this.doPickAndOpen({ pickFiles: true, forceNewWindow, path, window });
	}

	public openFolderPicker(forceNewWindow?: boolean, window?: VSCodeWindow): void {
		this.doPickAndOpen({ pickFolders: true, forceNewWindow, window });
	}

	public openAccessibilityOptions(): void {
		let win = new BrowserWindow({
			alwaysOnTop: true,
			skipTaskbar: true,
			resizable: false,
			width: 450,
			height: 300,
			show: true,
			title: nls.localize('accessibilityOptionsWindowTitle', "Accessibility Options")
		});

		win.setMenuBarVisibility(false);

		win.loadURL('chrome://accessibility');
	}

	private doPickAndOpen(options: INativeOpenDialogOptions): void {
		this.getFileOrFolderPaths(options, (paths: string[]) => {
			if (paths && paths.length) {
				this.open({ cli: this.environmentService.args, pathsToOpen: paths, forceNewWindow: options.forceNewWindow });
			}
		});
	}

	private getFileOrFolderPaths(options: INativeOpenDialogOptions, clb: (paths: string[]) => void): void {
		const workingDir = options.path || this.storageService.getItem<string>(WindowsManager.workingDirPickerStorageKey);
		const focussedWindow = options.window || this.getFocusedWindow();

		let pickerProperties: ('openFile' | 'openDirectory' | 'multiSelections' | 'createDirectory')[];
		if (options.pickFiles && options.pickFolders) {
			pickerProperties = ['multiSelections', 'openDirectory', 'openFile', 'createDirectory'];
		} else {
			pickerProperties = ['multiSelections', options.pickFolders ? 'openDirectory' : 'openFile', 'createDirectory'];
		}

		dialog.showOpenDialog(focussedWindow && focussedWindow.win, {
			defaultPath: workingDir,
			properties: pickerProperties
		}, paths => {
			if (paths && paths.length > 0) {

				// Remember path in storage for next time
				this.storageService.setItem(WindowsManager.workingDirPickerStorageKey, path.dirname(paths[0]));

				// Return
				clb(paths);
			} else {
				clb(void (0));
			}
		});
	}

	public focusLastActive(cli: ParsedArgs): VSCodeWindow {
		const lastActive = this.getLastActiveWindow();
		if (lastActive) {
			lastActive.focus();

			return lastActive;
		}

		// No window - open new one
		this.windowsState.openedFolders = []; // make sure we do not open too much
		const res = this.open({ cli: cli });

		return res && res[0];
	}

	public getLastActiveWindow(): VSCodeWindow {
		if (WindowsManager.WINDOWS.length) {
			const lastFocussedDate = Math.max.apply(Math, WindowsManager.WINDOWS.map(w => w.lastFocusTime));
			const res = WindowsManager.WINDOWS.filter(w => w.lastFocusTime === lastFocussedDate);
			if (res && res.length) {
				return res[0];
			}
		}

		return null;
	}

	public findWindow(workspacePath: string, filePath?: string, extensionDevelopmentPath?: string): VSCodeWindow {
		if (WindowsManager.WINDOWS.length) {

			// Sort the last active window to the front of the array of windows to test
			const windowsToTest = WindowsManager.WINDOWS.slice(0);
			const lastActiveWindow = this.getLastActiveWindow();
			if (lastActiveWindow) {
				windowsToTest.splice(windowsToTest.indexOf(lastActiveWindow), 1);
				windowsToTest.unshift(lastActiveWindow);
			}

			// Find it
			const res = windowsToTest.filter(w => {

				// match on workspace
				if (typeof w.openedWorkspacePath === 'string' && (this.isPathEqual(w.openedWorkspacePath, workspacePath))) {
					return true;
				}

				// match on file
				if (typeof w.openedFilePath === 'string' && this.isPathEqual(w.openedFilePath, filePath)) {
					return true;
				}

				// match on file path
				if (typeof w.openedWorkspacePath === 'string' && filePath && paths.isEqualOrParent(filePath, w.openedWorkspacePath)) {
					return true;
				}

				// match on extension development path
				if (typeof extensionDevelopmentPath === 'string' && w.extensionDevelopmentPath === extensionDevelopmentPath) {
					return true;
				}

				return false;
			});

			if (res && res.length) {
				return res[0];
			}
		}

		return null;
	}

	public openNewWindow(): void {
		this.open({ cli: this.environmentService.args, forceNewWindow: true, forceEmpty: true });
	}

	public sendToFocused(channel: string, ...args: any[]): void {
		const focusedWindow = this.getFocusedWindow() || this.getLastActiveWindow();

		if (focusedWindow) {
			focusedWindow.sendWhenReady(channel, ...args);
		}
	}

	public sendToAll(channel: string, payload: any, windowIdsToIgnore?: number[]): void {
		WindowsManager.WINDOWS.forEach(w => {
			if (windowIdsToIgnore && windowIdsToIgnore.indexOf(w.id) >= 0) {
				return; // do not send if we are instructed to ignore it
			}

			w.sendWhenReady(channel, payload);
		});
	}

	public getFocusedWindow(): VSCodeWindow {
		const win = BrowserWindow.getFocusedWindow();
		if (win) {
			return this.getWindowById(win.id);
		}

		return null;
	}

	public getWindowById(windowId: number): VSCodeWindow {
		const res = WindowsManager.WINDOWS.filter(w => w.id === windowId);
		if (res && res.length === 1) {
			return res[0];
		}

		return null;
	}

	public getWindows(): VSCodeWindow[] {
		return WindowsManager.WINDOWS;
	}

	public getWindowCount(): number {
		return WindowsManager.WINDOWS.length;
	}

	private onWindowError(vscodeWindow: VSCodeWindow, error: WindowError): void {
		console.error(error === WindowError.CRASHED ? '[VS Code]: render process crashed!' : '[VS Code]: detected unresponsive');

		// Unresponsive
		if (error === WindowError.UNRESPONSIVE) {
			dialog.showMessageBox(vscodeWindow.win, {
				title: product.nameLong,
				type: 'warning',
				buttons: [nls.localize('reopen', "Reopen"), nls.localize('wait', "Keep Waiting"), nls.localize('close', "Close")],
				message: nls.localize('appStalled', "The window is no longer responding"),
				detail: nls.localize('appStalledDetail', "You can reopen or close the window or keep waiting."),
				noLink: true
			}, result => {
				if (result === 0) {
					vscodeWindow.reload();
				} else if (result === 2) {
					this.onBeforeWindowClose(vscodeWindow); // 'close' event will not be fired on destroy(), so run it manually
					vscodeWindow.win.destroy(); // make sure to destroy the window as it is unresponsive
				}
			});
		}

		// Crashed
		else {
			dialog.showMessageBox(vscodeWindow.win, {
				title: product.nameLong,
				type: 'warning',
				buttons: [nls.localize('reopen', "Reopen"), nls.localize('close', "Close")],
				message: nls.localize('appCrashed', "The window has crashed"),
				detail: nls.localize('appCrashedDetail', "We are sorry for the inconvenience! You can reopen the window to continue where you left off."),
				noLink: true
			}, result => {
				if (result === 0) {
					vscodeWindow.reload();
				} else if (result === 1) {
					this.onBeforeWindowClose(vscodeWindow); // 'close' event will not be fired on destroy(), so run it manually
					vscodeWindow.win.destroy(); // make sure to destroy the window as it has crashed
				}
			});
		}
	}

	private onBeforeWindowClose(win: VSCodeWindow): void {
		if (win.readyState !== ReadyState.READY) {
			return; // only persist windows that are fully loaded
		}

		// On Window close, update our stored state of this window
		const state: IWindowState = { workspacePath: win.openedWorkspacePath, uiState: win.serializeWindowState() };
		if (win.isPluginDevelopmentHost) {
			this.windowsState.lastPluginDevelopmentHostWindow = state;
		} else {
			this.windowsState.lastActiveWindow = state;

			this.windowsState.openedFolders.forEach(o => {
				if (this.isPathEqual(o.workspacePath, win.openedWorkspacePath)) {
					o.uiState = state.uiState;
				}
			});
		}
	}

	private onWindowClosed(win: VSCodeWindow): void {

		// Tell window
		win.dispose();

		// Remove from our list so that Electron can clean it up
		const index = WindowsManager.WINDOWS.indexOf(win);
		WindowsManager.WINDOWS.splice(index, 1);

		// Emit
		this._onWindowClose.fire(win.id);
	}

	private isPathEqual(pathA: string, pathB: string): boolean {
		if (pathA === pathB) {
			return true;
		}

		if (!pathA || !pathB) {
			return false;
		}

		pathA = path.normalize(pathA);
		pathB = path.normalize(pathB);

		if (pathA === pathB) {
			return true;
		}

		if (!platform.isLinux) {
			pathA = pathA.toLowerCase();
			pathB = pathB.toLowerCase();
		}

		return pathA === pathB;
	}

	public toggleMenuBar(windowId: number): void {
		// Update in settings
		const menuBarHidden = this.storageService.getItem(VSCodeWindow.menuBarHiddenKey, false);
		const newMenuBarHidden = !menuBarHidden;
		this.storageService.setItem(VSCodeWindow.menuBarHiddenKey, newMenuBarHidden);

		// Update across windows
		WindowsManager.WINDOWS.forEach(w => w.setMenuBarVisibility(!newMenuBarHidden));

		// Inform user if menu bar is now hidden
		if (newMenuBarHidden) {
			const vscodeWindow = this.getWindowById(windowId);
			if (vscodeWindow) {
				vscodeWindow.send('vscode:showInfoMessage', nls.localize('hiddenMenuBar', "You can still access the menu bar by pressing the **Alt** key."));
			}
		}
	}

	private updateWindowsJumpList(): void {
		if (!platform.isWindows) {
			return; // only on windows
		}

		const jumpList: Electron.JumpListCategory[] = [];

		// Tasks
		jumpList.push({
			type: 'tasks',
			items: [
				{
					type: 'task',
					title: nls.localize('newWindow', "New Window"),
					description: nls.localize('newWindowDesc', "Opens a new window"),
					program: process.execPath,
					args: '-n', // force new window
					iconPath: process.execPath,
					iconIndex: 0
				}
			]
		});

		// Recent Folders
		if (this.getRecentPathsList().folders.length > 0) {

			// The user might have meanwhile removed items from the jump list and we have to respect that
			// so we need to update our list of recent paths with the choice of the user to not add them again
			// Also: Windows will not show our custom category at all if there is any entry which was removed
			// by the user! See https://github.com/Microsoft/vscode/issues/15052
			this.removeFromRecentPathsList(app.getJumpListSettings().removedItems.map(r => trim(r.args, '"')));

			// Add entries
			jumpList.push({
				type: 'custom',
				name: nls.localize('recentFolders', "Recent Folders"),
				items: this.getRecentPathsList().folders.slice(0, 7 /* limit number of entries here */).map(folder => {
					return <Electron.JumpListItem>{
						type: 'task',
						title: path.basename(folder) || folder, // use the base name to show shorter entries in the list
						description: nls.localize('folderDesc', "{0} {1}", path.basename(folder), getPathLabel(path.dirname(folder))),
						program: process.execPath,
						args: `"${folder}"`, // open folder (use quotes to support paths with whitespaces)
						iconPath: 'explorer.exe', // simulate folder icon
						iconIndex: 0
					};
				}).filter(i => !!i)
			});
		}

		// Recent
		jumpList.push({
			type: 'recent' // this enables to show files in the "recent" category
		});

		try {
			app.setJumpList(jumpList);
		} catch (error) {
			this.logService.log('#setJumpList', error); // since setJumpList is relatively new API, make sure to guard for errors
		}
	}

	public quit(): void {

		// If the user selected to exit from an extension development host window, do not quit, but just
		// close the window unless this is the last window that is opened.
		const vscodeWindow = this.getFocusedWindow();
		if (vscodeWindow && vscodeWindow.isPluginDevelopmentHost && this.getWindowCount() > 1) {
			vscodeWindow.win.close();
		}

		// Otherwise: normal quit
		else {
			setTimeout(() => {
				app.quit();
			}, 10 /* delay to unwind callback stack (IPC) */);
		}
	}
}<|MERGE_RESOLUTION|>--- conflicted
+++ resolved
@@ -360,22 +360,6 @@
 
 		let openInNewWindow = openConfig.preferNewWindow || openConfig.forceNewWindow;
 
-<<<<<<< HEAD
-=======
-		// Restore any existing backup workspaces on the first initial startup, provided an
-		// extension development path is not being launch.
-		if (openConfig.initialStartup && !openConfig.cli.extensionDevelopmentPath) {
-			const workspacesWithBackups = this.backupService.getWorkspaceBackupPaths();
-			workspacesWithBackups.forEach(workspacePath => {
-				const configuration = this.toConfiguration(openConfig, workspacePath);
-				const browserWindow = this.openInBrowserWindow(configuration, true /* new window */);
-				usedWindows.push(browserWindow);
-
-				openInNewWindow = true; // any other folders to open must open in new window then
-			});
-		}
-
->>>>>>> 5d6d19f7
 		// Handle files to open/diff or to create when we dont open a folder
 		if (!foldersToOpen.length && (filesToOpen.length > 0 || filesToCreate.length > 0 || filesToDiff.length > 0)) {
 
