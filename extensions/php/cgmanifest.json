{
	"registrations": [
		{
			"component": {
				"type": "git",
				"git": {
					"name": "language-php",
					"repositoryUrl": "https://github.com/atom/language-php",
<<<<<<< HEAD
					"commitHash": "f7ebbddbbc073fe483c1d82dc89fde6004f48aca"
=======
					"commitHash": "e2637e1c522c932459eb2d5cf1651c5cc38058a1"
>>>>>>> 72420829
				}
			},
			"license": "MIT",
			"version": "0.44.7"
		}
	],
	"version": 1
}<|MERGE_RESOLUTION|>--- conflicted
+++ resolved
@@ -6,11 +6,7 @@
 				"git": {
 					"name": "language-php",
 					"repositoryUrl": "https://github.com/atom/language-php",
-<<<<<<< HEAD
-					"commitHash": "f7ebbddbbc073fe483c1d82dc89fde6004f48aca"
-=======
 					"commitHash": "e2637e1c522c932459eb2d5cf1651c5cc38058a1"
->>>>>>> 72420829
 				}
 			},
 			"license": "MIT",
