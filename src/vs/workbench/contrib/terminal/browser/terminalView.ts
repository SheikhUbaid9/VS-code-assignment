--- conflicted
+++ resolved
@@ -480,10 +480,6 @@
 			this._elementDisposables.push(dom.addDisposableListener(this.element, dom.EventType.DRAG_START, e => {
 				const instance = this._terminalGroupService.activeInstance;
 				if (e.dataTransfer && instance) {
-<<<<<<< HEAD
-=======
-					e.dataTransfer.setData(DataTransfers.RESOURCES, JSON.stringify([instance.resource.toString()]));
->>>>>>> 50e025e0
 					e.dataTransfer.setData(DataTransfers.TERMINALS, JSON.stringify([instance.resource.toString()]));
 				}
 			}));
